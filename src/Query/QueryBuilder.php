<?php

declare(strict_types=1);

namespace Doctrine\DBAL\Query;

use Doctrine\DBAL\Connection;
use Doctrine\DBAL\Exception;
use Doctrine\DBAL\ParameterType;
use Doctrine\DBAL\Query\Exception\NonUniqueAlias;
use Doctrine\DBAL\Query\Exception\UnknownAlias;
use Doctrine\DBAL\Query\Expression\CompositeExpression;
use Doctrine\DBAL\Query\Expression\ExpressionBuilder;
use Doctrine\DBAL\Result;
use Doctrine\DBAL\Statement;
use Doctrine\DBAL\Types\Type;
use Doctrine\Deprecations\Deprecation;

use function array_key_exists;
use function array_keys;
use function array_merge;
use function array_unshift;
use function count;
use function implode;
use function is_object;
use function substr;

/**
 * QueryBuilder class is responsible to dynamically create SQL queries.
 *
 * Important: Verify that every feature you use will work with your database vendor.
 * SQL Query Builder does not attempt to validate the generated SQL at all.
 *
 * The query builder does no validation whatsoever if certain features even work with the
 * underlying database vendor. Limit queries and joins are NOT applied to UPDATE and DELETE statements
 * even if some vendors such as MySQL support it.
 */
class QueryBuilder
{
    /*
     * The query types.
     */
    public const SELECT = 0;
    public const DELETE = 1;
    public const UPDATE = 2;
    public const INSERT = 3;

    /*
     * The builder states.
     */
    public const STATE_DIRTY = 0;
    public const STATE_CLEAN = 1;

    /**
     * The DBAL Connection.
     *
     * @var Connection
     */
    private $connection;

    /**
     * The complete SQL string for this query.
     *
     * @var string|null
     */
    private $sql;

    /**
     * The query parameters.
     *
     * @var list<mixed>|array<string, mixed>
     */
    private $params = [];

    /**
     * The parameter type map of this query.
     *
     * @var array<int, int|string|Type|null>|array<string, int|string|Type|null>
     */
    private $paramTypes = [];

    /**
     * The type of query this is. Can be select, update or delete.
     *
     * @var int
     */
    private $type = self::SELECT;

    /**
     * The state of the query object. Can be dirty or clean.
     *
     * @var int
     */
    private $state = self::STATE_CLEAN;

    /**
     * The index of the first result to retrieve.
     *
     * @var int
     */
    private $firstResult = 0;

    /**
     * The maximum number of results to retrieve or NULL to retrieve all results.
     *
     * @var int|null
     */
    private $maxResults;

    /**
     * The counter of bound parameters used with {@see bindValue).
     *
     * @var int
     */
    private $boundCounter = 0;

    /**
     * The SELECT parts of the query.
     *
     * @var string[]
     */
    private $select = [];

    /**
     * Whether this is a SELECT DISTINCT query.
     *
     * @var bool
     */
    private $distinct = false;

    /**
     * The FROM parts of a SELECT query.
     *
     * @var From[]
     */
    private $from = [];

    /**
     * The table name for an INSERT, UPDATE or DELETE query.
     *
     * @var string|null
     */
    private $table;

    /**
     * The list of joins, indexed by from alias.
     *
     * @var array<string, Join[]>
     */
    private $join = [];

    /**
     * The SET parts of an UPDATE query.
     *
     * @var string[]
     */
    private $set = [];

    /**
     * The WHERE part of a SELECT, UPDATE or DELETE query.
     *
     * @var string|CompositeExpression|null
     */
    private $where;

    /**
     * The GROUP BY part of a SELECT query.
     *
     * @var string[]
     */
    private $groupBy = [];

    /**
     * The HAVING part of a SELECT query.
     *
     * @var string|CompositeExpression|null
     */
    private $having;

    /**
     * The ORDER BY parts of a SELECT query.
     *
     * @var string[]
     */
    private $orderBy = [];

    /**
     * The values of an INSERT query.
     *
     * @var array<string, mixed>
     */
    private $values = [];

    /**
     * Initializes a new <tt>QueryBuilder</tt>.
     *
     * @param Connection $connection The DBAL Connection.
     */
    public function __construct(Connection $connection)
    {
        $this->connection = $connection;
    }

    /**
     * Gets an ExpressionBuilder used for object-oriented construction of query expressions.
     * This producer method is intended for convenient inline usage. Example:
     *
     * <code>
     *     $qb = $conn->createQueryBuilder()
     *         ->select('u')
     *         ->from('users', 'u')
     *         ->where($qb->expr()->eq('u.id', 1));
     * </code>
     *
     * For more complex expression construction, consider storing the expression
     * builder object in a local variable.
     */
    public function expr(): ExpressionBuilder
    {
        return $this->connection->createExpressionBuilder();
    }

    /**
     * Gets the type of the currently built query.
     */
    public function getType(): int
    {
        return $this->type;
    }

    /**
     * Gets the associated DBAL Connection for this query builder.
     */
    public function getConnection(): Connection
    {
        return $this->connection;
    }

    /**
     * Gets the state of this query builder instance.
     *
     * @return int Either QueryBuilder::STATE_DIRTY or QueryBuilder::STATE_CLEAN.
     */
    public function getState(): int
    {
        return $this->state;
    }

    /**
     * Prepares and executes an SQL query and returns the first row of the result
     * as an associative array.
     *
     * @return array<string, mixed>|false False is returned if no rows are found.
     *
     * @throws Exception
     */
    public function fetchAssociative()
    {
        return $this->connection->fetchAssociative($this->getSQL(), $this->params, $this->paramTypes);
    }

    /**
     * Prepares and executes an SQL query and returns the first row of the result
     * as a numerically indexed array.
     *
     * @return array<int, mixed>|false False is returned if no rows are found.
     *
     * @throws Exception
     */
    public function fetchNumeric()
    {
        return $this->connection->fetchNumeric($this->getSQL(), $this->params, $this->paramTypes);
    }

    /**
     * Prepares and executes an SQL query and returns the value of a single column
     * of the first row of the result.
     *
     * @return mixed|false False is returned if no rows are found.
     *
     * @throws Exception
     */
    public function fetchOne()
    {
        return $this->connection->fetchOne($this->getSQL(), $this->params, $this->paramTypes);
    }

    /**
     * Prepares and executes an SQL query and returns the result as an array of numeric arrays.
     *
     * @return array<int,array<int,mixed>>
     *
     * @throws Exception
     */
    public function fetchAllNumeric(): array
    {
        return $this->connection->fetchAllNumeric($this->getSQL(), $this->params, $this->paramTypes);
    }

    /**
     * Prepares and executes an SQL query and returns the result as an array of associative arrays.
     *
     * @return array<int,array<string,mixed>>
     *
     * @throws Exception
     */
    public function fetchAllAssociative(): array
    {
        return $this->connection->fetchAllAssociative($this->getSQL(), $this->params, $this->paramTypes);
    }

    /**
     * Prepares and executes an SQL query and returns the result as an associative array with the keys
     * mapped to the first column and the values mapped to the second column.
     *
     * @return array<mixed,mixed>
     *
     * @throws Exception
     */
    public function fetchAllKeyValue(): array
    {
        return $this->connection->fetchAllKeyValue($this->getSQL(), $this->params, $this->paramTypes);
    }

    /**
     * Prepares and executes an SQL query and returns the result as an associative array with the keys mapped
     * to the first column and the values being an associative array representing the rest of the columns
     * and their values.
     *
     * @return array<mixed,array<string,mixed>>
     *
     * @throws Exception
     */
    public function fetchAllAssociativeIndexed(): array
    {
        return $this->connection->fetchAllAssociativeIndexed($this->getSQL(), $this->params, $this->paramTypes);
    }

    /**
     * Prepares and executes an SQL query and returns the result as an array of the first column values.
     *
     * @return array<int,mixed>
     *
     * @throws Exception
     */
    public function fetchFirstColumn(): array
    {
        return $this->connection->fetchFirstColumn($this->getSQL(), $this->params, $this->paramTypes);
    }

    /**
     * Executes this query using the bound parameters and their types.
     *
     * @return Result|int
     *
     * @throws Exception
     */
    public function execute()
    {
        if ($this->type === self::SELECT) {
            return $this->connection->executeQuery($this->getSQL(), $this->params, $this->paramTypes);
        }

        return $this->connection->executeStatement($this->getSQL(), $this->params, $this->paramTypes);
    }

    /**
     * Gets the complete SQL string formed by the current specifications of this QueryBuilder.
     *
     * <code>
     *     $qb = $em->createQueryBuilder()
     *         ->select('u')
     *         ->from('User', 'u')
     *     echo $qb->getSQL(); // SELECT u FROM User u
     * </code>
     *
     * @return string The SQL query string.
     *
     * @throws QueryException If the object doesn't represent a valid query in its current state.
     */
    public function getSQL(): string
    {
        if ($this->sql !== null && $this->state === self::STATE_CLEAN) {
            return $this->sql;
        }

        switch ($this->type) {
            case self::INSERT:
                $sql = $this->getSQLForInsert();
                break;

            case self::DELETE:
                $sql = $this->getSQLForDelete();
                break;

            case self::UPDATE:
                $sql = $this->getSQLForUpdate();
                break;

            case self::SELECT:
            default:
                $sql = $this->getSQLForSelect();
                break;
        }

        $this->state = self::STATE_CLEAN;
        $this->sql   = $sql;

        return $sql;
    }

    /**
     * Sets a query parameter for the query being constructed.
     *
     * <code>
     *     $qb = $conn->createQueryBuilder()
     *         ->select('u')
     *         ->from('users', 'u')
     *         ->where('u.id = :user_id')
     *         ->setParameter(':user_id', 1);
     * </code>
     *
     * @param int|string           $key   Parameter position or name
     * @param mixed                $value Parameter value
     * @param int|string|Type|null $type  Parameter type
     *
     * @return $this This QueryBuilder instance.
     */
    public function setParameter($key, $value, $type = null): self
    {
        if ($type !== null) {
            $this->paramTypes[$key] = $type;
        }

        $this->params[$key] = $value;

        return $this;
    }

    /**
     * Sets a collection of query parameters for the query being constructed.
     *
     * <code>
     *     $qb = $conn->createQueryBuilder()
     *         ->select('u')
     *         ->from('users', 'u')
     *         ->where('u.id = :user_id1 OR u.id = :user_id2')
     *         ->setParameters(array(
     *             ':user_id1' => 1,
     *             ':user_id2' => 2
     *         ));
     * </code>
     *
     * @param list<mixed>|array<string, mixed>                                     $params Parameters to set
     * @param array<int, int|string|Type|null>|array<string, int|string|Type|null> $types  Parameter types
     *
     * @return $this This QueryBuilder instance.
     */
    public function setParameters(array $params, array $types = []): self
    {
        $this->paramTypes = $types;
        $this->params     = $params;

        return $this;
    }

    /**
     * Gets all defined query parameters for the query being constructed indexed by parameter index or name.
     *
     * @return list<mixed>|array<string, mixed> The currently defined query parameters
     */
    public function getParameters(): array
    {
        return $this->params;
    }

    /**
     * Gets a (previously set) query parameter of the query being constructed.
     *
     * @param string|int $key The key (index or name) of the bound parameter.
     *
     * @return mixed The value of the bound parameter.
     */
    public function getParameter($key)
    {
        return $this->params[$key] ?? null;
    }

    /**
     * Gets all defined query parameter types for the query being constructed indexed by parameter index or name.
     *
     * @return array<int, int|string|Type|null>|array<string, int|string|Type|null> The currently defined
     *                                                                              query parameter types
     */
    public function getParameterTypes(): array
    {
        return $this->paramTypes;
    }

    /**
     * Gets a (previously set) query parameter type of the query being constructed.
     *
     * @param int|string $key The key of the bound parameter type
     *
     * @return int|string|Type|null The value of the bound parameter type
     */
    public function getParameterType($key)
    {
        return $this->paramTypes[$key] ?? null;
    }

    /**
     * Sets the position of the first result to retrieve (the "offset").
     *
     * @param int $firstResult The first result to return.
     *
     * @return $this This QueryBuilder instance.
     */
    public function setFirstResult(int $firstResult): self
    {
        $this->state       = self::STATE_DIRTY;
        $this->firstResult = $firstResult;

        return $this;
    }

    /**
     * Gets the position of the first result the query object was set to retrieve (the "offset").
     *
     * @return int The position of the first result.
     */
    public function getFirstResult(): int
    {
        return $this->firstResult;
    }

    /**
     * Sets the maximum number of results to retrieve (the "limit").
     *
     * @param int|null $maxResults The maximum number of results to retrieve or NULL to retrieve all results.
     *
     * @return $this This QueryBuilder instance.
     */
    public function setMaxResults(?int $maxResults): self
    {
        $this->state      = self::STATE_DIRTY;
        $this->maxResults = $maxResults;

        return $this;
    }

    /**
     * Gets the maximum number of results the query object was set to retrieve (the "limit").
     * Returns NULL if all results will be returned.
     *
     * @return int|null The maximum number of results.
     */
    public function getMaxResults(): ?int
    {
        return $this->maxResults;
    }

    /**
     * Specifies an item that is to be returned in the query result.
     * Replaces any previously specified selections, if any.
     *
     * <code>
     *     $qb = $conn->createQueryBuilder()
     *         ->select('u.id', 'p.id')
     *         ->from('users', 'u')
     *         ->leftJoin('u', 'phonenumbers', 'p', 'u.id = p.user_id');
     * </code>
     *
     * @param string ...$expressions The selection expressions.
     *
     * @return $this This QueryBuilder instance.
     */
    public function select(string ...$expressions): self
    {
        $this->type = self::SELECT;

        if (count($expressions) < 1) {
            return $this;
        }

<<<<<<< HEAD
        $this->select = $expressions;
=======
        if (is_array($select)) {
            Deprecation::trigger(
                'doctrine/dbal',
                'https://github.com/doctrine/dbal/issues/3837',
                'Passing an array for the first argument to QueryBuilder::select is deprecated, ' .
                'pass each value as an individual variadic argument instead.'
            );
        }

        $selects = is_array($select) ? $select : func_get_args();
>>>>>>> b2befb0e

        $this->state = self::STATE_DIRTY;

        return $this;
    }

    /**
     * Adds DISTINCT to the query.
     *
     * <code>
     *     $qb = $conn->createQueryBuilder()
     *         ->select('u.id')
     *         ->distinct()
     *         ->from('users', 'u')
     * </code>
     *
     * @return $this This QueryBuilder instance.
     */
    public function distinct(): self
    {
        $this->distinct = true;

        $this->state = self::STATE_DIRTY;

        return $this;
    }

    /**
     * Adds an item that is to be returned in the query result.
     *
     * <code>
     *     $qb = $conn->createQueryBuilder()
     *         ->select('u.id')
     *         ->addSelect('p.id')
     *         ->from('users', 'u')
     *         ->leftJoin('u', 'phonenumbers', 'u.id = p.user_id');
     * </code>
     *
     * @param string $expression     The selection expression.
     * @param string ...$expressions Additional selection expressions.
     *
     * @return $this This QueryBuilder instance.
     */
    public function addSelect(string $expression, string ...$expressions): self
    {
        $this->type = self::SELECT;

        $this->select = array_merge($this->select, [$expression], $expressions);

<<<<<<< HEAD
        $this->state = self::STATE_DIRTY;
=======
        if (is_array($select)) {
            Deprecation::trigger(
                'doctrine/dbal',
                'https://github.com/doctrine/dbal/issues/3837',
                'Passing an array for the first argument to QueryBuilder::addSelect is deprecated, ' .
                'pass each value as an individual variadic argument instead.'
            );
        }

        $selects = is_array($select) ? $select : func_get_args();
>>>>>>> b2befb0e

        return $this;
    }

    /**
     * Turns the query being built into a bulk delete query that ranges over
     * a certain table.
     *
     * <code>
     *     $qb = $conn->createQueryBuilder()
     *         ->delete('users', 'u')
     *         ->where('u.id = :user_id')
     *         ->setParameter(':user_id', 1);
     * </code>
     *
     * @param string $table The table whose rows are subject to the deletion.
     *
     * @return $this This QueryBuilder instance.
     */
    public function delete(string $table): self
    {
        $this->type = self::DELETE;

        $this->table = $table;

        $this->state = self::STATE_DIRTY;

        return $this;
    }

    /**
     * Turns the query being built into a bulk update query that ranges over
     * a certain table
     *
     * <code>
     *     $qb = $conn->createQueryBuilder()
     *         ->update('counters', 'c')
     *         ->set('c.value', 'c.value + 1')
     *         ->where('c.id = ?');
     * </code>
     *
     * @param string $table The table whose rows are subject to the update.
     *
     * @return $this This QueryBuilder instance.
     */
    public function update(string $table): self
    {
        $this->type = self::UPDATE;

        $this->table = $table;

        $this->state = self::STATE_DIRTY;

        return $this;
    }

    /**
     * Turns the query being built into an insert query that inserts into
     * a certain table
     *
     * <code>
     *     $qb = $conn->createQueryBuilder()
     *         ->insert('users')
     *         ->values(
     *             array(
     *                 'name' => '?',
     *                 'password' => '?'
     *             )
     *         );
     * </code>
     *
     * @param string $table The table into which the rows should be inserted.
     *
     * @return $this This QueryBuilder instance.
     */
    public function insert(string $table): self
    {
        $this->type = self::INSERT;

        $this->table = $table;

        $this->state = self::STATE_DIRTY;

        return $this;
    }

    /**
     * Creates and adds a query root corresponding to the table identified by the
     * given alias, forming a cartesian product with any existing query roots.
     *
     * <code>
     *     $qb = $conn->createQueryBuilder()
     *         ->select('u.id')
     *         ->from('users', 'u')
     * </code>
     *
     * @param string      $table The table.
     * @param string|null $alias The alias of the table.
     *
     * @return $this This QueryBuilder instance.
     */
    public function from(string $table, ?string $alias = null): self
    {
        $this->from[] = new From($table, $alias);

        $this->state = self::STATE_DIRTY;

        return $this;
    }

    /**
     * Creates and adds a join to the query.
     *
     * <code>
     *     $qb = $conn->createQueryBuilder()
     *         ->select('u.name')
     *         ->from('users', 'u')
     *         ->join('u', 'phonenumbers', 'p', 'p.is_primary = 1');
     * </code>
     *
     * @param string $fromAlias The alias that points to a from clause.
     * @param string $join      The table name to join.
     * @param string $alias     The alias of the join table.
     * @param string $condition The condition for the join.
     *
     * @return $this This QueryBuilder instance.
     */
    public function join(string $fromAlias, string $join, string $alias, ?string $condition = null): self
    {
        return $this->innerJoin($fromAlias, $join, $alias, $condition);
    }

    /**
     * Creates and adds a join to the query.
     *
     * <code>
     *     $qb = $conn->createQueryBuilder()
     *         ->select('u.name')
     *         ->from('users', 'u')
     *         ->innerJoin('u', 'phonenumbers', 'p', 'p.is_primary = 1');
     * </code>
     *
     * @param string $fromAlias The alias that points to a from clause.
     * @param string $join      The table name to join.
     * @param string $alias     The alias of the join table.
     * @param string $condition The condition for the join.
     *
     * @return $this This QueryBuilder instance.
     */
    public function innerJoin(string $fromAlias, string $join, string $alias, ?string $condition = null): self
    {
        $this->join[$fromAlias][] = Join::inner($join, $alias, $condition);

        $this->state = self::STATE_DIRTY;

        return $this;
    }

    /**
     * Creates and adds a left join to the query.
     *
     * <code>
     *     $qb = $conn->createQueryBuilder()
     *         ->select('u.name')
     *         ->from('users', 'u')
     *         ->leftJoin('u', 'phonenumbers', 'p', 'p.is_primary = 1');
     * </code>
     *
     * @param string $fromAlias The alias that points to a from clause.
     * @param string $join      The table name to join.
     * @param string $alias     The alias of the join table.
     * @param string $condition The condition for the join.
     *
     * @return $this This QueryBuilder instance.
     */
    public function leftJoin(string $fromAlias, string $join, string $alias, ?string $condition = null): self
    {
        $this->join[$fromAlias][] = Join::left($join, $alias, $condition);

        $this->state = self::STATE_DIRTY;

        return $this;
    }

    /**
     * Creates and adds a right join to the query.
     *
     * <code>
     *     $qb = $conn->createQueryBuilder()
     *         ->select('u.name')
     *         ->from('users', 'u')
     *         ->rightJoin('u', 'phonenumbers', 'p', 'p.is_primary = 1');
     * </code>
     *
     * @param string $fromAlias The alias that points to a from clause.
     * @param string $join      The table name to join.
     * @param string $alias     The alias of the join table.
     * @param string $condition The condition for the join.
     *
     * @return $this This QueryBuilder instance.
     */
    public function rightJoin(string $fromAlias, string $join, string $alias, ?string $condition = null): self
    {
        $this->join[$fromAlias][] = Join::right($join, $alias, $condition);

        $this->state = self::STATE_DIRTY;

        return $this;
    }

    /**
     * Sets a new value for a column in a bulk update query.
     *
     * <code>
     *     $qb = $conn->createQueryBuilder()
     *         ->update('counters', 'c')
     *         ->set('c.value', 'c.value + 1')
     *         ->where('c.id = ?');
     * </code>
     *
     * @param string $key   The column to set.
     * @param string $value The value, expression, placeholder, etc.
     *
     * @return $this This QueryBuilder instance.
     */
    public function set(string $key, string $value): self
    {
        $this->set[] = $key . ' = ' . $value;

        $this->state = self::STATE_DIRTY;

        return $this;
    }

    /**
     * Specifies one or more restrictions to the query result.
     * Replaces any previously specified restrictions, if any.
     *
     * <code>
     *     $qb = $conn->createQueryBuilder()
     *         ->select('c.value')
     *         ->from('counters', 'c')
     *         ->where('c.id = ?');
     *
     *     // You can optionally programmatically build and/or expressions
     *     $qb = $conn->createQueryBuilder();
     *
     *     $or = $qb->expr()->orx();
     *     $or->add($qb->expr()->eq('c.id', 1));
     *     $or->add($qb->expr()->eq('c.id', 2));
     *
     *     $qb->update('counters', 'c')
     *         ->set('c.value', 'c.value + 1')
     *         ->where($or);
     * </code>
     *
     * @param string|CompositeExpression $predicate     The WHERE clause predicate.
     * @param string|CompositeExpression ...$predicates Additional WHERE clause predicates.
     *
     * @return $this This QueryBuilder instance.
     */
    public function where($predicate, ...$predicates): self
    {
        $this->where = $this->createPredicate($predicate, ...$predicates);

        $this->state = self::STATE_DIRTY;

        return $this;
    }

    /**
     * Adds one or more restrictions to the query results, forming a logical
     * conjunction with any previously specified restrictions.
     *
     * <code>
     *     $qb = $conn->createQueryBuilder()
     *         ->select('u')
     *         ->from('users', 'u')
     *         ->where('u.username LIKE ?')
     *         ->andWhere('u.is_active = 1');
     * </code>
     *
     * @see where()
     *
     * @param string|CompositeExpression $predicate     The predicate to append.
     * @param string|CompositeExpression ...$predicates Additional predicates to append.
     *
     * @return $this This QueryBuilder instance.
     */
    public function andWhere($predicate, ...$predicates): self
    {
        $this->where = $this->appendToPredicate(
            $this->where,
            CompositeExpression::TYPE_AND,
            $predicate,
            ...$predicates
        );

        $this->state = self::STATE_DIRTY;

        return $this;
    }

    /**
     * Adds one or more restrictions to the query results, forming a logical
     * disjunction with any previously specified restrictions.
     *
     * <code>
     *     $qb = $em->createQueryBuilder()
     *         ->select('u.name')
     *         ->from('users', 'u')
     *         ->where('u.id = 1')
     *         ->orWhere('u.id = 2');
     * </code>
     *
     * @see where()
     *
     * @param string|CompositeExpression $predicate     The predicate to append.
     * @param string|CompositeExpression ...$predicates Additional predicates to append.
     *
     * @return $this This QueryBuilder instance.
     */
    public function orWhere($predicate, ...$predicates): self
    {
        $this->where = $this->appendToPredicate($this->where, CompositeExpression::TYPE_OR, $predicate, ...$predicates);

        $this->state = self::STATE_DIRTY;

        return $this;
    }

    /**
     * Specifies one or more grouping expressions over the results of the query.
     * Replaces any previously specified groupings, if any.
     *
     * <code>
     *     $qb = $conn->createQueryBuilder()
     *         ->select('u.name')
     *         ->from('users', 'u')
     *         ->groupBy('u.id');
     * </code>
     *
     * @param string $expression     The grouping expression
     * @param string ...$expressions Additional grouping expressions
     *
     * @return $this This QueryBuilder instance.
     */
    public function groupBy(string $expression, string ...$expressions): self
    {
        $this->groupBy = array_merge([$expression], $expressions);

<<<<<<< HEAD
        $this->state = self::STATE_DIRTY;
=======
        if (is_array($groupBy)) {
            Deprecation::trigger(
                'doctrine/dbal',
                'https://github.com/doctrine/dbal/issues/3837',
                'Passing an array for the first argument to QueryBuilder::groupBy is deprecated, ' .
                'pass each value as an individual variadic argument instead.'
            );
        }

        $groupBy = is_array($groupBy) ? $groupBy : func_get_args();
>>>>>>> b2befb0e

        return $this;
    }

    /**
     * Adds one or more grouping expressions to the query.
     *
     * <code>
     *     $qb = $conn->createQueryBuilder()
     *         ->select('u.name')
     *         ->from('users', 'u')
     *         ->groupBy('u.lastLogin')
     *         ->addGroupBy('u.createdAt');
     * </code>
     *
     * @param string $expression     The grouping expression
     * @param string ...$expressions Additional grouping expressions
     *
     * @return $this This QueryBuilder instance.
     */
    public function addGroupBy(string $expression, string ...$expressions): self
    {
        $this->groupBy = array_merge($this->groupBy, [$expression], $expressions);

<<<<<<< HEAD
        $this->state = self::STATE_DIRTY;
=======
        if (is_array($groupBy)) {
            Deprecation::trigger(
                'doctrine/dbal',
                'https://github.com/doctrine/dbal/issues/3837',
                'Passing an array for the first argument to QueryBuilder::addGroupBy is deprecated, ' .
                'pass each value as an individual variadic argument instead.'
            );
        }

        $groupBy = is_array($groupBy) ? $groupBy : func_get_args();
>>>>>>> b2befb0e

        return $this;
    }

    /**
     * Sets a value for a column in an insert query.
     *
     * <code>
     *     $qb = $conn->createQueryBuilder()
     *         ->insert('users')
     *         ->values(
     *             array(
     *                 'name' => '?'
     *             )
     *         )
     *         ->setValue('password', '?');
     * </code>
     *
     * @param string $column The column into which the value should be inserted.
     * @param string $value  The value that should be inserted into the column.
     *
     * @return $this This QueryBuilder instance.
     */
    public function setValue(string $column, string $value): self
    {
        $this->values[$column] = $value;

        return $this;
    }

    /**
     * Specifies values for an insert query indexed by column names.
     * Replaces any previous values, if any.
     *
     * <code>
     *     $qb = $conn->createQueryBuilder()
     *         ->insert('users')
     *         ->values(
     *             array(
     *                 'name' => '?',
     *                 'password' => '?'
     *             )
     *         );
     * </code>
     *
     * @param array<string, mixed> $values The values to specify for the insert query indexed by column names.
     *
     * @return $this This QueryBuilder instance.
     */
    public function values(array $values): self
    {
        $this->values = $values;

        $this->state = self::STATE_DIRTY;

        return $this;
    }

    /**
     * Specifies a restriction over the groups of the query.
     * Replaces any previous having restrictions, if any.
     *
     * @param string|CompositeExpression $predicate     The HAVING clause predicate.
     * @param string|CompositeExpression ...$predicates Additional HAVING clause predicates.
     *
     * @return $this This QueryBuilder instance.
     */
    public function having($predicate, ...$predicates): self
    {
        $this->having = $this->createPredicate($predicate, ...$predicates);

        $this->state = self::STATE_DIRTY;

        return $this;
    }

    /**
     * Adds a restriction over the groups of the query, forming a logical
     * conjunction with any existing having restrictions.
     *
     * @param string|CompositeExpression $predicate     The predicate to append.
     * @param string|CompositeExpression ...$predicates Additional predicates to append.
     *
     * @return $this This QueryBuilder instance.
     */
    public function andHaving($predicate, ...$predicates): self
    {
        $this->having = $this->appendToPredicate(
            $this->having,
            CompositeExpression::TYPE_AND,
            $predicate,
            ...$predicates
        );

        $this->state = self::STATE_DIRTY;

        return $this;
    }

    /**
     * Adds a restriction over the groups of the query, forming a logical
     * disjunction with any existing having restrictions.
     *
     * @param string|CompositeExpression $predicate     The predicate to append.
     * @param string|CompositeExpression ...$predicates Additional predicates to append.
     *
     * @return $this This QueryBuilder instance.
     */
    public function orHaving($predicate, ...$predicates): self
    {
        $this->having = $this->appendToPredicate(
            $this->having,
            CompositeExpression::TYPE_OR,
            $predicate,
            ...$predicates
        );

        $this->state = self::STATE_DIRTY;

        return $this;
    }

    /**
     * Creates a CompositeExpression from one or more predicates combined by the AND logic.
     *
     * @param string|CompositeExpression $predicate
     * @param string|CompositeExpression ...$predicates
     *
     * @return string|CompositeExpression
     */
    private function createPredicate($predicate, ...$predicates)
    {
        if (count($predicates) === 0) {
            return $predicate;
        }

        return new CompositeExpression(CompositeExpression::TYPE_AND, $predicate, ...$predicates);
    }

    /**
     * Appends the given predicates combined by the given type of logic to the current predicate.
     *
     * @param string|CompositeExpression|null $currentPredicate
     * @param string|CompositeExpression      ...$predicates
     *
     * @return string|CompositeExpression
     */
    private function appendToPredicate($currentPredicate, string $type, ...$predicates)
    {
        if ($currentPredicate instanceof CompositeExpression && $currentPredicate->getType() === $type) {
            return $currentPredicate->with(...$predicates);
        }

        if ($currentPredicate !== null) {
            array_unshift($predicates, $currentPredicate);
        } elseif (count($predicates) === 1) {
            return $predicates[0];
        }

        return new CompositeExpression($type, ...$predicates);
    }

    /**
     * Specifies an ordering for the query results.
     * Replaces any previously specified orderings, if any.
     *
     * @param string $sort  The ordering expression.
     * @param string $order The ordering direction.
     *
     * @return $this This QueryBuilder instance.
     */
    public function orderBy(string $sort, ?string $order = null): self
    {
        $orderBy = $sort;

        if ($order !== null) {
            $orderBy .= ' ' . $order;
        }

        $this->orderBy = [$orderBy];

        $this->state = self::STATE_DIRTY;

        return $this;
    }

    /**
     * Adds an ordering to the query results.
     *
     * @param string $sort  The ordering expression.
     * @param string $order The ordering direction.
     *
     * @return $this This QueryBuilder instance.
     */
    public function addOrderBy(string $sort, ?string $order = null): self
    {
        $orderBy = $sort;

        if ($order !== null) {
            $orderBy .= ' ' . $order;
        }

        $this->orderBy[] = $orderBy;

        $this->state = self::STATE_DIRTY;

        return $this;
    }

    /**
     * @throws QueryException
     */
    private function getSQLForSelect(): string
    {
        if (count($this->select) === 0) {
            throw new QueryException('No SELECT expressions given. Please use select() or addSelect().');
        }

        $query = 'SELECT';

        if ($this->distinct) {
            $query .= ' DISTINCT';
        }

        $query .= ' ' . implode(', ', $this->select);

        if (count($this->from) !== 0) {
            $query .= ' FROM ' . implode(', ', $this->getFromClauses());
        }

        if ($this->where !== null) {
            $query .= ' WHERE ' . $this->where;
        }

        if (count($this->groupBy) !== 0) {
            $query .= ' GROUP BY ' . implode(', ', $this->groupBy);
        }

        if ($this->having !== null) {
            $query .= ' HAVING ' . $this->having;
        }

        if (count($this->orderBy) !== 0) {
            $query .= ' ORDER BY ' . implode(', ', $this->orderBy);
        }

        if ($this->isLimitQuery()) {
            return $this->connection->getDatabasePlatform()->modifyLimitQuery(
                $query,
                $this->maxResults,
                $this->firstResult
            );
        }

        return $query;
    }

    /**
     * @return array<string, string>
     *
     * @throws QueryException
     */
    private function getFromClauses(): array
    {
        $fromClauses  = [];
        $knownAliases = [];

        foreach ($this->from as $from) {
            if ($from->alias === null || $from->alias === $from->table) {
                $tableSql       = $from->table;
                $tableReference = $from->table;
            } else {
                $tableSql       = $from->table . ' ' . $from->alias;
                $tableReference = $from->alias;
            }

            $knownAliases[$tableReference] = true;

            $fromClauses[$tableReference] = $tableSql . $this->getSQLForJoins($tableReference, $knownAliases);
        }

        $this->verifyAllAliasesAreKnown($knownAliases);

        return $fromClauses;
    }

    /**
     * @param array<string, true> $knownAliases
     *
     * @throws QueryException
     */
    private function verifyAllAliasesAreKnown(array $knownAliases): void
    {
        foreach ($this->join as $fromAlias => $joins) {
            if (! isset($knownAliases[$fromAlias])) {
                throw UnknownAlias::new($fromAlias, array_keys($knownAliases));
            }
        }
    }

    private function isLimitQuery(): bool
    {
        return $this->maxResults !== null || $this->firstResult !== 0;
    }

    /**
     * Converts this instance into an INSERT string in SQL.
     */
    private function getSQLForInsert(): string
    {
        return 'INSERT INTO ' . $this->table .
        ' (' . implode(', ', array_keys($this->values)) . ')' .
        ' VALUES(' . implode(', ', $this->values) . ')';
    }

    /**
     * Converts this instance into an UPDATE string in SQL.
     */
    private function getSQLForUpdate(): string
    {
        $query = 'UPDATE ' . $this->table
            . ' SET ' . implode(', ', $this->set);

        if ($this->where !== null) {
            $query .= ' WHERE ' . $this->where;
        }

        return $query;
    }

    /**
     * Converts this instance into a DELETE string in SQL.
     */
    private function getSQLForDelete(): string
    {
        $query = 'DELETE FROM ' . $this->table;

        if ($this->where !== null) {
            $query .= ' WHERE ' . $this->where;
        }

        return $query;
    }

    /**
     * Gets a string representation of this QueryBuilder which corresponds to
     * the final SQL query being constructed.
     *
     * @return string The string representation of this QueryBuilder.
     */
    public function __toString(): string
    {
        return $this->getSQL();
    }

    /**
     * Creates a new named parameter and bind the value $value to it.
     *
     * This method provides a shortcut for {@link Statement::bindValue()}
     * when using prepared statements.
     *
     * The parameter $value specifies the value that you want to bind. If
     * $placeholder is not provided bindValue() will automatically create a
     * placeholder for you. An automatic placeholder will be of the name
     * ':dcValue1', ':dcValue2' etc.
     *
     * Example:
     * <code>
     * $value = 2;
     * $q->eq( 'id', $q->bindValue( $value ) );
     * $stmt = $q->executeQuery(); // executed with 'id = 2'
     * </code>
     *
     * @link http://www.zetacomponents.org
     *
     * @param mixed                $value
     * @param int|string|Type|null $type
     * @param string               $placeHolder The name to bind with. The string must start with a colon ':'.
     *
     * @return string the placeholder name used.
     */
    public function createNamedParameter($value, $type = ParameterType::STRING, ?string $placeHolder = null): string
    {
        if ($placeHolder === null) {
            $this->boundCounter++;
            $placeHolder = ':dcValue' . $this->boundCounter;
        }

        $this->setParameter(substr($placeHolder, 1), $value, $type);

        return $placeHolder;
    }

    /**
     * Creates a new positional parameter and bind the given value to it.
     *
     * Attention: If you are using positional parameters with the query builder you have
     * to be very careful to bind all parameters in the order they appear in the SQL
     * statement , otherwise they get bound in the wrong order which can lead to serious
     * bugs in your code.
     *
     * Example:
     * <code>
     *  $qb = $conn->createQueryBuilder();
     *  $qb->select('u.*')
     *     ->from('users', 'u')
     *     ->where('u.username = ' . $qb->createPositionalParameter('Foo', ParameterType::STRING))
     *     ->orWhere('u.username = ' . $qb->createPositionalParameter('Bar', ParameterType::STRING))
     * </code>
     *
     * @param mixed                $value
     * @param int|string|Type|null $type
     */
    public function createPositionalParameter($value, $type = ParameterType::STRING): string
    {
        $this->setParameter($this->boundCounter, $value, $type);
        $this->boundCounter++;

        return '?';
    }

    /**
     * @param array<string, true> $knownAliases
     *
     * @throws QueryException
     */
    private function getSQLForJoins(string $fromAlias, array &$knownAliases): string
    {
        $sql = '';

        if (! isset($this->join[$fromAlias])) {
            return $sql;
        }

        foreach ($this->join[$fromAlias] as $join) {
            if (array_key_exists($join->alias, $knownAliases)) {
                throw NonUniqueAlias::new($join->alias, array_keys($knownAliases));
            }

            $sql .= ' ' . $join->type . ' JOIN ' . $join->table . ' ' . $join->alias;

            if ($join->condition !== null) {
                $sql .= ' ON ' . $join->condition;
            }

            $knownAliases[$join->alias] = true;
        }

        foreach ($this->join[$fromAlias] as $join) {
            $sql .= $this->getSQLForJoins($join->alias, $knownAliases);
        }

        return $sql;
    }

    /**
     * Deep clone of all expression objects in the SQL parts.
     */
    public function __clone()
    {
        foreach ($this->from as $key => $from) {
            $this->from[$key] = clone $from;
        }

        foreach ($this->join as $fromAlias => $joins) {
            foreach ($joins as $key => $join) {
                $this->join[$fromAlias][$key] = clone $join;
            }
        }

        if (is_object($this->where)) {
            $this->where = clone $this->where;
        }

        if (is_object($this->having)) {
            $this->having = clone $this->having;
        }

        foreach ($this->params as $name => $param) {
            if (! is_object($param)) {
                continue;
            }

            $this->params[$name] = clone $param;
        }
    }
}<|MERGE_RESOLUTION|>--- conflicted
+++ resolved
@@ -583,20 +583,7 @@
             return $this;
         }
 
-<<<<<<< HEAD
         $this->select = $expressions;
-=======
-        if (is_array($select)) {
-            Deprecation::trigger(
-                'doctrine/dbal',
-                'https://github.com/doctrine/dbal/issues/3837',
-                'Passing an array for the first argument to QueryBuilder::select is deprecated, ' .
-                'pass each value as an individual variadic argument instead.'
-            );
-        }
-
-        $selects = is_array($select) ? $select : func_get_args();
->>>>>>> b2befb0e
 
         $this->state = self::STATE_DIRTY;
 
@@ -646,20 +633,7 @@
 
         $this->select = array_merge($this->select, [$expression], $expressions);
 
-<<<<<<< HEAD
-        $this->state = self::STATE_DIRTY;
-=======
-        if (is_array($select)) {
-            Deprecation::trigger(
-                'doctrine/dbal',
-                'https://github.com/doctrine/dbal/issues/3837',
-                'Passing an array for the first argument to QueryBuilder::addSelect is deprecated, ' .
-                'pass each value as an individual variadic argument instead.'
-            );
-        }
-
-        $selects = is_array($select) ? $select : func_get_args();
->>>>>>> b2befb0e
+        $this->state = self::STATE_DIRTY;
 
         return $this;
     }
@@ -1011,20 +985,7 @@
     {
         $this->groupBy = array_merge([$expression], $expressions);
 
-<<<<<<< HEAD
-        $this->state = self::STATE_DIRTY;
-=======
-        if (is_array($groupBy)) {
-            Deprecation::trigger(
-                'doctrine/dbal',
-                'https://github.com/doctrine/dbal/issues/3837',
-                'Passing an array for the first argument to QueryBuilder::groupBy is deprecated, ' .
-                'pass each value as an individual variadic argument instead.'
-            );
-        }
-
-        $groupBy = is_array($groupBy) ? $groupBy : func_get_args();
->>>>>>> b2befb0e
+        $this->state = self::STATE_DIRTY;
 
         return $this;
     }
@@ -1049,20 +1010,7 @@
     {
         $this->groupBy = array_merge($this->groupBy, [$expression], $expressions);
 
-<<<<<<< HEAD
-        $this->state = self::STATE_DIRTY;
-=======
-        if (is_array($groupBy)) {
-            Deprecation::trigger(
-                'doctrine/dbal',
-                'https://github.com/doctrine/dbal/issues/3837',
-                'Passing an array for the first argument to QueryBuilder::addGroupBy is deprecated, ' .
-                'pass each value as an individual variadic argument instead.'
-            );
-        }
-
-        $groupBy = is_array($groupBy) ? $groupBy : func_get_args();
->>>>>>> b2befb0e
+        $this->state = self::STATE_DIRTY;
 
         return $this;
     }
