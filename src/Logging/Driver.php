<?php

declare(strict_types=1);

namespace Doctrine\DBAL\Logging;

use Doctrine\DBAL\Driver as DriverInterface;
use Doctrine\DBAL\Driver\Middleware\AbstractDriverMiddleware;
use Psr\Log\LoggerInterface;
use SensitiveParameter;

final class Driver extends AbstractDriverMiddleware
{
    /** @internal This driver can be only instantiated by its middleware. */
    public function __construct(DriverInterface $driver, private readonly LoggerInterface $logger)
    {
        parent::__construct($driver);
    }

    /**
     * {@inheritDoc}
     */
<<<<<<< HEAD
    public function connect(array $params): Connection
    {
=======
    public function connect(
        #[SensitiveParameter]
        array $params
    ) {
>>>>>>> e4f65b5e
        $this->logger->info('Connecting with parameters {params}', ['params' => $this->maskPassword($params)]);

        return new Connection(
            parent::connect($params),
            $this->logger,
        );
    }

    /**
     * @param array<string,mixed> $params Connection parameters
     *
     * @return array<string,mixed>
     */
    private function maskPassword(
        #[SensitiveParameter]
        array $params
    ): array {
        if (isset($params['password'])) {
            $params['password'] = '<redacted>';
        }

        if (isset($params['url'])) {
            $params['url'] = '<redacted>';
        }

        return $params;
    }
}<|MERGE_RESOLUTION|>--- conflicted
+++ resolved
@@ -20,15 +20,10 @@
     /**
      * {@inheritDoc}
      */
-<<<<<<< HEAD
-    public function connect(array $params): Connection
-    {
-=======
     public function connect(
         #[SensitiveParameter]
-        array $params
-    ) {
->>>>>>> e4f65b5e
+        array $params,
+    ): Connection {
         $this->logger->info('Connecting with parameters {params}', ['params' => $this->maskPassword($params)]);
 
         return new Connection(
@@ -44,7 +39,7 @@
      */
     private function maskPassword(
         #[SensitiveParameter]
-        array $params
+        array $params,
     ): array {
         if (isset($params['password'])) {
             $params['password'] = '<redacted>';
