<?php

declare(strict_types=1);

namespace Doctrine\DBAL\Tools\Console\Command;

use Doctrine\DBAL\Connection;
use Doctrine\DBAL\Platforms\Keywords\DB2Keywords;
use Doctrine\DBAL\Platforms\Keywords\MariaDb102Keywords;
use Doctrine\DBAL\Platforms\Keywords\MySQL57Keywords;
use Doctrine\DBAL\Platforms\Keywords\MySQL80Keywords;
use Doctrine\DBAL\Platforms\Keywords\MySQLKeywords;
use Doctrine\DBAL\Platforms\Keywords\OracleKeywords;
use Doctrine\DBAL\Platforms\Keywords\PostgreSQL100Keywords;
use Doctrine\DBAL\Platforms\Keywords\PostgreSQL94Keywords;
use Doctrine\DBAL\Platforms\Keywords\ReservedKeywordsValidator;
<<<<<<< HEAD
use Doctrine\DBAL\Platforms\Keywords\SQLAnywhere16Keywords;
=======
>>>>>>> 4509f271
use Doctrine\DBAL\Platforms\Keywords\SQLiteKeywords;
use Doctrine\DBAL\Platforms\Keywords\SQLServer2012Keywords;
use Doctrine\DBAL\Tools\Console\ConnectionProvider;
use InvalidArgumentException;
use Symfony\Component\Console\Command\Command;
use Symfony\Component\Console\Input\InputInterface;
use Symfony\Component\Console\Input\InputOption;
use Symfony\Component\Console\Output\OutputInterface;

use function array_keys;
use function assert;
use function count;
use function implode;
use function is_string;
<<<<<<< HEAD
use function sprintf;
use function trigger_error;

use const E_USER_DEPRECATED;
=======
>>>>>>> 4509f271

class ReservedWordsCommand extends Command
{
    /** @var array<string, string> */
    private $keywordListClasses = [
        'db2'           => DB2Keywords::class,
        'mysql'         => MySQLKeywords::class,
        'mysql57'       => MySQL57Keywords::class,
        'mysql80'       => MySQL80Keywords::class,
        'mariadb102'    => MariaDb102Keywords::class,
        'oracle'        => OracleKeywords::class,
        'pgsql'         => PostgreSQL94Keywords::class,
        'pgsql100'      => PostgreSQL100Keywords::class,
<<<<<<< HEAD
        'sqlanywhere'   => SQLAnywhere16Keywords::class,
=======
>>>>>>> 4509f271
        'sqlite'        => SQLiteKeywords::class,
        'sqlserver'     => SQLServer2012Keywords::class,
    ];

    /** @var ConnectionProvider */
    private $connectionProvider;

    public function __construct(ConnectionProvider $connectionProvider)
    {
        parent::__construct();
        $this->connectionProvider = $connectionProvider;
    }

    /**
     * If you want to add or replace a keywords list use this command.
     */
    public function setKeywordListClass(string $name, string $class): void
    {
        $this->keywordListClasses[$name] = $class;
    }

    protected function configure(): void
    {
        $this
        ->setName('dbal:reserved-words')
        ->setDescription('Checks if the current database contains identifiers that are reserved.')
        ->setDefinition([
            new InputOption('connection', null, InputOption::VALUE_REQUIRED, 'The named database connection'),
            new InputOption(
                'list',
                'l',
                InputOption::VALUE_OPTIONAL | InputOption::VALUE_IS_ARRAY,
                'Keyword-List name.'
            ),
        ])
        ->setHelp(<<<EOT
Checks if the current database contains tables and columns
with names that are identifiers in this dialect or in other SQL dialects.

By default SQLite, MySQL, PostgreSQL, Microsoft SQL Server and Oracle
keywords are checked:

    <info>%command.full_name%</info>

If you want to check against specific dialects you can
pass them to the command:

    <info>%command.full_name% -l mysql -l pgsql</info>

The following keyword lists are currently shipped with Doctrine:

    * mysql
    * mysql57
    * mysql80
    * mariadb102
    * pgsql
    * pgsql100
    * sqlite
    * oracle
    * sqlserver
    * sqlserver2012
    * db2 (Not checked by default)
EOT
        );
    }

    /**
     * {@inheritdoc}
     */
    protected function execute(InputInterface $input, OutputInterface $output)
    {
        $conn = $this->getConnection($input);

        $keywordLists = (array) $input->getOption('list');
        if (count($keywordLists) === 0) {
            $keywordLists = array_keys($this->keywordListClasses);
        }

        $keywords = [];
        foreach ($keywordLists as $keywordList) {
            if (! isset($this->keywordListClasses[$keywordList])) {
                throw new InvalidArgumentException(sprintf(
                    'There exists no keyword list with name "%s". Known lists: %s',
                    $keywordList,
                    implode(', ', array_keys($this->keywordListClasses))
                ));
            }

            $class      = $this->keywordListClasses[$keywordList];
            $keywords[] = new $class();
        }

        $output->write('Checking keyword violations for <comment>' . implode(', ', $keywordLists) . '</comment>...', true);

        $schema  = $conn->getSchemaManager()->createSchema();
        $visitor = new ReservedKeywordsValidator($keywords);
        $schema->visit($visitor);

        $violations = $visitor->getViolations();
        if (count($violations) !== 0) {
            $output->write('There are <error>' . count($violations) . '</error> reserved keyword violations in your database schema:', true);
            foreach ($violations as $violation) {
                $output->write('  - ' . $violation, true);
            }

            return 1;
        }

        $output->write('No reserved keywords violations have been found!', true);

        return 0;
    }

    private function getConnection(InputInterface $input): Connection
    {
        $connectionName = $input->getOption('connection');
        assert(is_string($connectionName) || $connectionName === null);

        if ($connectionName !== null) {
            return $this->connectionProvider->getConnection($connectionName);
        }

        return $this->connectionProvider->getDefaultConnection();
    }
}<|MERGE_RESOLUTION|>--- conflicted
+++ resolved
@@ -14,10 +14,6 @@
 use Doctrine\DBAL\Platforms\Keywords\PostgreSQL100Keywords;
 use Doctrine\DBAL\Platforms\Keywords\PostgreSQL94Keywords;
 use Doctrine\DBAL\Platforms\Keywords\ReservedKeywordsValidator;
-<<<<<<< HEAD
-use Doctrine\DBAL\Platforms\Keywords\SQLAnywhere16Keywords;
-=======
->>>>>>> 4509f271
 use Doctrine\DBAL\Platforms\Keywords\SQLiteKeywords;
 use Doctrine\DBAL\Platforms\Keywords\SQLServer2012Keywords;
 use Doctrine\DBAL\Tools\Console\ConnectionProvider;
@@ -32,13 +28,7 @@
 use function count;
 use function implode;
 use function is_string;
-<<<<<<< HEAD
 use function sprintf;
-use function trigger_error;
-
-use const E_USER_DEPRECATED;
-=======
->>>>>>> 4509f271
 
 class ReservedWordsCommand extends Command
 {
@@ -52,10 +42,6 @@
         'oracle'        => OracleKeywords::class,
         'pgsql'         => PostgreSQL94Keywords::class,
         'pgsql100'      => PostgreSQL100Keywords::class,
-<<<<<<< HEAD
-        'sqlanywhere'   => SQLAnywhere16Keywords::class,
-=======
->>>>>>> 4509f271
         'sqlite'        => SQLiteKeywords::class,
         'sqlserver'     => SQLServer2012Keywords::class,
     ];
