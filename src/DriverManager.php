<?php

declare(strict_types=1);

namespace Doctrine\DBAL;

use Doctrine\Common\EventManager;
use Doctrine\DBAL\Driver\IBMDB2;
use Doctrine\DBAL\Driver\Mysqli;
use Doctrine\DBAL\Driver\OCI8;
use Doctrine\DBAL\Driver\PDO;
use Doctrine\DBAL\Driver\SQLSrv;
use Doctrine\DBAL\Exception\DriverRequired;
use Doctrine\DBAL\Exception\InvalidDriverClass;
use Doctrine\DBAL\Exception\InvalidWrapperClass;
use Doctrine\DBAL\Exception\UnknownDriver;

use function array_keys;
use function array_merge;
use function assert;
use function class_implements;
use function in_array;
use function is_string;
use function is_subclass_of;
use function parse_str;
use function parse_url;
use function preg_replace;
use function rawurldecode;
use function str_replace;
use function strpos;
use function substr;

/**
 * Factory for creating {@link Connection} instances.
 *
 * @psalm-type OverrideParams = array{
 *     charset?: string,
 *     dbname?: string,
 *     default_dbname?: string,
 *     driver?: key-of<self::DRIVER_MAP>,
 *     driverClass?: class-string<Driver>,
 *     driverOptions?: array<mixed>,
 *     host?: string,
 *     password?: string,
 *     path?: string,
 *     pdo?: \PDO,
 *     platform?: Platforms\AbstractPlatform,
 *     port?: int,
 *     user?: string,
 * }
 * @psalm-type Params = array{
 *     charset?: string,
 *     dbname?: string,
 *     default_dbname?: string,
 *     driver?: key-of<self::DRIVER_MAP>,
 *     driverClass?: class-string<Driver>,
 *     driverOptions?: array<mixed>,
 *     host?: string,
 *     keepSlave?: bool,
 *     keepReplica?: bool,
 *     master?: OverrideParams,
 *     memory?: bool,
 *     password?: string,
 *     path?: string,
 *     pdo?: \PDO,
 *     platform?: Platforms\AbstractPlatform,
 *     port?: int,
 *     primary?: OverrideParams,
 *     replica?: array<OverrideParams>,
 *     sharding?: array<string,mixed>,
 *     slaves?: array<OverrideParams>,
 *     user?: string,
 *     wrapperClass?: class-string<Connection>,
 * }
 */
final class DriverManager
{
    /**
     * List of supported drivers and their mappings to the driver classes.
     *
     * To add your own driver use the 'driverClass' parameter to {@link DriverManager::getConnection()}.
     */
    private const DRIVER_MAP = [
        'pdo_mysql'  => PDO\MySQL\Driver::class,
        'pdo_sqlite' => PDO\SQLite\Driver::class,
        'pdo_pgsql'  => PDO\PgSQL\Driver::class,
        'pdo_oci'    => PDO\OCI\Driver::class,
        'oci8'       => OCI8\Driver::class,
        'ibm_db2'    => IBMDB2\Driver::class,
        'pdo_sqlsrv' => PDO\SQLSrv\Driver::class,
        'mysqli'     => Mysqli\Driver::class,
        'sqlsrv'     => SQLSrv\Driver::class,
    ];

    /**
     * List of URL schemes from a database URL and their mappings to driver.
     *
     * @var string[]
     */
    private static $driverSchemeAliases = [
        'db2'        => 'ibm_db2',
        'mssql'      => 'pdo_sqlsrv',
        'mysql'      => 'pdo_mysql',
        'mysql2'     => 'pdo_mysql', // Amazon RDS, for some weird reason
        'postgres'   => 'pdo_pgsql',
        'postgresql' => 'pdo_pgsql',
        'pgsql'      => 'pdo_pgsql',
        'sqlite'     => 'pdo_sqlite',
        'sqlite3'    => 'pdo_sqlite',
    ];

    /**
     * Private constructor. This class cannot be instantiated.
     *
     * @codeCoverageIgnore
     */
    private function __construct()
    {
    }

    /**
     * Creates a connection object based on the specified parameters.
     * This method returns a Doctrine\DBAL\Connection which wraps the underlying
     * driver connection.
     *
     * $params must contain at least one of the following.
     *
     * Either 'driver' with one of the array keys of {@link DRIVER_MAP},
     * OR 'driverClass' that contains the full class name (with namespace) of the
     * driver class to instantiate.
     *
     * Other (optional) parameters:
     *
     * <b>user (string)</b>:
     * The username to use when connecting.
     *
     * <b>password (string)</b>:
     * The password to use when connecting.
     *
     * <b>driverOptions (array)</b>:
     * Any additional driver-specific options for the driver. These are just passed
     * through to the driver.
     *
     * <b>wrapperClass</b>:
     * You may specify a custom wrapper class through the 'wrapperClass'
     * parameter but this class MUST inherit from Doctrine\DBAL\Connection.
     *
     * <b>driverClass</b>:
     * The driver class to use.
     *
     * @param array<string,mixed> $params
     * @param Configuration|null  $config       The configuration to use.
     * @param EventManager|null   $eventManager The event manager to use.
     *
     * @throws Exception
     *
     * @phpstan-param array<string,mixed> $params
     * @psalm-param Params $params
     * @psalm-return ($params is array{wrapperClass:mixed} ? T : Connection)
     * @template T of Connection
     */
    public static function getConnection(
        array $params,
        ?Configuration $config = null,
        ?EventManager $eventManager = null
    ): Connection {
        // create default config and event manager, if not set
        if ($config === null) {
            $config = new Configuration();
        }

        if ($eventManager === null) {
            $eventManager = new EventManager();
        }

        $params = self::parseDatabaseUrl($params);

        // URL support for PrimaryReplicaConnection
        if (isset($params['primary'])) {
            $params['primary'] = self::parseDatabaseUrl($params['primary']);
        }

        if (isset($params['replica'])) {
            foreach ($params['replica'] as $key => $replicaParams) {
                $params['replica'][$key] = self::parseDatabaseUrl($replicaParams);
            }
        }

        $driver = self::createDriver($params);

        foreach ($config->getMiddlewares() as $middleware) {
            $driver = $middleware->wrap($driver);
        }

        $wrapperClass = Connection::class;
        if (isset($params['wrapperClass'])) {
            if (! is_subclass_of($params['wrapperClass'], $wrapperClass)) {
                throw InvalidWrapperClass::new($params['wrapperClass']);
            }

            /** @var class-string<Connection> $wrapperClass */
            $wrapperClass = $params['wrapperClass'];
        }

        return new $wrapperClass($params, $driver, $config, $eventManager);
    }

    /**
     * Returns the list of supported drivers.
     *
     * @return string[]
     */
    public static function getAvailableDrivers(): array
    {
        return array_keys(self::DRIVER_MAP);
    }

    /**
     * @param array<string,mixed> $params
     *
     * @throws Exception
     *
     * @phpstan-param array<string,mixed> $params
     * @psalm-param Params $params
     */
    private static function createDriver(array $params): Driver
    {
        if (isset($params['driverClass'])) {
<<<<<<< HEAD
            if (! in_array(Driver::class, class_implements($params['driverClass']), true)) {
                throw InvalidDriverClass::new($params['driverClass']);
=======
            $interfaces = class_implements($params['driverClass']);

            if ($interfaces === false || ! in_array(Driver::class, $interfaces, true)) {
                throw Exception::invalidDriverClass($params['driverClass']);
>>>>>>> 7da29b1c
            }

            return new $params['driverClass']();
        }

        if (isset($params['driver'])) {
            if (! isset(self::DRIVER_MAP[$params['driver']])) {
                throw UnknownDriver::new($params['driver'], array_keys(self::DRIVER_MAP));
            }

            $class = self::DRIVER_MAP[$params['driver']];

            return new $class();
        }

        throw DriverRequired::new();
    }

    /**
     * Normalizes the given connection URL path.
     *
     * @return string The normalized connection URL path
     */
    private static function normalizeDatabaseUrlPath(string $urlPath): string
    {
        // Trim leading slash from URL path.
        return substr($urlPath, 1);
    }

    /**
     * Extracts parts from a database URL, if present, and returns an
     * updated list of parameters.
     *
     * @param mixed[] $params The list of parameters.
     *
     * @return mixed[] A modified list of parameters with info from a database
     *                 URL extracted into indidivual parameter parts.
     *
     * @throws Exception
     *
     * @phpstan-param array<string,mixed> $params
     * @phpstan-return array<string,mixed>
     * @psalm-param Params $params
     * @psalm-return Params
     */
    private static function parseDatabaseUrl(array $params): array
    {
        if (! isset($params['url'])) {
            return $params;
        }

        // (pdo_)?sqlite3?:///... => (pdo_)?sqlite3?://localhost/... or else the URL will be invalid
        $url = preg_replace('#^((?:pdo_)?sqlite3?):///#', '$1://localhost/', $params['url']);
        assert(is_string($url));

        $url = parse_url($url);

        if ($url === false) {
            throw new Exception('Malformed parameter "url".');
        }

        foreach ($url as $param => $value) {
            if (! is_string($value)) {
                continue;
            }

            $url[$param] = rawurldecode($value);
        }

        $params = self::parseDatabaseUrlScheme($url['scheme'] ?? null, $params);

        if (isset($url['host'])) {
            $params['host'] = $url['host'];
        }

        if (isset($url['port'])) {
            $params['port'] = $url['port'];
        }

        if (isset($url['user'])) {
            $params['user'] = $url['user'];
        }

        if (isset($url['pass'])) {
            $params['password'] = $url['pass'];
        }

        $params = self::parseDatabaseUrlPath($url, $params);
        $params = self::parseDatabaseUrlQuery($url, $params);

        return $params;
    }

    /**
     * Parses the given connection URL and resolves the given connection parameters.
     *
     * Assumes that the connection URL scheme is already parsed and resolved into the given connection parameters
     * via {@link parseDatabaseUrlScheme}.
     *
     * @see parseDatabaseUrlScheme
     *
     * @param mixed[] $url    The URL parts to evaluate.
     * @param mixed[] $params The connection parameters to resolve.
     *
     * @return mixed[] The resolved connection parameters.
     */
    private static function parseDatabaseUrlPath(array $url, array $params): array
    {
        if (! isset($url['path'])) {
            return $params;
        }

        $url['path'] = self::normalizeDatabaseUrlPath($url['path']);

        // If we do not have a known DBAL driver, we do not know any connection URL path semantics to evaluate
        // and therefore treat the path as regular DBAL connection URL path.
        if (! isset($params['driver'])) {
            return self::parseRegularDatabaseUrlPath($url, $params);
        }

        if (strpos($params['driver'], 'sqlite') !== false) {
            return self::parseSqliteDatabaseUrlPath($url, $params);
        }

        return self::parseRegularDatabaseUrlPath($url, $params);
    }

    /**
     * Parses the query part of the given connection URL and resolves the given connection parameters.
     *
     * @param mixed[] $url    The connection URL parts to evaluate.
     * @param mixed[] $params The connection parameters to resolve.
     *
     * @return mixed[] The resolved connection parameters.
     */
    private static function parseDatabaseUrlQuery(array $url, array $params): array
    {
        if (! isset($url['query'])) {
            return $params;
        }

        $query = [];

        parse_str($url['query'], $query); // simply ingest query as extra params, e.g. charset or sslmode

        return array_merge($params, $query); // parse_str wipes existing array elements
    }

    /**
     * Parses the given regular connection URL and resolves the given connection parameters.
     *
     * Assumes that the "path" URL part is already normalized via {@link normalizeDatabaseUrlPath}.
     *
     * @see normalizeDatabaseUrlPath
     *
     * @param mixed[] $url    The regular connection URL parts to evaluate.
     * @param mixed[] $params The connection parameters to resolve.
     *
     * @return mixed[] The resolved connection parameters.
     */
    private static function parseRegularDatabaseUrlPath(array $url, array $params): array
    {
        $params['dbname'] = $url['path'];

        return $params;
    }

    /**
     * Parses the given SQLite connection URL and resolves the given connection parameters.
     *
     * Assumes that the "path" URL part is already normalized via {@link normalizeDatabaseUrlPath}.
     *
     * @see normalizeDatabaseUrlPath
     *
     * @param mixed[] $url    The SQLite connection URL parts to evaluate.
     * @param mixed[] $params The connection parameters to resolve.
     *
     * @return mixed[] The resolved connection parameters.
     */
    private static function parseSqliteDatabaseUrlPath(array $url, array $params): array
    {
        if ($url['path'] === ':memory:') {
            $params['memory'] = true;

            return $params;
        }

        $params['path'] = $url['path']; // pdo_sqlite driver uses 'path' instead of 'dbname' key

        return $params;
    }

    /**
     * Parses the scheme part from given connection URL and resolves the given connection parameters.
     *
     * @param string|null $scheme The connection URL scheme, if available
     * @param mixed[]     $params The connection parameters to resolve.
     *
     * @return mixed[] The resolved connection parameters.
     *
     * @throws Exception If parsing failed or resolution is not possible.
     */
    private static function parseDatabaseUrlScheme(?string $scheme, array $params): array
    {
        if ($scheme !== null) {
            // The requested driver from the URL scheme takes precedence
            // over the default custom driver from the connection parameters (if any).
            unset($params['driverClass']);

            // URL schemes must not contain underscores, but dashes are ok
            $driver = str_replace('-', '_', $scheme);

            // The requested driver from the URL scheme takes precedence over the
            // default driver from the connection parameters. If the driver is
            // an alias (e.g. "postgres"), map it to the actual name ("pdo-pgsql").
            // Otherwise, let checkParams decide later if the driver exists.
            $params['driver'] = self::$driverSchemeAliases[$driver] ?? $driver;

            return $params;
        }

        // If a schemeless connection URL is given, we require a default driver or default custom driver
        // as connection parameter.
        if (! isset($params['driverClass']) && ! isset($params['driver'])) {
            throw DriverRequired::new($params['url']);
        }

        return $params;
    }
}<|MERGE_RESOLUTION|>--- conflicted
+++ resolved
@@ -226,15 +226,10 @@
     private static function createDriver(array $params): Driver
     {
         if (isset($params['driverClass'])) {
-<<<<<<< HEAD
-            if (! in_array(Driver::class, class_implements($params['driverClass']), true)) {
+            $interfaces = class_implements($params['driverClass']);
+
+            if ($interfaces === false || ! in_array(Driver::class, $interfaces, true)) {
                 throw InvalidDriverClass::new($params['driverClass']);
-=======
-            $interfaces = class_implements($params['driverClass']);
-
-            if ($interfaces === false || ! in_array(Driver::class, $interfaces, true)) {
-                throw Exception::invalidDriverClass($params['driverClass']);
->>>>>>> 7da29b1c
             }
 
             return new $params['driverClass']();
