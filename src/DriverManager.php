<?php

declare(strict_types=1);

namespace Doctrine\DBAL;

use Doctrine\DBAL\Driver\IBMDB2;
use Doctrine\DBAL\Driver\Mysqli;
use Doctrine\DBAL\Driver\OCI8;
use Doctrine\DBAL\Driver\PDO;
use Doctrine\DBAL\Driver\SQLite3;
use Doctrine\DBAL\Driver\SQLSrv;
<<<<<<< HEAD
use Doctrine\DBAL\Exception\DriverRequired;
use Doctrine\DBAL\Exception\InvalidDriverClass;
use Doctrine\DBAL\Exception\InvalidWrapperClass;
use Doctrine\DBAL\Exception\UnknownDriver;

use function array_keys;
use function class_implements;
use function in_array;
=======
use Doctrine\DBAL\Exception\MalformedDsnException;
use Doctrine\DBAL\Tools\DsnParser;
use Doctrine\Deprecations\Deprecation;
use SensitiveParameter;

use function array_keys;
use function array_merge;
>>>>>>> e4f65b5e
use function is_a;

/**
 * Factory for creating {@see Connection} instances.
 *
 * @psalm-type OverrideParams = array{
 *     charset?: string,
 *     dbname?: string,
 *     driver?: key-of<self::DRIVER_MAP>,
 *     driverClass?: class-string<Driver>,
 *     driverOptions?: array<mixed>,
 *     host?: string,
 *     password?: string,
 *     path?: string,
 *     pdo?: \PDO,
 *     port?: int,
 *     url?: string,
 *     user?: string,
 *     unix_socket?: string,
 * }
 * @psalm-type Params = array{
 *     charset?: string,
 *     dbname?: string,
 *     defaultTableOptions?: array<string, mixed>,
 *     driver?: key-of<self::DRIVER_MAP>,
 *     driverClass?: class-string<Driver>,
 *     driverOptions?: array<mixed>,
 *     host?: string,
 *     keepSlave?: bool,
 *     keepReplica?: bool,
 *     master?: OverrideParams,
 *     memory?: bool,
 *     password?: string,
 *     path?: string,
 *     pdo?: \PDO,
 *     port?: int,
 *     primary?: OverrideParams,
 *     replica?: array<OverrideParams>,
 *     serverVersion?: string,
 *     sharding?: array<string,mixed>,
 *     slaves?: array<OverrideParams>,
 *     user?: string,
 *     wrapperClass?: class-string<Connection>,
 *     unix_socket?: string,
 * }
 */
final class DriverManager
{
    /**
     * List of supported drivers and their mappings to the driver classes.
     *
     * To add your own driver use the 'driverClass' parameter to {@see DriverManager::getConnection()}.
     */
    private const DRIVER_MAP = [
        'pdo_mysql'  => PDO\MySQL\Driver::class,
        'pdo_sqlite' => PDO\SQLite\Driver::class,
        'pdo_pgsql'  => PDO\PgSQL\Driver::class,
        'pdo_oci'    => PDO\OCI\Driver::class,
        'oci8'       => OCI8\Driver::class,
        'ibm_db2'    => IBMDB2\Driver::class,
        'pdo_sqlsrv' => PDO\SQLSrv\Driver::class,
        'mysqli'     => Mysqli\Driver::class,
        'sqlsrv'     => SQLSrv\Driver::class,
        'sqlite3'    => SQLite3\Driver::class,
    ];

    /**
     * Private constructor. This class cannot be instantiated.
     *
     * @codeCoverageIgnore
     */
    private function __construct()
    {
    }

    /**
     * Creates a connection object based on the specified parameters.
     * This method returns a Doctrine\DBAL\Connection which wraps the underlying
     * driver connection.
     *
     * $params must contain at least one of the following.
     *
     * Either 'driver' with one of the array keys of {@see DRIVER_MAP},
     * OR 'driverClass' that contains the full class name (with namespace) of the
     * driver class to instantiate.
     *
     * Other (optional) parameters:
     *
     * <b>user (string)</b>:
     * The username to use when connecting.
     *
     * <b>password (string)</b>:
     * The password to use when connecting.
     *
     * <b>driverOptions (array)</b>:
     * Any additional driver-specific options for the driver. These are just passed
     * through to the driver.
     *
     * <b>wrapperClass</b>:
     * You may specify a custom wrapper class through the 'wrapperClass'
     * parameter but this class MUST inherit from Doctrine\DBAL\Connection.
     *
     * <b>driverClass</b>:
     * The driver class to use.
     *
     * @param Configuration|null $config The configuration to use.
     * @psalm-param Params $params
     *
     * @psalm-return ($params is array{wrapperClass: class-string<T>} ? T : Connection)
     *
     * @template T of Connection
     */
<<<<<<< HEAD
    public static function getConnection(array $params, ?Configuration $config = null): Connection
    {
        $config ??= new Configuration();
        $driver   = self::createDriver($params);
=======
    public static function getConnection(
        #[SensitiveParameter]
        array $params,
        ?Configuration $config = null,
        ?EventManager $eventManager = null
    ): Connection {
        // create default config and event manager, if not set
        $config       ??= new Configuration();
        $eventManager ??= new EventManager();
        $params         = self::parseDatabaseUrl($params);

        // URL support for PrimaryReplicaConnection
        if (isset($params['primary'])) {
            $params['primary'] = self::parseDatabaseUrl($params['primary']);
        }

        if (isset($params['replica'])) {
            foreach ($params['replica'] as $key => $replicaParams) {
                $params['replica'][$key] = self::parseDatabaseUrl($replicaParams);
            }
        }

        $driver = self::createDriver($params['driver'] ?? null, $params['driverClass'] ?? null);
>>>>>>> e4f65b5e

        foreach ($config->getMiddlewares() as $middleware) {
            $driver = $middleware->wrap($driver);
        }

        /** @var class-string<Connection> $wrapperClass */
        $wrapperClass = $params['wrapperClass'] ?? Connection::class;
        if (! is_a($wrapperClass, Connection::class, true)) {
            throw InvalidWrapperClass::new($wrapperClass);
        }

        return new $wrapperClass($params, $driver, $config);
    }

    /**
     * Returns the list of supported drivers.
     *
     * @return string[]
     * @psalm-return list<key-of<self::DRIVER_MAP>>
     */
    public static function getAvailableDrivers(): array
    {
        return array_keys(self::DRIVER_MAP);
    }

    /**
<<<<<<< HEAD
     * @param array<string,mixed> $params
     * @psalm-param Params $params
=======
     * @param class-string<Driver>|null     $driverClass
     * @param key-of<self::DRIVER_MAP>|null $driver
     *
     * @throws Exception
>>>>>>> e4f65b5e
     */
    private static function createDriver(?string $driver, ?string $driverClass): Driver
    {
<<<<<<< HEAD
        if (isset($params['driverClass'])) {
            $interfaces = class_implements($params['driverClass']);

            if ($interfaces === false || ! in_array(Driver::class, $interfaces, true)) {
                throw InvalidDriverClass::new($params['driverClass']);
            }

            return new $params['driverClass']();
        }

        if (isset($params['driver'])) {
            if (! isset(self::DRIVER_MAP[$params['driver']])) {
                throw UnknownDriver::new($params['driver'], array_keys(self::DRIVER_MAP));
=======
        if ($driverClass === null) {
            if ($driver === null) {
                throw Exception::driverRequired();
            }

            if (! isset(self::DRIVER_MAP[$driver])) {
                throw Exception::unknownDriver($driver, array_keys(self::DRIVER_MAP));
>>>>>>> e4f65b5e
            }

            $driverClass = self::DRIVER_MAP[$driver];
        } elseif (! is_a($driverClass, Driver::class, true)) {
            throw Exception::invalidDriverClass($driverClass);
        }

<<<<<<< HEAD
        throw DriverRequired::new();
=======
        return new $driverClass();
    }

    /**
     * Extracts parts from a database URL, if present, and returns an
     * updated list of parameters.
     *
     * @param mixed[] $params The list of parameters.
     * @psalm-param Params $params
     *
     * @return mixed[] A modified list of parameters with info from a database
     *                 URL extracted into indidivual parameter parts.
     * @psalm-return Params
     *
     * @throws Exception
     */
    private static function parseDatabaseUrl(
        #[SensitiveParameter]
        array $params
    ): array {
        if (! isset($params['url'])) {
            return $params;
        }

        Deprecation::trigger(
            'doctrine/dbal',
            'https://github.com/doctrine/dbal/pull/5843',
            'The "url" connection parameter is deprecated. Please use %s to parse a database url before calling %s.',
            DsnParser::class,
            self::class,
        );

        $parser = new DsnParser(self::$driverSchemeAliases);
        try {
            $parsedParams = $parser->parse($params['url']);
        } catch (MalformedDsnException $e) {
            throw new Exception('Malformed parameter "url".', 0, $e);
        }

        if (isset($parsedParams['driver'])) {
            // The requested driver from the URL scheme takes precedence
            // over the default custom driver from the connection parameters (if any).
            unset($params['driverClass']);
        }

        $params = array_merge($params, $parsedParams);

        // If a schemeless connection URL is given, we require a default driver or default custom driver
        // as connection parameter.
        if (! isset($params['driverClass']) && ! isset($params['driver'])) {
            throw Exception::driverRequired($params['url']);
        }

        return $params;
>>>>>>> e4f65b5e
    }
}<|MERGE_RESOLUTION|>--- conflicted
+++ resolved
@@ -10,24 +10,13 @@
 use Doctrine\DBAL\Driver\PDO;
 use Doctrine\DBAL\Driver\SQLite3;
 use Doctrine\DBAL\Driver\SQLSrv;
-<<<<<<< HEAD
 use Doctrine\DBAL\Exception\DriverRequired;
 use Doctrine\DBAL\Exception\InvalidDriverClass;
 use Doctrine\DBAL\Exception\InvalidWrapperClass;
 use Doctrine\DBAL\Exception\UnknownDriver;
-
-use function array_keys;
-use function class_implements;
-use function in_array;
-=======
-use Doctrine\DBAL\Exception\MalformedDsnException;
-use Doctrine\DBAL\Tools\DsnParser;
-use Doctrine\Deprecations\Deprecation;
 use SensitiveParameter;
 
 use function array_keys;
-use function array_merge;
->>>>>>> e4f65b5e
 use function is_a;
 
 /**
@@ -140,36 +129,13 @@
      *
      * @template T of Connection
      */
-<<<<<<< HEAD
-    public static function getConnection(array $params, ?Configuration $config = null): Connection
-    {
-        $config ??= new Configuration();
-        $driver   = self::createDriver($params);
-=======
     public static function getConnection(
         #[SensitiveParameter]
         array $params,
         ?Configuration $config = null,
-        ?EventManager $eventManager = null
     ): Connection {
-        // create default config and event manager, if not set
-        $config       ??= new Configuration();
-        $eventManager ??= new EventManager();
-        $params         = self::parseDatabaseUrl($params);
-
-        // URL support for PrimaryReplicaConnection
-        if (isset($params['primary'])) {
-            $params['primary'] = self::parseDatabaseUrl($params['primary']);
-        }
-
-        if (isset($params['replica'])) {
-            foreach ($params['replica'] as $key => $replicaParams) {
-                $params['replica'][$key] = self::parseDatabaseUrl($replicaParams);
-            }
-        }
-
-        $driver = self::createDriver($params['driver'] ?? null, $params['driverClass'] ?? null);
->>>>>>> e4f65b5e
+        $config ??= new Configuration();
+        $driver   = self::createDriver($params['driver'] ?? null, $params['driverClass'] ?? null);
 
         foreach ($config->getMiddlewares() as $middleware) {
             $driver = $middleware->wrap($driver);
@@ -196,105 +162,25 @@
     }
 
     /**
-<<<<<<< HEAD
-     * @param array<string,mixed> $params
-     * @psalm-param Params $params
-=======
      * @param class-string<Driver>|null     $driverClass
      * @param key-of<self::DRIVER_MAP>|null $driver
-     *
-     * @throws Exception
->>>>>>> e4f65b5e
      */
     private static function createDriver(?string $driver, ?string $driverClass): Driver
     {
-<<<<<<< HEAD
-        if (isset($params['driverClass'])) {
-            $interfaces = class_implements($params['driverClass']);
-
-            if ($interfaces === false || ! in_array(Driver::class, $interfaces, true)) {
-                throw InvalidDriverClass::new($params['driverClass']);
-            }
-
-            return new $params['driverClass']();
-        }
-
-        if (isset($params['driver'])) {
-            if (! isset(self::DRIVER_MAP[$params['driver']])) {
-                throw UnknownDriver::new($params['driver'], array_keys(self::DRIVER_MAP));
-=======
         if ($driverClass === null) {
             if ($driver === null) {
-                throw Exception::driverRequired();
+                throw DriverRequired::new();
             }
 
             if (! isset(self::DRIVER_MAP[$driver])) {
-                throw Exception::unknownDriver($driver, array_keys(self::DRIVER_MAP));
->>>>>>> e4f65b5e
+                throw UnknownDriver::new($driver, array_keys(self::DRIVER_MAP));
             }
 
             $driverClass = self::DRIVER_MAP[$driver];
         } elseif (! is_a($driverClass, Driver::class, true)) {
-            throw Exception::invalidDriverClass($driverClass);
+            throw InvalidDriverClass::new($driverClass);
         }
 
-<<<<<<< HEAD
-        throw DriverRequired::new();
-=======
         return new $driverClass();
     }
-
-    /**
-     * Extracts parts from a database URL, if present, and returns an
-     * updated list of parameters.
-     *
-     * @param mixed[] $params The list of parameters.
-     * @psalm-param Params $params
-     *
-     * @return mixed[] A modified list of parameters with info from a database
-     *                 URL extracted into indidivual parameter parts.
-     * @psalm-return Params
-     *
-     * @throws Exception
-     */
-    private static function parseDatabaseUrl(
-        #[SensitiveParameter]
-        array $params
-    ): array {
-        if (! isset($params['url'])) {
-            return $params;
-        }
-
-        Deprecation::trigger(
-            'doctrine/dbal',
-            'https://github.com/doctrine/dbal/pull/5843',
-            'The "url" connection parameter is deprecated. Please use %s to parse a database url before calling %s.',
-            DsnParser::class,
-            self::class,
-        );
-
-        $parser = new DsnParser(self::$driverSchemeAliases);
-        try {
-            $parsedParams = $parser->parse($params['url']);
-        } catch (MalformedDsnException $e) {
-            throw new Exception('Malformed parameter "url".', 0, $e);
-        }
-
-        if (isset($parsedParams['driver'])) {
-            // The requested driver from the URL scheme takes precedence
-            // over the default custom driver from the connection parameters (if any).
-            unset($params['driverClass']);
-        }
-
-        $params = array_merge($params, $parsedParams);
-
-        // If a schemeless connection URL is given, we require a default driver or default custom driver
-        // as connection parameter.
-        if (! isset($params['driverClass']) && ! isset($params['driver'])) {
-            throw Exception::driverRequired($params['url']);
-        }
-
-        return $params;
->>>>>>> e4f65b5e
-    }
 }