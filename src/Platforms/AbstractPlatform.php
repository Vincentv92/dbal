--- conflicted
+++ resolved
@@ -395,542 +395,6 @@
         }
 
         return $comment;
-<<<<<<< HEAD
-=======
-    }
-
-    /**
-     * Gets the character used for identifier quoting.
-     *
-     * @return string
-     */
-    public function getIdentifierQuoteCharacter()
-    {
-        return '"';
-    }
-
-    /**
-     * Gets the string portion that starts an SQL comment.
-     *
-     * @deprecated
-     *
-     * @return string
-     */
-    public function getSqlCommentStartString()
-    {
-        Deprecation::trigger(
-            'doctrine/dbal',
-            'https://github.com/doctrine/dbal/pulls/4724',
-            'AbstractPlatform::getSqlCommentStartString() is deprecated.'
-        );
-
-        return '--';
-    }
-
-    /**
-     * Gets the string portion that ends an SQL comment.
-     *
-     * @deprecated
-     *
-     * @return string
-     */
-    public function getSqlCommentEndString()
-    {
-        Deprecation::trigger(
-            'doctrine/dbal',
-            'https://github.com/doctrine/dbal/pulls/4724',
-            'AbstractPlatform::getSqlCommentEndString() is deprecated.'
-        );
-
-        return "\n";
-    }
-
-    /**
-     * Gets the maximum length of a char column.
-     *
-     * @deprecated
-     */
-    public function getCharMaxLength(): int
-    {
-        Deprecation::triggerIfCalledFromOutside(
-            'doctrine/dbal',
-            'https://github.com/doctrine/dbal/issues/3263',
-            'AbstractPlatform::getCharMaxLength() is deprecated.'
-        );
-
-        return $this->getVarcharMaxLength();
-    }
-
-    /**
-     * Gets the maximum length of a varchar column.
-     *
-     * @deprecated
-     *
-     * @return int
-     */
-    public function getVarcharMaxLength()
-    {
-        Deprecation::triggerIfCalledFromOutside(
-            'doctrine/dbal',
-            'https://github.com/doctrine/dbal/issues/3263',
-            'AbstractPlatform::getVarcharMaxLength() is deprecated.'
-        );
-
-        return 4000;
-    }
-
-    /**
-     * Gets the default length of a varchar column.
-     *
-     * @deprecated
-     *
-     * @return int
-     */
-    public function getVarcharDefaultLength()
-    {
-        Deprecation::triggerIfCalledFromOutside(
-            'doctrine/dbal',
-            'https://github.com/doctrine/dbal/issues/3263',
-            'Relying on the default varchar column length is deprecated, specify the length explicitly.'
-        );
-
-        return 255;
-    }
-
-    /**
-     * Gets the maximum length of a binary column.
-     *
-     * @deprecated
-     *
-     * @return int
-     */
-    public function getBinaryMaxLength()
-    {
-        Deprecation::triggerIfCalledFromOutside(
-            'doctrine/dbal',
-            'https://github.com/doctrine/dbal/issues/3263',
-            'AbstractPlatform::getBinaryMaxLength() is deprecated.'
-        );
-
-        return 4000;
-    }
-
-    /**
-     * Gets the default length of a binary column.
-     *
-     * @deprecated
-     *
-     * @return int
-     */
-    public function getBinaryDefaultLength()
-    {
-        Deprecation::trigger(
-            'doctrine/dbal',
-            'https://github.com/doctrine/dbal/issues/3263',
-            'Relying on the default binary column length is deprecated, specify the length explicitly.'
-        );
-
-        return 255;
-    }
-
-    /**
-     * Gets all SQL wildcard characters of the platform.
-     *
-     * @deprecated Use {@see AbstractPlatform::getLikeWildcardCharacters()} instead.
-     *
-     * @return string[]
-     */
-    public function getWildcards()
-    {
-        Deprecation::trigger(
-            'doctrine/dbal',
-            'https://github.com/doctrine/dbal/pulls/4724',
-            'AbstractPlatform::getWildcards() is deprecated.'
-            . ' Use AbstractPlatform::getLikeWildcardCharacters() instead.'
-        );
-
-        return ['%', '_'];
-    }
-
-    /**
-     * Returns the regular expression operator.
-     *
-     * @return string
-     *
-     * @throws Exception If not supported on this platform.
-     */
-    public function getRegexpExpression()
-    {
-        throw Exception::notSupported(__METHOD__);
-    }
-
-    /**
-     * Returns the SQL snippet to get the average value of a column.
-     *
-     * @deprecated Use AVG() in SQL instead.
-     *
-     * @param string $column The column to use.
-     *
-     * @return string Generated SQL including an AVG aggregate function.
-     */
-    public function getAvgExpression($column)
-    {
-        Deprecation::trigger(
-            'doctrine/dbal',
-            'https://github.com/doctrine/dbal/pulls/4724',
-            'AbstractPlatform::getAvgExpression() is deprecated. Use AVG() in SQL instead.'
-        );
-
-        return 'AVG(' . $column . ')';
-    }
-
-    /**
-     * Returns the SQL snippet to get the number of rows (without a NULL value) of a column.
-     *
-     * If a '*' is used instead of a column the number of selected rows is returned.
-     *
-     * @deprecated Use COUNT() in SQL instead.
-     *
-     * @param string|int $column The column to use.
-     *
-     * @return string Generated SQL including a COUNT aggregate function.
-     */
-    public function getCountExpression($column)
-    {
-        Deprecation::trigger(
-            'doctrine/dbal',
-            'https://github.com/doctrine/dbal/pulls/4724',
-            'AbstractPlatform::getCountExpression() is deprecated. Use COUNT() in SQL instead.'
-        );
-
-        return 'COUNT(' . $column . ')';
-    }
-
-    /**
-     * Returns the SQL snippet to get the highest value of a column.
-     *
-     * @deprecated Use MAX() in SQL instead.
-     *
-     * @param string $column The column to use.
-     *
-     * @return string Generated SQL including a MAX aggregate function.
-     */
-    public function getMaxExpression($column)
-    {
-        Deprecation::trigger(
-            'doctrine/dbal',
-            'https://github.com/doctrine/dbal/pulls/4724',
-            'AbstractPlatform::getMaxExpression() is deprecated. Use MAX() in SQL instead.'
-        );
-
-        return 'MAX(' . $column . ')';
-    }
-
-    /**
-     * Returns the SQL snippet to get the lowest value of a column.
-     *
-     * @deprecated Use MIN() in SQL instead.
-     *
-     * @param string $column The column to use.
-     *
-     * @return string Generated SQL including a MIN aggregate function.
-     */
-    public function getMinExpression($column)
-    {
-        Deprecation::trigger(
-            'doctrine/dbal',
-            'https://github.com/doctrine/dbal/pulls/4724',
-            'AbstractPlatform::getMinExpression() is deprecated. Use MIN() in SQL instead.'
-        );
-
-        return 'MIN(' . $column . ')';
-    }
-
-    /**
-     * Returns the SQL snippet to get the total sum of a column.
-     *
-     * @deprecated Use SUM() in SQL instead.
-     *
-     * @param string $column The column to use.
-     *
-     * @return string Generated SQL including a SUM aggregate function.
-     */
-    public function getSumExpression($column)
-    {
-        Deprecation::trigger(
-            'doctrine/dbal',
-            'https://github.com/doctrine/dbal/pulls/4724',
-            'AbstractPlatform::getSumExpression() is deprecated. Use SUM() in SQL instead.'
-        );
-
-        return 'SUM(' . $column . ')';
-    }
-
-    // scalar functions
-
-    /**
-     * Returns the SQL snippet to get the md5 sum of a column.
-     *
-     * Note: Not SQL92, but common functionality.
-     *
-     * @deprecated
-     *
-     * @param string $column
-     *
-     * @return string
-     */
-    public function getMd5Expression($column)
-    {
-        Deprecation::trigger(
-            'doctrine/dbal',
-            'https://github.com/doctrine/dbal/pulls/4724',
-            'AbstractPlatform::getMd5Expression() is deprecated.'
-        );
-
-        return 'MD5(' . $column . ')';
-    }
-
-    /**
-     * Returns the SQL snippet to get the length of a text column in characters.
-     *
-     * @param string $column
-     *
-     * @return string
-     */
-    public function getLengthExpression($column)
-    {
-        return 'LENGTH(' . $column . ')';
-    }
-
-    /**
-     * Returns the SQL snippet to get the squared value of a column.
-     *
-     * @deprecated Use SQRT() in SQL instead.
-     *
-     * @param string $column The column to use.
-     *
-     * @return string Generated SQL including an SQRT aggregate function.
-     */
-    public function getSqrtExpression($column)
-    {
-        Deprecation::trigger(
-            'doctrine/dbal',
-            'https://github.com/doctrine/dbal/pulls/4724',
-            'AbstractPlatform::getSqrtExpression() is deprecated. Use SQRT() in SQL instead.'
-        );
-
-        return 'SQRT(' . $column . ')';
-    }
-
-    /**
-     * Returns the SQL snippet to round a numeric column to the number of decimals specified.
-     *
-     * @deprecated Use ROUND() in SQL instead.
-     *
-     * @param string $column
-     * @param int    $decimals
-     *
-     * @return string
-     */
-    public function getRoundExpression($column, $decimals = 0)
-    {
-        Deprecation::trigger(
-            'doctrine/dbal',
-            'https://github.com/doctrine/dbal/pulls/4724',
-            'AbstractPlatform::getRoundExpression() is deprecated. Use ROUND() in SQL instead.'
-        );
-
-        return 'ROUND(' . $column . ', ' . $decimals . ')';
-    }
-
-    /**
-     * Returns the SQL snippet to get the remainder of the division operation $expression1 / $expression2.
-     *
-     * @param string $expression1
-     * @param string $expression2
-     *
-     * @return string
-     */
-    public function getModExpression($expression1, $expression2)
-    {
-        return 'MOD(' . $expression1 . ', ' . $expression2 . ')';
-    }
-
-    /**
-     * Returns the SQL snippet to trim a string.
-     *
-     * @param string      $str  The expression to apply the trim to.
-     * @param int         $mode The position of the trim (leading/trailing/both).
-     * @param string|bool $char The char to trim, has to be quoted already. Defaults to space.
-     *
-     * @return string
-     */
-    public function getTrimExpression($str, $mode = TrimMode::UNSPECIFIED, $char = false)
-    {
-        $expression = '';
-
-        switch ($mode) {
-            case TrimMode::LEADING:
-                $expression = 'LEADING ';
-                break;
-
-            case TrimMode::TRAILING:
-                $expression = 'TRAILING ';
-                break;
-
-            case TrimMode::BOTH:
-                $expression = 'BOTH ';
-                break;
-        }
-
-        if ($char !== false) {
-            $expression .= $char . ' ';
-        }
-
-        if ($mode !== TrimMode::UNSPECIFIED || $char !== false) {
-            $expression .= 'FROM ';
-        }
-
-        return 'TRIM(' . $expression . $str . ')';
-    }
-
-    /**
-     * Returns the SQL snippet to trim trailing space characters from the expression.
-     *
-     * @deprecated Use RTRIM() in SQL instead.
-     *
-     * @param string $str Literal string or column name.
-     *
-     * @return string
-     */
-    public function getRtrimExpression($str)
-    {
-        Deprecation::trigger(
-            'doctrine/dbal',
-            'https://github.com/doctrine/dbal/pulls/4724',
-            'AbstractPlatform::getRtrimExpression() is deprecated. Use RTRIM() in SQL instead.'
-        );
-
-        return 'RTRIM(' . $str . ')';
-    }
-
-    /**
-     * Returns the SQL snippet to trim leading space characters from the expression.
-     *
-     * @deprecated Use LTRIM() in SQL instead.
-     *
-     * @param string $str Literal string or column name.
-     *
-     * @return string
-     */
-    public function getLtrimExpression($str)
-    {
-        Deprecation::trigger(
-            'doctrine/dbal',
-            'https://github.com/doctrine/dbal/pulls/4724',
-            'AbstractPlatform::getLtrimExpression() is deprecated. Use LTRIM() in SQL instead.'
-        );
-
-        return 'LTRIM(' . $str . ')';
-    }
-
-    /**
-     * Returns the SQL snippet to change all characters from the expression to uppercase,
-     * according to the current character set mapping.
-     *
-     * @deprecated Use UPPER() in SQL instead.
-     *
-     * @param string $str Literal string or column name.
-     *
-     * @return string
-     */
-    public function getUpperExpression($str)
-    {
-        Deprecation::trigger(
-            'doctrine/dbal',
-            'https://github.com/doctrine/dbal/pulls/4724',
-            'AbstractPlatform::getUpperExpression() is deprecated. Use UPPER() in SQL instead.'
-        );
-
-        return 'UPPER(' . $str . ')';
-    }
-
-    /**
-     * Returns the SQL snippet to change all characters from the expression to lowercase,
-     * according to the current character set mapping.
-     *
-     * @deprecated Use LOWER() in SQL instead.
-     *
-     * @param string $str Literal string or column name.
-     *
-     * @return string
-     */
-    public function getLowerExpression($str)
-    {
-        Deprecation::trigger(
-            'doctrine/dbal',
-            'https://github.com/doctrine/dbal/pulls/4724',
-            'AbstractPlatform::getLowerExpression() is deprecated. Use LOWER() in SQL instead.'
-        );
-
-        return 'LOWER(' . $str . ')';
-    }
-
-    /**
-     * Returns the SQL snippet to get the position of the first occurrence of substring $substr in string $str.
-     *
-     * @param string    $str      Literal string.
-     * @param string    $substr   Literal string to find.
-     * @param int|false $startPos Position to start at, beginning of string by default.
-     *
-     * @return string
-     *
-     * @throws Exception If not supported on this platform.
-     */
-    public function getLocateExpression($str, $substr, $startPos = false)
-    {
-        throw Exception::notSupported(__METHOD__);
-    }
-
-    /**
-     * Returns the SQL snippet to get the current system date.
-     *
-     * @deprecated Generate dates within the application.
-     *
-     * @return string
-     */
-    public function getNowExpression()
-    {
-        Deprecation::trigger(
-            'doctrine/dbal',
-            'https://github.com/doctrine/dbal/pull/4753',
-            'AbstractPlatform::getNowExpression() is deprecated. Generate dates within the application.'
-        );
-
-        return 'NOW()';
-    }
-
-    /**
-     * Returns a SQL snippet to get a substring inside an SQL statement.
-     *
-     * Note: Not SQL92, but common functionality.
-     *
-     * SQLite only supports the 2 parameter variant of this function.
-     *
-     * @param string   $string An sql string literal or column name/alias.
-     * @param int      $start  Where to start the substring portion.
-     * @param int|null $length The substring portion length.
-     *
-     * @return string
-     */
-    public function getSubstringExpression($string, $start, $length = null)
-    {
-        if ($length === null) {
-            return 'SUBSTRING(' . $string . ' FROM ' . $start . ')';
-        }
-
-        return 'SUBSTRING(' . $string . ' FROM ' . $start . ' FOR ' . $length . ')';
->>>>>>> 0c6e8f63
     }
 
     /**
@@ -1415,16 +879,7 @@
     /**
      * Returns the SQL to drop a constraint.
      *
-<<<<<<< HEAD
-     * @internal The method should be only used from within the {@link AbstractPlatform} class hierarchy.
-=======
      * @internal The method should be only used from within the {@see AbstractPlatform} class hierarchy.
-     *
-     * @param Constraint|string $constraint
-     * @param Table|string      $table
-     *
-     * @return string
->>>>>>> 0c6e8f63
      */
     protected function getDropConstraintSQL(string $name, string $table): string
     {
@@ -1670,60 +1125,7 @@
     public function getDropSequenceSQL(string $name): string
     {
         if (! $this->supportsSequences()) {
-<<<<<<< HEAD
             throw NotSupported::new(__METHOD__);
-=======
-            throw Exception::notSupported(__METHOD__);
-        }
-
-        if ($sequence instanceof Sequence) {
-            $sequence = $sequence->getQuotedName($this);
-        }
-
-        return 'DROP SEQUENCE ' . $sequence;
-    }
-
-    /**
-     * Returns the SQL to create a constraint on a table on this platform.
-     *
-     * @deprecated Use {@see getCreateIndexSQL()}, {@see getCreateForeignKeySQL()}
-     *             or {@see getCreateUniqueConstraintSQL()} instead.
-     *
-     * @param Table|string $table
-     *
-     * @return string
-     *
-     * @throws InvalidArgumentException
-     */
-    public function getCreateConstraintSQL(Constraint $constraint, $table)
-    {
-        if ($table instanceof Table) {
-            $table = $table->getQuotedName($this);
-        }
-
-        $query = 'ALTER TABLE ' . $table . ' ADD CONSTRAINT ' . $constraint->getQuotedName($this);
-
-        $columnList = '(' . implode(', ', $constraint->getQuotedColumns($this)) . ')';
-
-        $referencesClause = '';
-        if ($constraint instanceof Index) {
-            if ($constraint->isPrimary()) {
-                $query .= ' PRIMARY KEY';
-            } elseif ($constraint->isUnique()) {
-                $query .= ' UNIQUE';
-            } else {
-                throw new InvalidArgumentException(
-                    'Can only create primary or unique constraints, no common indexes with getCreateConstraintSQL().'
-                );
-            }
-        } elseif ($constraint instanceof UniqueConstraint) {
-            $query .= ' UNIQUE';
-        } elseif ($constraint instanceof ForeignKeyConstraint) {
-            $query .= ' FOREIGN KEY';
-
-            $referencesClause = ' REFERENCES ' . $constraint->getQuotedForeignTableName($this) .
-                ' (' . implode(', ', $constraint->getQuotedForeignColumns($this)) . ')';
->>>>>>> 0c6e8f63
         }
 
         return 'DROP SEQUENCE ' . $name;
@@ -2618,56 +2020,6 @@
     }
 
     /**
-<<<<<<< HEAD
-=======
-     * @return string
-     *
-     * @throws Exception If not supported on this platform.
-     */
-    public function getListDatabasesSQL()
-    {
-        throw Exception::notSupported(__METHOD__);
-    }
-
-    /**
-     * Returns the SQL statement for retrieving the namespaces defined in the database.
-     *
-     * @deprecated Use {@see AbstractSchemaManager::listSchemaNames()} instead.
-     *
-     * @return string
-     *
-     * @throws Exception If not supported on this platform.
-     */
-    public function getListNamespacesSQL()
-    {
-        Deprecation::triggerIfCalledFromOutside(
-            'doctrine/dbal',
-            'https://github.com/doctrine/dbal/issues/4503',
-            'AbstractPlatform::getListNamespacesSQL() is deprecated,'
-                . ' use AbstractSchemaManager::listSchemaNames() instead.'
-        );
-
-        throw Exception::notSupported(__METHOD__);
-    }
-
-    /**
-     * @param string $database
-     *
-     * @return string
-     *
-     * @throws Exception If not supported on this platform.
-     */
-    public function getListSequencesSQL($database)
-    {
-        throw Exception::notSupported(__METHOD__);
-    }
-
-    /**
-     * @param string $table
-     *
-     * @return string
-     *
->>>>>>> 0c6e8f63
      * @throws Exception If not supported on this platform.
      */
     public function getListDatabasesSQL(): string
@@ -2913,26 +2265,6 @@
 
     /**
      * Whether the platform supports database schemas.
-<<<<<<< HEAD
-=======
-     *
-     * @return bool
-     */
-    public function supportsSchemas()
-    {
-        return false;
-    }
-
-    /**
-     * Whether this platform can emulate schemas.
-     *
-     * @deprecated
-     *
-     * Platforms that either support or emulate schemas don't automatically
-     * filter a schema for the namespaced elements in {@see AbstractManager::createSchema()}.
-     *
-     * @return bool
->>>>>>> 0c6e8f63
      */
     public function supportsSchemas(): bool
     {
@@ -3155,34 +2487,6 @@
 
     /**
      * Creates an instance of the reserved keyword list of this platform.
-<<<<<<< HEAD
-=======
-     *
-     * This method will become @abstract in DBAL 4.0.0.
-     *
-     * @throws Exception
-     */
-    protected function createReservedKeywordsList(): KeywordList
-    {
-        $class    = $this->getReservedKeywordsClass();
-        $keywords = new $class();
-        if (! $keywords instanceof KeywordList) {
-            throw Exception::notSupported(__METHOD__);
-        }
-
-        return $keywords;
-    }
-
-    /**
-     * Returns the class name of the reserved keywords list.
-     *
-     * @deprecated Implement {@see createReservedKeywordsList()} instead.
-     *
-     * @return string
-     * @psalm-return class-string<KeywordList>
-     *
-     * @throws Exception If not supported on this platform.
->>>>>>> 0c6e8f63
      */
     abstract protected function createReservedKeywordsList(): KeywordList;
 
