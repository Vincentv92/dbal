<?php

declare(strict_types=1);

namespace Doctrine\DBAL\Platforms;

use Doctrine\Common\EventManager;
use Doctrine\DBAL\Event\SchemaAlterTableAddColumnEventArgs;
use Doctrine\DBAL\Event\SchemaAlterTableChangeColumnEventArgs;
use Doctrine\DBAL\Event\SchemaAlterTableEventArgs;
use Doctrine\DBAL\Event\SchemaAlterTableRemoveColumnEventArgs;
use Doctrine\DBAL\Event\SchemaAlterTableRenameColumnEventArgs;
use Doctrine\DBAL\Event\SchemaCreateTableColumnEventArgs;
use Doctrine\DBAL\Event\SchemaCreateTableEventArgs;
use Doctrine\DBAL\Event\SchemaDropTableEventArgs;
use Doctrine\DBAL\Events;
use Doctrine\DBAL\Exception;
use Doctrine\DBAL\Exception\ColumnLengthRequired;
use Doctrine\DBAL\Exception\InvalidLockMode;
use Doctrine\DBAL\LockMode;
use Doctrine\DBAL\Platforms\Exception\NoColumnsSpecifiedForTable;
use Doctrine\DBAL\Platforms\Exception\NotSupported;
use Doctrine\DBAL\Platforms\Keywords\KeywordList;
use Doctrine\DBAL\Schema\Column;
use Doctrine\DBAL\Schema\ColumnDiff;
use Doctrine\DBAL\Schema\Constraint;
use Doctrine\DBAL\Schema\ForeignKeyConstraint;
use Doctrine\DBAL\Schema\Identifier;
use Doctrine\DBAL\Schema\Index;
use Doctrine\DBAL\Schema\Sequence;
use Doctrine\DBAL\Schema\Table;
use Doctrine\DBAL\Schema\TableDiff;
use Doctrine\DBAL\Schema\UniqueConstraint;
use Doctrine\DBAL\SQL\Parser;
use Doctrine\DBAL\TransactionIsolationLevel;
use Doctrine\DBAL\Types;
use Doctrine\DBAL\Types\Exception\TypeNotFound;
use Doctrine\DBAL\Types\Type;
use InvalidArgumentException;
use UnexpectedValueException;

use function addcslashes;
use function array_map;
use function array_merge;
use function array_unique;
use function array_values;
use function assert;
use function count;
use function explode;
use function implode;
use function in_array;
use function is_array;
use function is_bool;
use function is_float;
use function is_int;
use function is_string;
use function preg_quote;
use function preg_replace;
use function sprintf;
use function str_replace;
use function strlen;
use function strpos;
use function strtolower;
use function strtoupper;

/**
 * Base class for all DatabasePlatforms. The DatabasePlatforms are the central
 * point of abstraction of platform-specific behaviors, features and SQL dialects.
 * They are a passive source of information.
 *
 * @todo Remove any unnecessary methods.
 */
abstract class AbstractPlatform
{
    public const CREATE_INDEXES = 1;

    public const CREATE_FOREIGNKEYS = 2;

    /** @var string[]|null */
    protected $doctrineTypeMapping;

    /**
     * Contains a list of all columns that should generate parseable column comments for type-detection
     * in reverse engineering scenarios.
     *
     * @var string[]|null
     */
    protected $doctrineTypeComments;

    /** @var EventManager|null */
    protected $_eventManager;

    /**
     * Holds the KeywordList instance for the current platform.
     *
     * @var KeywordList|null
     */
    protected $_keywords;

    /**
     * Sets the EventManager used by the Platform.
     */
    public function setEventManager(EventManager $eventManager): void
    {
        $this->_eventManager = $eventManager;
    }

    /**
     * Gets the EventManager used by the Platform.
     */
    public function getEventManager(): ?EventManager
    {
        return $this->_eventManager;
    }

    /**
     * Returns the SQL snippet that declares a boolean column.
     *
     * @param mixed[] $column
     */
    abstract public function getBooleanTypeDeclarationSQL(array $column): string;

    /**
     * Returns the SQL snippet that declares a 4 byte integer column.
     *
     * @param mixed[] $column
     */
    abstract public function getIntegerTypeDeclarationSQL(array $column): string;

    /**
     * Returns the SQL snippet that declares an 8 byte integer column.
     *
     * @param mixed[] $column
     */
    abstract public function getBigIntTypeDeclarationSQL(array $column): string;

    /**
     * Returns the SQL snippet that declares a 2 byte integer column.
     *
     * @param mixed[] $column
     */
    abstract public function getSmallIntTypeDeclarationSQL(array $column): string;

    /**
     * Returns the SQL snippet that declares common properties of an integer column.
     *
     * @param mixed[] $column
     */
    abstract protected function _getCommonIntegerTypeDeclarationSQL(array $column): string;

    /**
     * Lazy load Doctrine Type Mappings.
     */
    abstract protected function initializeDoctrineTypeMappings(): void;

    /**
     * Initializes Doctrine Type Mappings with the platform defaults
     * and with all additional type mappings.
     */
    private function initializeAllDoctrineTypeMappings(): void
    {
        $this->initializeDoctrineTypeMappings();

        foreach (Type::getTypesMap() as $typeName => $className) {
            foreach (Type::getType($typeName)->getMappedDatabaseTypes($this) as $dbType) {
                $this->doctrineTypeMapping[$dbType] = $typeName;
            }
        }
    }

    /**
     * Returns the SQL snippet used to declare a column that can
     * store characters in the ASCII character set
     *
     * @param array<string, mixed> $column The column definition.
     *
     * @throws ColumnLengthRequired
     */
    public function getAsciiStringTypeDeclarationSQL(array $column): string
    {
        return $this->getStringTypeDeclarationSQL($column);
    }

    /**
     * Returns the SQL snippet used to declare a string column type.
     *
     * @param array<string, mixed> $column The column definition.
     *
     * @throws ColumnLengthRequired
     */
    public function getStringTypeDeclarationSQL(array $column): string
    {
        $length = $column['length'] ?? null;

        if (empty($column['fixed'])) {
            return $this->getVarcharTypeDeclarationSQLSnippet($length);
        }

        return $this->getCharTypeDeclarationSQLSnippet($length);
    }

    /**
     * Returns the SQL snippet used to declare a binary string column type.
     *
     * @param array<string, mixed> $column The column definition.
     *
     * @throws ColumnLengthRequired
     */
    public function getBinaryTypeDeclarationSQL(array $column): string
    {
        $length = $column['length'] ?? null;

        if (empty($column['fixed'])) {
            return $this->getVarbinaryTypeDeclarationSQLSnippet($length);
        }

        return $this->getBinaryTypeDeclarationSQLSnippet($length);
    }

    /**
     * Returns the SQL snippet to declare a GUID/UUID column.
     *
     * By default this maps directly to a CHAR(36) and only maps to more
     * special datatypes when the underlying databases support this datatype.
     *
     * @param array<string, mixed> $column The column definition.
     *
     * @throws Exception
     */
    public function getGuidTypeDeclarationSQL(array $column): string
    {
        $column['length'] = 36;
        $column['fixed']  = true;

        return $this->getStringTypeDeclarationSQL($column);
    }

    /**
     * Returns the SQL snippet to declare a JSON column.
     *
     * By default this maps directly to a CLOB and only maps to more
     * special datatypes when the underlying databases support this datatype.
     *
     * @param mixed[] $column
     */
    public function getJsonTypeDeclarationSQL(array $column): string
    {
        return $this->getClobTypeDeclarationSQL($column);
    }

    /**
     * @param int|null $length The length of the column in characters
     *                         or NULL if the length should be omitted.
     *
     * @throws ColumnLengthRequired
     */
    protected function getCharTypeDeclarationSQLSnippet(?int $length): string
    {
        $sql = 'CHAR';

        if ($length !== null) {
            $sql .= sprintf('(%d)', $length);
        }

        return $sql;
    }

    /**
     * @param int|null $length The length of the column in characters
     *                         or NULL if the length should be omitted.
     *
     * @throws ColumnLengthRequired
     */
    protected function getVarcharTypeDeclarationSQLSnippet(?int $length): string
    {
        if ($length === null) {
            throw ColumnLengthRequired::new($this, 'VARCHAR');
        }

        return sprintf('VARCHAR(%d)', $length);
    }

    /**
     * Returns the SQL snippet used to declare a fixed length binary column type.
     *
     * @param int|null $length The length of the column in bytes
     *                         or NULL if the length should be omitted.
     *
     * @throws ColumnLengthRequired
     */
    protected function getBinaryTypeDeclarationSQLSnippet(?int $length): string
    {
        $sql = 'BINARY';

        if ($length !== null) {
            $sql .= sprintf('(%d)', $length);
        }

        return $sql;
    }

    /**
     * Returns the SQL snippet used to declare a variable length binary column type.
     *
     * @param int|null $length The length of the column in bytes
     *                         or NULL if the length should be omitted.
     *
     * @throws ColumnLengthRequired
     */
    protected function getVarbinaryTypeDeclarationSQLSnippet(?int $length): string
    {
        if ($length === null) {
            throw ColumnLengthRequired::new($this, 'VARBINARY');
        }

        return sprintf('VARBINARY(%d)', $length);
    }

    /**
     * Returns the SQL snippet used to declare a CLOB column type.
     *
     * @param mixed[] $column
     */
    abstract public function getClobTypeDeclarationSQL(array $column): string;

    /**
     * Returns the SQL Snippet used to declare a BLOB column type.
     *
     * @param mixed[] $column
     */
    abstract public function getBlobTypeDeclarationSQL(array $column): string;

    /**
     * Gets the name of the platform.
     */
    abstract public function getName(): string;

    /**
     * Registers a doctrine type to be used in conjunction with a column type of this platform.
     *
     * @throws Exception If the type is not found.
     */
    public function registerDoctrineTypeMapping(string $dbType, string $doctrineType): void
    {
        if ($this->doctrineTypeMapping === null) {
            $this->initializeAllDoctrineTypeMappings();
        }

        if (! Types\Type::hasType($doctrineType)) {
            throw TypeNotFound::new($doctrineType);
        }

        $dbType                             = strtolower($dbType);
        $this->doctrineTypeMapping[$dbType] = $doctrineType;

        $doctrineType = Type::getType($doctrineType);

        if (! $doctrineType->requiresSQLCommentHint($this)) {
            return;
        }

        $this->markDoctrineTypeCommented($doctrineType);
    }

    /**
     * Gets the Doctrine type that is mapped for the given database column type.
     *
     * @throws Exception
     */
    public function getDoctrineTypeMapping(string $dbType): string
    {
        if ($this->doctrineTypeMapping === null) {
            $this->initializeAllDoctrineTypeMappings();
        }

        $dbType = strtolower($dbType);

        if (! isset($this->doctrineTypeMapping[$dbType])) {
            throw new Exception(sprintf(
                'Unknown database type "%s" requested, %s may not support it.',
                $dbType,
                static::class
            ));
        }

        return $this->doctrineTypeMapping[$dbType];
    }

    /**
     * Checks if a database type is currently supported by this platform.
     */
    public function hasDoctrineTypeMappingFor(string $dbType): bool
    {
        if ($this->doctrineTypeMapping === null) {
            $this->initializeAllDoctrineTypeMappings();
        }

        $dbType = strtolower($dbType);

        return isset($this->doctrineTypeMapping[$dbType]);
    }

    /**
     * Initializes the Doctrine Type comments instance variable for in_array() checks.
     */
    protected function initializeCommentedDoctrineTypes(): void
    {
        $this->doctrineTypeComments = [];

        foreach (Type::getTypesMap() as $typeName => $className) {
            $type = Type::getType($typeName);

            if (! $type->requiresSQLCommentHint($this)) {
                continue;
            }

            $this->doctrineTypeComments[] = $typeName;
        }
    }

    /**
     * Is it necessary for the platform to add a parsable type comment to allow reverse engineering the given type?
     */
    public function isCommentedDoctrineType(Type $doctrineType): bool
    {
        if ($this->doctrineTypeComments === null) {
            $this->initializeCommentedDoctrineTypes();
        }

        assert(is_array($this->doctrineTypeComments));

        return in_array($doctrineType->getName(), $this->doctrineTypeComments, true);
    }

    /**
     * Marks this type as to be commented in ALTER TABLE and CREATE TABLE statements.
     *
     * @param string|Type $doctrineType
     */
    public function markDoctrineTypeCommented($doctrineType): void
    {
        if ($this->doctrineTypeComments === null) {
            $this->initializeCommentedDoctrineTypes();
        }

        assert(is_array($this->doctrineTypeComments));

        $this->doctrineTypeComments[] = $doctrineType instanceof Type ? $doctrineType->getName() : $doctrineType;
    }

    /**
     * Gets the comment to append to a column comment that helps parsing this type in reverse engineering.
     */
    public function getDoctrineTypeComment(Type $doctrineType): string
    {
        return '(DC2Type:' . $doctrineType->getName() . ')';
    }

    /**
     * Gets the comment of a passed column modified by potential doctrine type comment hints.
     */
    protected function getColumnComment(Column $column): string
    {
        $comment = $column->getComment();

        if ($this->isCommentedDoctrineType($column->getType())) {
            $comment .= $this->getDoctrineTypeComment($column->getType());
        }

        return $comment;
    }

    /**
     * Gets the character used for identifier quoting.
     */
    public function getIdentifierQuoteCharacter(): string
    {
        return '"';
    }

    /**
     * Gets the string portion that starts an SQL comment.
<<<<<<< HEAD
=======
     *
     * @deprecated
     *
     * @return string
>>>>>>> 1da724bc
     */
    public function getSqlCommentStartString(): string
    {
        Deprecation::trigger(
            'doctrine/dbal',
            'https://github.com/doctrine/dbal/pulls/4724',
            'AbstractPlatform::getSqlCommentStartString() is deprecated.'
        );

        return '--';
    }

    /**
     * Gets the string portion that ends an SQL comment.
<<<<<<< HEAD
=======
     *
     * @deprecated
     *
     * @return string
>>>>>>> 1da724bc
     */
    public function getSqlCommentEndString(): string
    {
        Deprecation::trigger(
            'doctrine/dbal',
            'https://github.com/doctrine/dbal/pulls/4724',
            'AbstractPlatform::getSqlCommentEndString() is deprecated.'
        );

        return "\n";
    }

    /**
<<<<<<< HEAD
=======
     * Gets the maximum length of a char column.
     *
     * @deprecated
     */
    public function getCharMaxLength(): int
    {
        Deprecation::triggerIfCalledFromOutside(
            'doctrine/dbal',
            'https://github.com/doctrine/dbal/issues/3263',
            'AbstractPlatform::getCharMaxLength() is deprecated.'
        );

        return $this->getVarcharMaxLength();
    }

    /**
     * Gets the maximum length of a varchar column.
     *
     * @deprecated
     *
     * @return int
     */
    public function getVarcharMaxLength()
    {
        Deprecation::triggerIfCalledFromOutside(
            'doctrine/dbal',
            'https://github.com/doctrine/dbal/issues/3263',
            'AbstractPlatform::getVarcharMaxLength() is deprecated.'
        );

        return 4000;
    }

    /**
     * Gets the default length of a varchar column.
     *
     * @deprecated
     *
     * @return int
     */
    public function getVarcharDefaultLength()
    {
        Deprecation::trigger(
            'doctrine/dbal',
            'https://github.com/doctrine/dbal/issues/3263',
            'Relying on the default varchar column length is deprecated, specify the length explicitly.'
        );

        return 255;
    }

    /**
     * Gets the maximum length of a binary column.
     *
     * @deprecated
     *
     * @return int
     */
    public function getBinaryMaxLength()
    {
        Deprecation::triggerIfCalledFromOutside(
            'doctrine/dbal',
            'https://github.com/doctrine/dbal/issues/3263',
            'AbstractPlatform::getBinaryMaxLength() is deprecated.'
        );

        return 4000;
    }

    /**
     * Gets the default length of a binary column.
     *
     * @deprecated
     *
     * @return int
     */
    public function getBinaryDefaultLength()
    {
        Deprecation::trigger(
            'doctrine/dbal',
            'https://github.com/doctrine/dbal/issues/3263',
            'Relying on the default binary column length is deprecated, specify the length explicitly.'
        );

        return 255;
    }

    /**
>>>>>>> 1da724bc
     * Gets all SQL wildcard characters of the platform.
     *
     * @deprecated Use {@link AbstractPlatform::getLikeWildcardCharacters()} instead.
     *
     * @return string[]
     */
    public function getWildcards(): array
    {
        Deprecation::trigger(
            'doctrine/dbal',
            'https://github.com/doctrine/dbal/pulls/4724',
            'AbstractPlatform::getWildcards() is deprecated.'
            . ' Use AbstractPlatform::getLikeWildcardCharacters() instead.'
        );

        return ['%', '_'];
    }

    /**
     * Returns the regular expression operator.
     *
     * @throws Exception If not supported on this platform.
     */
    public function getRegexpExpression(): string
    {
        throw NotSupported::new(__METHOD__);
    }

    /**
     * Returns the SQL snippet to get the average value of a column.
     *
<<<<<<< HEAD
     * @param string $value SQL expression producing the value.
=======
     * @deprecated Use AVG() in SQL instead.
     *
     * @param string $column The column to use.
     *
     * @return string Generated SQL including an AVG aggregate function.
>>>>>>> 1da724bc
     */
    public function getAvgExpression(string $value): string
    {
<<<<<<< HEAD
        return 'AVG(' . $value . ')';
=======
        Deprecation::trigger(
            'doctrine/dbal',
            'https://github.com/doctrine/dbal/pulls/4724',
            'AbstractPlatform::getAvgExpression() is deprecated. Use AVG() in SQL instead.'
        );

        return 'AVG(' . $column . ')';
>>>>>>> 1da724bc
    }

    /**
     * Returns the SQL snippet to get the number of rows (without a NULL value) of a column.
     *
     * If a '*' is used instead of a column the number of selected rows is returned.
     *
<<<<<<< HEAD
     * @param string $expression The expression to count.
=======
     * @deprecated Use COUNT() in SQL instead.
     *
     * @param string|int $column The column to use.
     *
     * @return string Generated SQL including a COUNT aggregate function.
>>>>>>> 1da724bc
     */
    public function getCountExpression(string $expression): string
    {
<<<<<<< HEAD
        return 'COUNT(' . $expression . ')';
=======
        Deprecation::trigger(
            'doctrine/dbal',
            'https://github.com/doctrine/dbal/pulls/4724',
            'AbstractPlatform::getCountExpression() is deprecated. Use COUNT() in SQL instead.'
        );

        return 'COUNT(' . $column . ')';
>>>>>>> 1da724bc
    }

    /**
     * Returns the SQL snippet to get the maximum value in a set of values.
     *
<<<<<<< HEAD
     * @param string $value SQL expression producing the value.
=======
     * @deprecated Use MAX() in SQL instead.
     *
     * @param string $column The column to use.
     *
     * @return string Generated SQL including a MAX aggregate function.
>>>>>>> 1da724bc
     */
    public function getMaxExpression(string $value): string
    {
<<<<<<< HEAD
        return 'MAX(' . $value . ')';
    }

    /**
     * Returns the SQL snippet to get the minimum value in a set of values.
=======
        Deprecation::trigger(
            'doctrine/dbal',
            'https://github.com/doctrine/dbal/pulls/4724',
            'AbstractPlatform::getMaxExpression() is deprecated. Use MAX() in SQL instead.'
        );

        return 'MAX(' . $column . ')';
    }

    /**
     * Returns the SQL snippet to get the lowest value of a column.
     *
     * @deprecated Use MIN() in SQL instead.
     *
     * @param string $column The column to use.
>>>>>>> 1da724bc
     *
     * @param string $value SQL expression producing the value.
     */
    public function getMinExpression(string $value): string
    {
<<<<<<< HEAD
        return 'MIN(' . $value . ')';
=======
        Deprecation::trigger(
            'doctrine/dbal',
            'https://github.com/doctrine/dbal/pulls/4724',
            'AbstractPlatform::getMinExpression() is deprecated. Use MIN() in SQL instead.'
        );

        return 'MIN(' . $column . ')';
>>>>>>> 1da724bc
    }

    /**
     * Returns the SQL snippet to get the total sum of the values in a set.
     *
<<<<<<< HEAD
     * @param string $value SQL expression producing the value.
=======
     * @deprecated Use SUM() in SQL instead.
     *
     * @param string $column The column to use.
     *
     * @return string Generated SQL including a SUM aggregate function.
>>>>>>> 1da724bc
     */
    public function getSumExpression(string $value): string
    {
<<<<<<< HEAD
        return 'SUM(' . $value . ')';
=======
        Deprecation::trigger(
            'doctrine/dbal',
            'https://github.com/doctrine/dbal/pulls/4724',
            'AbstractPlatform::getSumExpression() is deprecated. Use SUM() in SQL instead.'
        );

        return 'SUM(' . $column . ')';
>>>>>>> 1da724bc
    }

    // scalar functions

    /**
     * Returns the SQL snippet to get the md5 sum of the value.
     *
     * Note: Not SQL92, but common functionality.
     *
<<<<<<< HEAD
     * @param string $string SQL expression producing the string.
=======
     * @deprecated
     *
     * @param string $column
     *
     * @return string
>>>>>>> 1da724bc
     */
    public function getMd5Expression(string $string): string
    {
<<<<<<< HEAD
        return 'MD5(' . $string . ')';
=======
        Deprecation::trigger(
            'doctrine/dbal',
            'https://github.com/doctrine/dbal/pulls/4724',
            'AbstractPlatform::getMd5Expression() is deprecated.'
        );

        return 'MD5(' . $column . ')';
>>>>>>> 1da724bc
    }

    /**
     * Returns the SQL snippet to get the length of a text column.
     *
     * @param string $string SQL expression producing the string.
     */
    public function getLengthExpression(string $string): string
    {
        return 'LENGTH(' . $string . ')';
    }

    /**
     * Returns the SQL snippet to get the square root of the value.
     *
<<<<<<< HEAD
     * @param string $number SQL expression producing the number.
=======
     * @deprecated Use SQRT() in SQL instead.
     *
     * @param string $column The column to use.
     *
     * @return string Generated SQL including an SQRT aggregate function.
>>>>>>> 1da724bc
     */
    public function getSqrtExpression(string $number): string
    {
<<<<<<< HEAD
        return 'SQRT(' . $number . ')';
    }

    /**
     * Returns the SQL snippet to round a number to the number of decimals specified.
=======
        Deprecation::trigger(
            'doctrine/dbal',
            'https://github.com/doctrine/dbal/pulls/4724',
            'AbstractPlatform::getSqrtExpression() is deprecated. Use SQRT() in SQL instead.'
        );

        return 'SQRT(' . $column . ')';
    }

    /**
     * Returns the SQL snippet to round a numeric column to the number of decimals specified.
     *
     * @deprecated Use ROUND() in SQL instead.
     *
     * @param string $column
     * @param int    $decimals
>>>>>>> 1da724bc
     *
     * @param string $number   SQL expression producing the number to round.
     * @param string $decimals SQL expression producing the number of decimals.
     */
    public function getRoundExpression(string $number, string $decimals = '0'): string
    {
<<<<<<< HEAD
        return 'ROUND(' . $number . ', ' . $decimals . ')';
=======
        Deprecation::trigger(
            'doctrine/dbal',
            'https://github.com/doctrine/dbal/pulls/4724',
            'AbstractPlatform::getRoundExpression() is deprecated. Use ROUND() in SQL instead.'
        );

        return 'ROUND(' . $column . ', ' . $decimals . ')';
>>>>>>> 1da724bc
    }

    /**
     * Returns the SQL snippet to get the remainder of the operation of division of dividend by divisor.
     *
     * @param string $dividend SQL expression producing the dividend.
     * @param string $divisor  SQL expression producing the divisor.
     */
    public function getModExpression(string $dividend, string $divisor): string
    {
        return 'MOD(' . $dividend . ', ' . $divisor . ')';
    }

    /**
     * Returns the SQL snippet to trim a string.
     *
     * @param string      $str  The expression to apply the trim to.
     * @param int         $mode The position of the trim (leading/trailing/both).
     * @param string|null $char The char to trim, has to be quoted already. Defaults to space.
     *
     * @throws InvalidArgumentException
     */
    public function getTrimExpression(string $str, int $mode = TrimMode::UNSPECIFIED, ?string $char = null): string
    {
        $tokens = [];

        switch ($mode) {
            case TrimMode::UNSPECIFIED:
                break;

            case TrimMode::LEADING:
                $tokens[] = 'LEADING';
                break;

            case TrimMode::TRAILING:
                $tokens[] = 'TRAILING';
                break;

            case TrimMode::BOTH:
                $tokens[] = 'BOTH';
                break;

            default:
                throw new InvalidArgumentException(
                    sprintf(
                        'The value of $mode is expected to be one of the TrimMode constants, %d given.',
                        $mode
                    )
                );
        }

        if ($char !== null) {
            $tokens[] = $char;
        }

        if (count($tokens) > 0) {
            $tokens[] = 'FROM';
        }

        $tokens[] = $str;

        return sprintf('TRIM(%s)', implode(' ', $tokens));
    }

    /**
<<<<<<< HEAD
     * Returns the SQL snippet to trim trailing space characters from the string.
=======
     * Returns the SQL snippet to trim trailing space characters from the expression.
     *
     * @deprecated Use RTRIM() in SQL instead.
     *
     * @param string $str Literal string or column name.
>>>>>>> 1da724bc
     *
     * @param string $string SQL expression producing the string.
     */
    public function getRtrimExpression(string $string): string
    {
<<<<<<< HEAD
        return 'RTRIM(' . $string . ')';
    }

    /**
     * Returns the SQL snippet to trim leading space characters from the string.
=======
        Deprecation::trigger(
            'doctrine/dbal',
            'https://github.com/doctrine/dbal/pulls/4724',
            'AbstractPlatform::getRtrimExpression() is deprecated. Use RTRIM() in SQL instead.'
        );

        return 'RTRIM(' . $str . ')';
    }

    /**
     * Returns the SQL snippet to trim leading space characters from the expression.
     *
     * @deprecated Use LTRIM() in SQL instead.
     *
     * @param string $str Literal string or column name.
>>>>>>> 1da724bc
     *
     * @param string $string SQL expression producing the string.
     */
    public function getLtrimExpression(string $string): string
    {
<<<<<<< HEAD
        return 'LTRIM(' . $string . ')';
=======
        Deprecation::trigger(
            'doctrine/dbal',
            'https://github.com/doctrine/dbal/pulls/4724',
            'AbstractPlatform::getLtrimExpression() is deprecated. Use LTRIM() in SQL instead.'
        );

        return 'LTRIM(' . $str . ')';
>>>>>>> 1da724bc
    }

    /**
     * Returns the SQL snippet to change all characters from the string to uppercase,
     * according to the current character set mapping.
     *
<<<<<<< HEAD
     * @param string $string SQL expression producing the string.
=======
     * @deprecated Use UPPER() in SQL instead.
     *
     * @param string $str Literal string or column name.
     *
     * @return string
>>>>>>> 1da724bc
     */
    public function getUpperExpression(string $string): string
    {
<<<<<<< HEAD
        return 'UPPER(' . $string . ')';
=======
        Deprecation::trigger(
            'doctrine/dbal',
            'https://github.com/doctrine/dbal/pulls/4724',
            'AbstractPlatform::getUpperExpression() is deprecated. Use UPPER() in SQL instead.'
        );

        return 'UPPER(' . $str . ')';
>>>>>>> 1da724bc
    }

    /**
     * Returns the SQL snippet to change all characters from the string to lowercase,
     * according to the current character set mapping.
     *
<<<<<<< HEAD
     * @param string $string SQL expression producing the string.
=======
     * @deprecated Use LOWER() in SQL instead.
     *
     * @param string $str Literal string or column name.
     *
     * @return string
>>>>>>> 1da724bc
     */
    public function getLowerExpression(string $string): string
    {
<<<<<<< HEAD
        return 'LOWER(' . $string . ')';
=======
        Deprecation::trigger(
            'doctrine/dbal',
            'https://github.com/doctrine/dbal/pulls/4724',
            'AbstractPlatform::getLowerExpression() is deprecated. Use LOWER() in SQL instead.'
        );

        return 'LOWER(' . $str . ')';
>>>>>>> 1da724bc
    }

    /**
     * Returns the SQL snippet to get the position of the first occurrence of the substring in the string.
     *
     * @param string      $string    SQL expression producing the string to locate the substring in.
     * @param string      $substring SQL expression producing the substring to locate.
     * @param string|null $start     SQL expression producing the position to start at.
     *                               Defaults to the beginning of the string.
     */
    abstract public function getLocateExpression(string $string, string $substring, ?string $start = null): string;

    /**
     * Returns the SQL snippet to get the current system date.
     */
    public function getNowExpression(): string
    {
        return 'NOW()';
    }

    /**
     * Returns an SQL snippet to get a substring inside the string.
     *
     * Note: Not SQL92, but common functionality.
     *
     * @param string      $string SQL expression producing the string from which a substring should be extracted.
     * @param string      $start  SQL expression producing the position to start at,
     * @param string|null $length SQL expression producing the length of the substring portion to be returned.
     *                            By default, the entire substring is returned.
     */
    public function getSubstringExpression(string $string, string $start, ?string $length = null): string
    {
        if ($length === null) {
            return sprintf('SUBSTRING(%s FROM %s)', $string, $start);
        }

        return sprintf('SUBSTRING(%s FROM %s FOR %s)', $string, $start, $length);
    }

    /**
     * Returns a SQL snippet to concatenate the given strings.
     */
    public function getConcatExpression(string ...$string): string
    {
        return implode(' || ', $string);
    }

    /**
     * Returns the SQL for a logical not.
     *
<<<<<<< HEAD
     * @param string $value SQL expression producing the value to negate.
=======
     * Example:
     * <code>
     * $q = new Doctrine_Query();
     * $e = $q->expr;
     * $q->select('*')->from('table')
     *   ->where($e->eq('id', $e->not('null'));
     * </code>
     *
     * @deprecated Use NOT() in SQL instead.
     *
     * @param string $expression
     *
     * @return string The logical expression.
>>>>>>> 1da724bc
     */
    public function getNotExpression(string $value): string
    {
<<<<<<< HEAD
        return 'NOT(' . $value . ')';
=======
        Deprecation::trigger(
            'doctrine/dbal',
            'https://github.com/doctrine/dbal/pulls/4724',
            'AbstractPlatform::getNotExpression() is deprecated. Use NOT() in SQL instead.'
        );

        return 'NOT(' . $expression . ')';
>>>>>>> 1da724bc
    }

    /**
     * Returns the SQL that checks if an expression is null.
     *
<<<<<<< HEAD
     * @param string $value SQL expression producing the to be compared to null.
=======
     * @deprecated Use IS NULL in SQL instead.
     *
     * @param string $expression The expression that should be compared to null.
     *
     * @return string The logical expression.
>>>>>>> 1da724bc
     */
    public function getIsNullExpression(string $value): string
    {
<<<<<<< HEAD
        return $value . ' IS NULL';
=======
        Deprecation::trigger(
            'doctrine/dbal',
            'https://github.com/doctrine/dbal/pulls/4724',
            'AbstractPlatform::getIsNullExpression() is deprecated. Use IS NULL in SQL instead.'
        );

        return $expression . ' IS NULL';
>>>>>>> 1da724bc
    }

    /**
     * Returns the SQL that checks if an expression is not null.
     *
<<<<<<< HEAD
     * @param string $value SQL expression producing the to be compared to null.
=======
     * @deprecated Use IS NOT NULL in SQL instead.
     *
     * @param string $expression The expression that should be compared to null.
     *
     * @return string The logical expression.
>>>>>>> 1da724bc
     */
    public function getIsNotNullExpression(string $value): string
    {
<<<<<<< HEAD
        return $value . ' IS NOT NULL';
=======
        Deprecation::trigger(
            'doctrine/dbal',
            'https://github.com/doctrine/dbal/pulls/4724',
            'AbstractPlatform::getIsNotNullExpression() is deprecated. Use IS NOT NULL in SQL instead.'
        );

        return $expression . ' IS NOT NULL';
>>>>>>> 1da724bc
    }

    /**
     * Returns the SQL that checks if an expression evaluates to a value between two values.
     *
     * The parameter $value is checked if it is between $min and $max.
     *
     * Note: There is a slight difference in the way BETWEEN works on some databases.
     * http://www.w3schools.com/sql/sql_between.asp. If you want complete database
     * independence you should avoid using between().
     *
<<<<<<< HEAD
     * @param string $value SQL expression producing the value to compare.
     * @param string $min   SQL expression producing the lower value to compare with.
     * @param string $max   SQL expression producing the higher value to compare with.
=======
     * @deprecated Use BETWEEN in SQL instead.
     *
     * @param string $expression The value to compare to.
     * @param string $value1     The lower value to compare with.
     * @param string $value2     The higher value to compare with.
     *
     * @return string The logical expression.
>>>>>>> 1da724bc
     */
    public function getBetweenExpression(string $value, string $min, string $max): string
    {
<<<<<<< HEAD
        return $value . ' BETWEEN ' . $min . ' AND ' . $max;
=======
        Deprecation::trigger(
            'doctrine/dbal',
            'https://github.com/doctrine/dbal/pulls/4724',
            'AbstractPlatform::getBetweenExpression() is deprecated. Use BETWEEN in SQL instead.'
        );

        return $expression . ' BETWEEN ' . $value1 . ' AND ' . $value2;
>>>>>>> 1da724bc
    }

    /**
     * Returns the SQL to get the arccosine of a value.
     *
<<<<<<< HEAD
     * @param string $number SQL expression producing the number.
=======
     * @deprecated Use ACOS() in SQL instead.
     *
     * @param string $value
     *
     * @return string
>>>>>>> 1da724bc
     */
    public function getAcosExpression(string $number): string
    {
<<<<<<< HEAD
        return 'ACOS(' . $number . ')';
=======
        Deprecation::trigger(
            'doctrine/dbal',
            'https://github.com/doctrine/dbal/pulls/4724',
            'AbstractPlatform::getAcosExpression() is deprecated. Use ACOS() in SQL instead.'
        );

        return 'ACOS(' . $value . ')';
>>>>>>> 1da724bc
    }

    /**
     * Returns the SQL to get the sine of a value.
     *
<<<<<<< HEAD
     * @param string $number SQL expression producing the number.
=======
     * @deprecated Use SIN() in SQL instead.
     *
     * @param string $value
     *
     * @return string
>>>>>>> 1da724bc
     */
    public function getSinExpression(string $number): string
    {
<<<<<<< HEAD
        return 'SIN(' . $number . ')';
=======
        Deprecation::trigger(
            'doctrine/dbal',
            'https://github.com/doctrine/dbal/pulls/4724',
            'AbstractPlatform::getSinExpression() is deprecated. Use SIN() in SQL instead.'
        );

        return 'SIN(' . $value . ')';
>>>>>>> 1da724bc
    }

    /**
     * Returns the SQL to get the PI value.
<<<<<<< HEAD
=======
     *
     * @deprecated Use PI() in SQL instead.
     *
     * @return string
>>>>>>> 1da724bc
     */
    public function getPiExpression(): string
    {
        Deprecation::trigger(
            'doctrine/dbal',
            'https://github.com/doctrine/dbal/pulls/4724',
            'AbstractPlatform::getPiExpression() is deprecated. Use PI() in SQL instead.'
        );

        return 'PI()';
    }

    /**
     * Returns the SQL to get the cosine of a value.
     *
<<<<<<< HEAD
     * @param string $number SQL expression producing the number.
=======
     * @deprecated Use COS() in SQL instead.
     *
     * @param string $value
     *
     * @return string
>>>>>>> 1da724bc
     */
    public function getCosExpression(string $number): string
    {
<<<<<<< HEAD
        return 'COS(' . $number . ')';
=======
        Deprecation::trigger(
            'doctrine/dbal',
            'https://github.com/doctrine/dbal/pulls/4724',
            'AbstractPlatform::getCosExpression() is deprecated. Use COS() in SQL instead.'
        );

        return 'COS(' . $value . ')';
>>>>>>> 1da724bc
    }

    /**
     * Returns the SQL to calculate the difference in days between the two passed dates.
     *
     * Computes diff = date1 - date2.
     */
    abstract public function getDateDiffExpression(string $date1, string $date2): string;

    /**
     * Returns the SQL to add the number of given seconds to a date.
     *
     * @param string $date    SQL expression producing the date.
     * @param string $seconds SQL expression producing the number of seconds.
     *
     * @throws Exception If not supported on this platform.
     */
    public function getDateAddSecondsExpression(string $date, string $seconds): string
    {
        return $this->getDateArithmeticIntervalExpression($date, '+', $seconds, DateIntervalUnit::SECOND);
    }

    /**
     * Returns the SQL to subtract the number of given seconds from a date.
     *
     * @param string $date    SQL expression producing the date.
     * @param string $seconds SQL expression producing the number of seconds.
     *
     * @throws Exception If not supported on this platform.
     */
    public function getDateSubSecondsExpression(string $date, string $seconds): string
    {
        return $this->getDateArithmeticIntervalExpression($date, '-', $seconds, DateIntervalUnit::SECOND);
    }

    /**
     * Returns the SQL to add the number of given minutes to a date.
     *
     * @param string $date    SQL expression producing the date.
     * @param string $minutes SQL expression producing the number of minutes.
     *
     * @throws Exception If not supported on this platform.
     */
    public function getDateAddMinutesExpression(string $date, string $minutes): string
    {
        return $this->getDateArithmeticIntervalExpression($date, '+', $minutes, DateIntervalUnit::MINUTE);
    }

    /**
     * Returns the SQL to subtract the number of given minutes from a date.
     *
     * @param string $date    SQL expression producing the date.
     * @param string $minutes SQL expression producing the number of minutes.
     *
     * @throws Exception If not supported on this platform.
     */
    public function getDateSubMinutesExpression(string $date, string $minutes): string
    {
        return $this->getDateArithmeticIntervalExpression($date, '-', $minutes, DateIntervalUnit::MINUTE);
    }

    /**
     * Returns the SQL to add the number of given hours to a date.
     *
     * @param string $date  SQL expression producing the date.
     * @param string $hours SQL expression producing the number of hours.
     *
     * @throws Exception If not supported on this platform.
     */
    public function getDateAddHourExpression(string $date, string $hours): string
    {
        return $this->getDateArithmeticIntervalExpression($date, '+', $hours, DateIntervalUnit::HOUR);
    }

    /**
     * Returns the SQL to subtract the number of given hours to a date.
     *
     * @param string $date  SQL expression producing the date.
     * @param string $hours SQL expression producing the number of hours.
     *
     * @throws Exception If not supported on this platform.
     */
    public function getDateSubHourExpression(string $date, string $hours): string
    {
        return $this->getDateArithmeticIntervalExpression($date, '-', $hours, DateIntervalUnit::HOUR);
    }

    /**
     * Returns the SQL to add the number of given days to a date.
     *
     * @param string $date SQL expression producing the date.
     * @param string $days SQL expression producing the number of days.
     *
     * @throws Exception If not supported on this platform.
     */
    public function getDateAddDaysExpression(string $date, string $days): string
    {
        return $this->getDateArithmeticIntervalExpression($date, '+', $days, DateIntervalUnit::DAY);
    }

    /**
     * Returns the SQL to subtract the number of given days to a date.
     *
     * @param string $date SQL expression producing the date.
     * @param string $days SQL expression producing the number of days.
     *
     * @throws Exception If not supported on this platform.
     */
    public function getDateSubDaysExpression(string $date, string $days): string
    {
        return $this->getDateArithmeticIntervalExpression($date, '-', $days, DateIntervalUnit::DAY);
    }

    /**
     * Returns the SQL to add the number of given weeks to a date.
     *
     * @param string $date  SQL expression producing the date.
     * @param string $weeks SQL expression producing the number of weeks.
     *
     * @throws Exception If not supported on this platform.
     */
    public function getDateAddWeeksExpression(string $date, string $weeks): string
    {
        return $this->getDateArithmeticIntervalExpression($date, '+', $weeks, DateIntervalUnit::WEEK);
    }

    /**
     * Returns the SQL to subtract the number of given weeks from a date.
     *
     * @param string $date  SQL expression producing the date.
     * @param string $weeks SQL expression producing the number of weeks.
     *
     * @throws Exception If not supported on this platform.
     */
    public function getDateSubWeeksExpression(string $date, string $weeks): string
    {
        return $this->getDateArithmeticIntervalExpression($date, '-', $weeks, DateIntervalUnit::WEEK);
    }

    /**
     * Returns the SQL to add the number of given months to a date.
     *
     * @param string $date   SQL expression producing the date.
     * @param string $months SQL expression producing the number of months.
     *
     * @throws Exception If not supported on this platform.
     */
    public function getDateAddMonthExpression(string $date, string $months): string
    {
        return $this->getDateArithmeticIntervalExpression($date, '+', $months, DateIntervalUnit::MONTH);
    }

    /**
     * Returns the SQL to subtract the number of given months to a date.
     *
     * @param string $date   SQL expression producing the date.
     * @param string $months SQL expression producing the number of months.
     *
     * @throws Exception If not supported on this platform.
     */
    public function getDateSubMonthExpression(string $date, string $months): string
    {
        return $this->getDateArithmeticIntervalExpression($date, '-', $months, DateIntervalUnit::MONTH);
    }

    /**
     * Returns the SQL to add the number of given quarters to a date.
     *
     * @param string $date     SQL expression producing the date.
     * @param string $quarters SQL expression producing the number of quarters.
     *
     * @throws Exception If not supported on this platform.
     */
    public function getDateAddQuartersExpression(string $date, string $quarters): string
    {
        return $this->getDateArithmeticIntervalExpression($date, '+', $quarters, DateIntervalUnit::QUARTER);
    }

    /**
     * Returns the SQL to subtract the number of given quarters from a date.
     *
     * @param string $date     SQL expression producing the date.
     * @param string $quarters SQL expression producing the number of quarters.
     *
     * @throws Exception If not supported on this platform.
     */
    public function getDateSubQuartersExpression(string $date, string $quarters): string
    {
        return $this->getDateArithmeticIntervalExpression($date, '-', $quarters, DateIntervalUnit::QUARTER);
    }

    /**
     * Returns the SQL to add the number of given years to a date.
     *
     * @param string $date  SQL expression producing the date.
     * @param string $years SQL expression producing the number of years.
     *
     * @throws Exception If not supported on this platform.
     */
    public function getDateAddYearsExpression(string $date, string $years): string
    {
        return $this->getDateArithmeticIntervalExpression($date, '+', $years, DateIntervalUnit::YEAR);
    }

    /**
     * Returns the SQL to subtract the number of given years from a date.
     *
     * @param string $date  SQL expression producing the date.
     * @param string $years SQL expression producing the number of years.
     *
     * @throws Exception If not supported on this platform.
     */
    public function getDateSubYearsExpression(string $date, string $years): string
    {
        return $this->getDateArithmeticIntervalExpression($date, '-', $years, DateIntervalUnit::YEAR);
    }

    /**
     * Returns the SQL for a date arithmetic expression.
     *
     * @param string $date     SQL expression representing a date to perform the arithmetic operation on.
     * @param string $operator The arithmetic operator (+ or -).
     * @param string $interval SQL expression representing the value of the interval that shall be calculated
     *                         into the date.
     * @param string $unit     The unit of the interval that shall be calculated into the date.
     *                         One of the DATE_INTERVAL_UNIT_* constants.
     */
    abstract protected function getDateArithmeticIntervalExpression(
        string $date,
        string $operator,
        string $interval,
        string $unit
    ): string;

    /**
     * Generates the SQL expression which represents the given date interval multiplied by a number
     *
     * @param string $interval   SQL expression describing the interval value
     * @param int    $multiplier Interval multiplier
     *
     * @throws Exception
     */
    protected function multiplyInterval(string $interval, int $multiplier): string
    {
        return sprintf('(%s * %d)', $interval, $multiplier);
    }

    /**
     * Returns the SQL bit AND comparison expression.
     *
     * @param string $value1 SQL expression producing the first value.
     * @param string $value2 SQL expression producing the second value.
     */
    public function getBitAndComparisonExpression(string $value1, string $value2): string
    {
        return '(' . $value1 . ' & ' . $value2 . ')';
    }

    /**
     * Returns the SQL bit OR comparison expression.
     *
     * @param string $value1 SQL expression producing the first value.
     * @param string $value2 SQL expression producing the second value.
     */
    public function getBitOrComparisonExpression(string $value1, string $value2): string
    {
        return '(' . $value1 . ' | ' . $value2 . ')';
    }

    /**
     * Returns the SQL expression which represents the currently selected database.
     */
    abstract public function getCurrentDatabaseExpression(): string;

    /**
     * Returns the FOR UPDATE expression.
     */
    public function getForUpdateSQL(): string
    {
        return 'FOR UPDATE';
    }

    /**
     * Honors that some SQL vendors such as MsSql use table hints for locking instead of the
     * ANSI SQL FOR UPDATE specification.
     *
     * @param string $fromClause The FROM clause to append the hint for the given lock mode to
     * @param int    $lockMode   One of the Doctrine\DBAL\LockMode::* constants
     */
    public function appendLockHint(string $fromClause, int $lockMode): string
    {
        switch ($lockMode) {
            case LockMode::NONE:
            case LockMode::OPTIMISTIC:
            case LockMode::PESSIMISTIC_READ:
            case LockMode::PESSIMISTIC_WRITE:
                return $fromClause;

            default:
                throw InvalidLockMode::fromLockMode($lockMode);
        }
    }

    /**
     * Returns the SQL snippet to append to any SELECT statement which locks rows in shared read lock.
     *
     * This defaults to the ANSI SQL "FOR UPDATE", which is an exclusive lock (Write). Some database
     * vendors allow to lighten this constraint up to be a real read lock.
     */
    public function getReadLockSQL(): string
    {
        return $this->getForUpdateSQL();
    }

    /**
     * Returns the SQL snippet to append to any SELECT statement which obtains an exclusive lock on the rows.
     *
     * The semantics of this lock mode should equal the SELECT .. FOR UPDATE of the ANSI SQL standard.
     */
    public function getWriteLockSQL(): string
    {
        return $this->getForUpdateSQL();
    }

    /**
     * Returns the SQL snippet to drop an existing database.
     *
     * @param string $name The name of the database that should be dropped.
     */
    public function getDropDatabaseSQL(string $name): string
    {
        return 'DROP DATABASE ' . $name;
    }

    /**
     * Returns the SQL snippet to drop a schema.
     */
    public function getDropSchemaSQL(string $schemaName): string
    {
        return 'DROP SCHEMA ' . $schemaName;
    }

    /**
     * Returns the SQL snippet to drop an existing table.
     *
     * @param Table|string $table
     *
     * @throws InvalidArgumentException
     */
    public function getDropTableSQL($table): string
    {
        $tableArg = $table;

        if ($table instanceof Table) {
            $table = $table->getQuotedName($this);
        }

        if (! is_string($table)) {
            throw new InvalidArgumentException(
                __METHOD__ . '() expects $table parameter to be string or ' . Table::class . '.'
            );
        }

        if ($this->_eventManager !== null && $this->_eventManager->hasListeners(Events::onSchemaDropTable)) {
            $eventArgs = new SchemaDropTableEventArgs($tableArg, $this);
            $this->_eventManager->dispatchEvent(Events::onSchemaDropTable, $eventArgs);

            if ($eventArgs->isDefaultPrevented()) {
                $sql = $eventArgs->getSql();

                if ($sql === null) {
                    throw new UnexpectedValueException(
                        'Default implementation of DROP TABLE was overridden with NULL.'
                    );
                }

                return $sql;
            }
        }

        return 'DROP TABLE ' . $table;
    }

    /**
     * Returns the SQL to safely drop a temporary table WITHOUT implicitly committing an open transaction.
     *
     * @param Table|string $table
     */
    public function getDropTemporaryTableSQL($table): string
    {
        return $this->getDropTableSQL($table);
    }

    /**
     * Returns the SQL to drop an index from a table.
     *
     * @param Index|string $index
     * @param Table|string $table
     *
     * @throws InvalidArgumentException
     */
    public function getDropIndexSQL($index, $table = null): string
    {
        if ($index instanceof Index) {
            $index = $index->getQuotedName($this);
        } elseif (! is_string($index)) {
            throw new InvalidArgumentException(
                __METHOD__ . '() expects $index parameter to be string or ' . Index::class . '.'
            );
        }

        return 'DROP INDEX ' . $index;
    }

    /**
     * Returns the SQL to drop a constraint.
     *
     * @param Constraint|string $constraint
     * @param Table|string      $table
     */
    public function getDropConstraintSQL($constraint, $table): string
    {
        if (! $constraint instanceof Constraint) {
            $constraint = new Identifier($constraint);
        }

        if (! $table instanceof Table) {
            $table = new Identifier($table);
        }

        $constraint = $constraint->getQuotedName($this);
        $table      = $table->getQuotedName($this);

        return 'ALTER TABLE ' . $table . ' DROP CONSTRAINT ' . $constraint;
    }

    /**
     * Returns the SQL to drop a foreign key.
     *
     * @param ForeignKeyConstraint|string $foreignKey
     * @param Table|string                $table
     */
    public function getDropForeignKeySQL($foreignKey, $table): string
    {
        if (! $foreignKey instanceof ForeignKeyConstraint) {
            $foreignKey = new Identifier($foreignKey);
        }

        if (! $table instanceof Table) {
            $table = new Identifier($table);
        }

        $foreignKey = $foreignKey->getQuotedName($this);
        $table      = $table->getQuotedName($this);

        return 'ALTER TABLE ' . $table . ' DROP FOREIGN KEY ' . $foreignKey;
    }

    /**
     * Returns the SQL statement(s) to create a table with the specified name, columns and constraints
     * on this platform.
     *
     * @return array<int, string> The sequence of SQL statements.
     *
     * @throws Exception
     */
    public function getCreateTableSQL(Table $table, int $createFlags = self::CREATE_INDEXES): array
    {
        if (count($table->getColumns()) === 0) {
            throw NoColumnsSpecifiedForTable::new($table->getName());
        }

        $tableName                    = $table->getQuotedName($this);
        $options                      = $table->getOptions();
        $options['uniqueConstraints'] = [];
        $options['indexes']           = [];
        $options['primary']           = [];

        if (($createFlags & self::CREATE_INDEXES) > 0) {
            foreach ($table->getIndexes() as $index) {
                if (! $index->isPrimary()) {
                    $options['indexes'][$index->getQuotedName($this)] = $index;

                    continue;
                }

                $options['primary']       = $index->getQuotedColumns($this);
                $options['primary_index'] = $index;
            }

            foreach ($table->getUniqueConstraints() as $uniqueConstraint) {
                $options['uniqueConstraints'][$uniqueConstraint->getQuotedName($this)] = $uniqueConstraint;
            }
        }

        if (($createFlags & self::CREATE_FOREIGNKEYS) > 0) {
            $options['foreignKeys'] = [];

            foreach ($table->getForeignKeys() as $fkConstraint) {
                $options['foreignKeys'][] = $fkConstraint;
            }
        }

        $columnSql = [];
        $columns   = [];

        foreach ($table->getColumns() as $column) {
            if (
                $this->_eventManager !== null
                && $this->_eventManager->hasListeners(Events::onSchemaCreateTableColumn)
            ) {
                $eventArgs = new SchemaCreateTableColumnEventArgs($column, $table, $this);

                $this->_eventManager->dispatchEvent(Events::onSchemaCreateTableColumn, $eventArgs);

                $columnSql = array_merge($columnSql, $eventArgs->getSql());

                if ($eventArgs->isDefaultPrevented()) {
                    continue;
                }
            }

            $columnData = array_merge($column->toArray(), [
                'name' => $column->getQuotedName($this),
                'version' => $column->hasPlatformOption('version') ? $column->getPlatformOption('version') : false,
                'comment' => $this->getColumnComment($column),
            ]);

            if (in_array($column->getName(), $options['primary'], true)) {
                $columnData['primary'] = true;
            }

            $columns[] = $columnData;
        }

        if ($this->_eventManager !== null && $this->_eventManager->hasListeners(Events::onSchemaCreateTable)) {
            $eventArgs = new SchemaCreateTableEventArgs($table, $columns, $options, $this);

            $this->_eventManager->dispatchEvent(Events::onSchemaCreateTable, $eventArgs);

            if ($eventArgs->isDefaultPrevented()) {
                return array_merge($eventArgs->getSql(), $columnSql);
            }
        }

        $sql = $this->_getCreateTableSQL($tableName, $columns, $options);

        if ($this->supportsCommentOnStatement()) {
            if ($table->hasOption('comment')) {
                $sql[] = $this->getCommentOnTableSQL($tableName, $table->getOption('comment'));
            }

            foreach ($table->getColumns() as $column) {
                $comment = $this->getColumnComment($column);

                if ($comment === '') {
                    continue;
                }

                $sql[] = $this->getCommentOnColumnSQL($tableName, $column->getQuotedName($this), $comment);
            }
        }

        return array_merge($sql, $columnSql);
    }

    protected function getCommentOnTableSQL(string $tableName, string $comment): string
    {
        $tableName = new Identifier($tableName);

        return sprintf(
            'COMMENT ON TABLE %s IS %s',
            $tableName->getQuotedName($this),
            $this->quoteStringLiteral($comment)
        );
    }

    public function getCommentOnColumnSQL(string $tableName, string $columnName, string $comment): string
    {
        $tableName  = new Identifier($tableName);
        $columnName = new Identifier($columnName);

        return sprintf(
            'COMMENT ON COLUMN %s.%s IS %s',
            $tableName->getQuotedName($this),
            $columnName->getQuotedName($this),
            $this->quoteStringLiteral($comment)
        );
    }

    /**
     * Returns the SQL to create inline comment on a column.
     *
     * @throws Exception If not supported on this platform.
     */
    public function getInlineColumnCommentSQL(string $comment): string
    {
        if (! $this->supportsInlineColumnComments()) {
            throw NotSupported::new(__METHOD__);
        }

        return 'COMMENT ' . $this->quoteStringLiteral($comment);
    }

    /**
     * Returns the SQL used to create a table.
     *
     * @param mixed[][] $columns
     * @param mixed[]   $options
     *
     * @return array<int, string>
     */
    protected function _getCreateTableSQL(string $name, array $columns, array $options = []): array
    {
        $columnListSql = $this->getColumnDeclarationListSQL($columns);

        if (isset($options['uniqueConstraints']) && ! empty($options['uniqueConstraints'])) {
            foreach ($options['uniqueConstraints'] as $index => $definition) {
                $columnListSql .= ', ' . $this->getUniqueConstraintDeclarationSQL($index, $definition);
            }
        }

        if (isset($options['primary']) && ! empty($options['primary'])) {
            $columnListSql .= ', PRIMARY KEY(' . implode(', ', array_unique(array_values($options['primary']))) . ')';
        }

        if (isset($options['indexes']) && ! empty($options['indexes'])) {
            foreach ($options['indexes'] as $index => $definition) {
                $columnListSql .= ', ' . $this->getIndexDeclarationSQL($index, $definition);
            }
        }

        $query = 'CREATE TABLE ' . $name . ' (' . $columnListSql;
        $check = $this->getCheckDeclarationSQL($columns);

        if (! empty($check)) {
            $query .= ', ' . $check;
        }

        $query .= ')';

        $sql = [$query];

        if (isset($options['foreignKeys'])) {
            foreach ((array) $options['foreignKeys'] as $definition) {
                $sql[] = $this->getCreateForeignKeySQL($definition, $name);
            }
        }

        return $sql;
    }

    public function getCreateTemporaryTableSnippetSQL(): string
    {
        return 'CREATE TEMPORARY TABLE';
    }

    /**
     * Returns the SQL to create a sequence on this platform.
     *
     * @throws Exception If not supported on this platform.
     */
    public function getCreateSequenceSQL(Sequence $sequence): string
    {
        throw NotSupported::new(__METHOD__);
    }

    /**
     * Returns the SQL to change a sequence on this platform.
     *
     * @throws Exception If not supported on this platform.
     */
    public function getAlterSequenceSQL(Sequence $sequence): string
    {
        throw NotSupported::new(__METHOD__);
    }

    /**
     * Returns the SQL to create a constraint on a table on this platform.
     *
     * @param Table|string $table
     *
     * @throws InvalidArgumentException
     */
    public function getCreateConstraintSQL(Constraint $constraint, $table): string
    {
        if ($table instanceof Table) {
            $table = $table->getQuotedName($this);
        }

        $query = 'ALTER TABLE ' . $table . ' ADD CONSTRAINT ' . $constraint->getQuotedName($this);

        $columnList = '(' . implode(', ', $constraint->getQuotedColumns($this)) . ')';

        $referencesClause = '';
        if ($constraint instanceof Index) {
            if ($constraint->isPrimary()) {
                $query .= ' PRIMARY KEY';
            } elseif ($constraint->isUnique()) {
                $query .= ' UNIQUE';
            } else {
                throw new InvalidArgumentException(
                    'Can only create primary or unique constraints, no common indexes with getCreateConstraintSQL().'
                );
            }
        } elseif ($constraint instanceof UniqueConstraint) {
            $query .= ' UNIQUE';
        } elseif ($constraint instanceof ForeignKeyConstraint) {
            $query .= ' FOREIGN KEY';

            $referencesClause = ' REFERENCES ' . $constraint->getQuotedForeignTableName($this) .
                ' (' . implode(', ', $constraint->getQuotedForeignColumns($this)) . ')';
        }

        $query .= ' ' . $columnList . $referencesClause;

        return $query;
    }

    /**
     * Returns the SQL to create an index on a table on this platform.
     *
     * @param Table|string $table The name of the table on which the index is to be created.
     *
     * @throws InvalidArgumentException
     */
    public function getCreateIndexSQL(Index $index, $table): string
    {
        if ($table instanceof Table) {
            $table = $table->getQuotedName($this);
        }

        $name    = $index->getQuotedName($this);
        $columns = $index->getColumns();

        if (count($columns) === 0) {
            throw new InvalidArgumentException('Incomplete definition. "columns" required.');
        }

        if ($index->isPrimary()) {
            return $this->getCreatePrimaryKeySQL($index, $table);
        }

        $query  = 'CREATE ' . $this->getCreateIndexSQLFlags($index) . 'INDEX ' . $name . ' ON ' . $table;
        $query .= ' (' . $this->getIndexFieldDeclarationListSQL($index) . ')' . $this->getPartialIndexSQL($index);

        return $query;
    }

    /**
     * Adds condition for partial index.
     */
    protected function getPartialIndexSQL(Index $index): string
    {
        if ($this->supportsPartialIndexes() && $index->hasOption('where')) {
            return ' WHERE ' . $index->getOption('where');
        }

        return '';
    }

    /**
     * Adds additional flags for index generation.
     */
    protected function getCreateIndexSQLFlags(Index $index): string
    {
        return $index->isUnique() ? 'UNIQUE ' : '';
    }

    /**
     * Returns the SQL to create an unnamed primary key constraint.
     *
     * @param Table|string $table
     */
    public function getCreatePrimaryKeySQL(Index $index, $table): string
    {
        if ($table instanceof Table) {
            $table = $table->getQuotedName($this);
        }

        return 'ALTER TABLE ' . $table . ' ADD PRIMARY KEY (' . $this->getIndexFieldDeclarationListSQL($index) . ')';
    }

    /**
     * Returns the SQL to create a named schema.
     *
     * @throws Exception If not supported on this platform.
     */
    public function getCreateSchemaSQL(string $schemaName): string
    {
        throw NotSupported::new(__METHOD__);
    }

    /**
     * Quotes a string so that it can be safely used as a table or column name,
     * even if it is a reserved word of the platform. This also detects identifier
     * chains separated by dot and quotes them independently.
     *
     * NOTE: Just because you CAN use quoted identifiers doesn't mean
     * you SHOULD use them. In general, they end up causing way more
     * problems than they solve.
     *
     * @param string $identifier The identifier name to be quoted.
     *
     * @return string The quoted identifier string.
     */
    public function quoteIdentifier(string $identifier): string
    {
        if (strpos($identifier, '.') !== false) {
            $parts = array_map([$this, 'quoteSingleIdentifier'], explode('.', $identifier));

            return implode('.', $parts);
        }

        return $this->quoteSingleIdentifier($identifier);
    }

    /**
     * Quotes a single identifier (no dot chain separation).
     *
     * @param string $str The identifier name to be quoted.
     *
     * @return string The quoted identifier string.
     */
    public function quoteSingleIdentifier(string $str): string
    {
        $c = $this->getIdentifierQuoteCharacter();

        return $c . str_replace($c, $c . $c, $str) . $c;
    }

    /**
     * Returns the SQL to create a new foreign key.
     *
     * @param ForeignKeyConstraint $foreignKey The foreign key constraint.
     * @param Table|string         $table      The name of the table on which the foreign key is to be created.
     */
    public function getCreateForeignKeySQL(ForeignKeyConstraint $foreignKey, $table): string
    {
        if ($table instanceof Table) {
            $table = $table->getQuotedName($this);
        }

        return 'ALTER TABLE ' . $table . ' ADD ' . $this->getForeignKeyDeclarationSQL($foreignKey);
    }

    /**
     * Gets the SQL statements for altering an existing table.
     *
     * This method returns an array of SQL statements, since some platforms need several statements.
     *
     * @return array<int, string>
     *
     * @throws Exception If not supported on this platform.
     */
    abstract public function getAlterTableSQL(TableDiff $diff): array;

    /**
     * @param mixed[] $columnSql
     */
    protected function onSchemaAlterTableAddColumn(Column $column, TableDiff $diff, array &$columnSql): bool
    {
        if ($this->_eventManager === null) {
            return false;
        }

        if (! $this->_eventManager->hasListeners(Events::onSchemaAlterTableAddColumn)) {
            return false;
        }

        $eventArgs = new SchemaAlterTableAddColumnEventArgs($column, $diff, $this);
        $this->_eventManager->dispatchEvent(Events::onSchemaAlterTableAddColumn, $eventArgs);

        $columnSql = array_merge($columnSql, $eventArgs->getSql());

        return $eventArgs->isDefaultPrevented();
    }

    /**
     * @param string[] $columnSql
     */
    protected function onSchemaAlterTableRemoveColumn(Column $column, TableDiff $diff, array &$columnSql): bool
    {
        if ($this->_eventManager === null) {
            return false;
        }

        if (! $this->_eventManager->hasListeners(Events::onSchemaAlterTableRemoveColumn)) {
            return false;
        }

        $eventArgs = new SchemaAlterTableRemoveColumnEventArgs($column, $diff, $this);
        $this->_eventManager->dispatchEvent(Events::onSchemaAlterTableRemoveColumn, $eventArgs);

        $columnSql = array_merge($columnSql, $eventArgs->getSql());

        return $eventArgs->isDefaultPrevented();
    }

    /**
     * @param string[] $columnSql
     */
    protected function onSchemaAlterTableChangeColumn(ColumnDiff $columnDiff, TableDiff $diff, array &$columnSql): bool
    {
        if ($this->_eventManager === null) {
            return false;
        }

        if (! $this->_eventManager->hasListeners(Events::onSchemaAlterTableChangeColumn)) {
            return false;
        }

        $eventArgs = new SchemaAlterTableChangeColumnEventArgs($columnDiff, $diff, $this);
        $this->_eventManager->dispatchEvent(Events::onSchemaAlterTableChangeColumn, $eventArgs);

        $columnSql = array_merge($columnSql, $eventArgs->getSql());

        return $eventArgs->isDefaultPrevented();
    }

    /**
     * @param string[] $columnSql
     */
    protected function onSchemaAlterTableRenameColumn(
        string $oldColumnName,
        Column $column,
        TableDiff $diff,
        array &$columnSql
    ): bool {
        if ($this->_eventManager === null) {
            return false;
        }

        if (! $this->_eventManager->hasListeners(Events::onSchemaAlterTableRenameColumn)) {
            return false;
        }

        $eventArgs = new SchemaAlterTableRenameColumnEventArgs($oldColumnName, $column, $diff, $this);
        $this->_eventManager->dispatchEvent(Events::onSchemaAlterTableRenameColumn, $eventArgs);

        $columnSql = array_merge($columnSql, $eventArgs->getSql());

        return $eventArgs->isDefaultPrevented();
    }

    /**
     * @param string[] $sql
     */
    protected function onSchemaAlterTable(TableDiff $diff, array &$sql): bool
    {
        if ($this->_eventManager === null) {
            return false;
        }

        if (! $this->_eventManager->hasListeners(Events::onSchemaAlterTable)) {
            return false;
        }

        $eventArgs = new SchemaAlterTableEventArgs($diff, $this);
        $this->_eventManager->dispatchEvent(Events::onSchemaAlterTable, $eventArgs);

        $sql = array_merge($sql, $eventArgs->getSql());

        return $eventArgs->isDefaultPrevented();
    }

    /**
     * @return string[]
     */
    protected function getPreAlterTableIndexForeignKeySQL(TableDiff $diff): array
    {
        $tableName = $diff->getName($this)->getQuotedName($this);

        $sql = [];
        if ($this->supportsForeignKeyConstraints()) {
            foreach ($diff->removedForeignKeys as $foreignKey) {
                $sql[] = $this->getDropForeignKeySQL($foreignKey, $tableName);
            }

            foreach ($diff->changedForeignKeys as $foreignKey) {
                $sql[] = $this->getDropForeignKeySQL($foreignKey, $tableName);
            }
        }

        foreach ($diff->removedIndexes as $index) {
            $sql[] = $this->getDropIndexSQL($index, $tableName);
        }

        foreach ($diff->changedIndexes as $index) {
            $sql[] = $this->getDropIndexSQL($index, $tableName);
        }

        return $sql;
    }

    /**
     * @return string[]
     */
    protected function getPostAlterTableIndexForeignKeySQL(TableDiff $diff): array
    {
        $sql     = [];
        $newName = $diff->getNewName();

        if ($newName !== null) {
            $tableName = $newName->getQuotedName($this);
        } else {
            $tableName = $diff->getName($this)->getQuotedName($this);
        }

        if ($this->supportsForeignKeyConstraints()) {
            foreach ($diff->addedForeignKeys as $foreignKey) {
                $sql[] = $this->getCreateForeignKeySQL($foreignKey, $tableName);
            }

            foreach ($diff->changedForeignKeys as $foreignKey) {
                $sql[] = $this->getCreateForeignKeySQL($foreignKey, $tableName);
            }
        }

        foreach ($diff->addedIndexes as $index) {
            $sql[] = $this->getCreateIndexSQL($index, $tableName);
        }

        foreach ($diff->changedIndexes as $index) {
            $sql[] = $this->getCreateIndexSQL($index, $tableName);
        }

        foreach ($diff->renamedIndexes as $oldIndexName => $index) {
            $oldIndexName = new Identifier($oldIndexName);
            $sql          = array_merge(
                $sql,
                $this->getRenameIndexSQL($oldIndexName->getQuotedName($this), $index, $tableName)
            );
        }

        return $sql;
    }

    /**
     * Returns the SQL for renaming an index on a table.
     *
     * @param string $oldIndexName The name of the index to rename from.
     * @param Index  $index        The definition of the index to rename to.
     * @param string $tableName    The table to rename the given index on.
     *
     * @return string[] The sequence of SQL statements for renaming the given index.
     */
    protected function getRenameIndexSQL(string $oldIndexName, Index $index, string $tableName): array
    {
        return [
            $this->getDropIndexSQL($oldIndexName, $tableName),
            $this->getCreateIndexSQL($index, $tableName),
        ];
    }

    /**
     * Gets declaration of a number of columns in bulk.
     *
     * @param mixed[][] $columns A multidimensional array.
     *                           The first dimension determines the ordinal position of the column,
     *                           while the second dimension is keyed with the name of the properties
     *                           of the column being declared as array indexes. Currently, the types
     *                           of supported column properties are as follows:
     *
     *      length
     *          Integer value that determines the maximum length of the text
     *          column. If this argument is missing the column should be
     *          declared to have the longest length allowed by the DBMS.
     *
     *      default
     *          Text value to be used as default for this column.
     *
     *      notnull
     *          Boolean flag that indicates whether this column is constrained
     *          to not be set to null.
     *      charset
     *          Text value with the default CHARACTER SET for this column.
     *      collation
     *          Text value with the default COLLATION for this column.
     *      unique
     *          unique constraint
     */
    public function getColumnDeclarationListSQL(array $columns): string
    {
        $declarations = [];

        foreach ($columns as $column) {
            $declarations[] = $this->getColumnDeclarationSQL($column['name'], $column);
        }

        return implode(', ', $declarations);
    }

    /**
     * Obtains DBMS specific SQL code portion needed to declare a generic type
     * column to be used in statements like CREATE TABLE.
     *
     * @param string  $name   The name the column to be declared.
     * @param mixed[] $column An associative array with the name of the properties
     *                        of the column being declared as array indexes. Currently, the types
     *                        of supported column properties are as follows:
     *
     *      length
     *          Integer value that determines the maximum length of the text
     *          column. If this argument is missing the column should be
     *          declared to have the longest length allowed by the DBMS.
     *
     *      default
     *          Text value to be used as default for this column.
     *
     *      notnull
     *          Boolean flag that indicates whether this column is constrained
     *          to not be set to null.
     *      charset
     *          Text value with the default CHARACTER SET for this column.
     *      collation
     *          Text value with the default COLLATION for this column.
     *      unique
     *          unique constraint
     *      check
     *          column check constraint
     *      columnDefinition
     *          a string that defines the complete column
     *
     * @return string DBMS specific SQL code portion that should be used to declare the column.
     *
     * @throws Exception
     */
    public function getColumnDeclarationSQL(string $name, array $column): string
    {
        if (isset($column['columnDefinition'])) {
            $declaration = $this->getCustomTypeDeclarationSQL($column);
        } else {
            $default = $this->getDefaultValueDeclarationSQL($column);

            $charset = ! empty($column['charset']) ?
                ' ' . $this->getColumnCharsetDeclarationSQL($column['charset']) : '';

            $collation = ! empty($column['collation']) ?
                ' ' . $this->getColumnCollationDeclarationSQL($column['collation']) : '';

            $notnull = ! empty($column['notnull']) ? ' NOT NULL' : '';

            $unique = ! empty($column['unique']) ?
                ' ' . $this->getUniqueFieldDeclarationSQL() : '';

            $check = ! empty($column['check']) ? ' ' . $column['check'] : '';

            $typeDecl    = $column['type']->getSQLDeclaration($column, $this);
            $declaration = $typeDecl . $charset . $default . $notnull . $unique . $check . $collation;

            if ($this->supportsInlineColumnComments() && isset($column['comment']) && $column['comment'] !== '') {
                $declaration .= ' ' . $this->getInlineColumnCommentSQL($column['comment']);
            }
        }

        return $name . ' ' . $declaration;
    }

    /**
     * Returns the SQL snippet that declares a floating point column of arbitrary precision.
     *
     * @param mixed[] $column
     */
    public function getDecimalTypeDeclarationSQL(array $column): string
    {
        $column['precision'] = ! isset($column['precision']) || empty($column['precision'])
            ? 10 : $column['precision'];
        $column['scale']     = ! isset($column['scale']) || empty($column['scale'])
            ? 0 : $column['scale'];

        return 'NUMERIC(' . $column['precision'] . ', ' . $column['scale'] . ')';
    }

    /**
     * Obtains DBMS specific SQL code portion needed to set a default value
     * declaration to be used in statements like CREATE TABLE.
     *
     * @param mixed[] $column The column definition array.
     *
     * @return string DBMS specific SQL code portion needed to set a default value.
     */
    public function getDefaultValueDeclarationSQL(array $column): string
    {
        if (! isset($column['default'])) {
            return empty($column['notnull']) ? ' DEFAULT NULL' : '';
        }

        $default = $column['default'];

        if (! isset($column['type'])) {
            return " DEFAULT '" . $default . "'";
        }

        $type = $column['type'];

        if ($type instanceof Types\PhpIntegerMappingType) {
            return ' DEFAULT ' . $default;
        }

        if ($type instanceof Types\PhpDateTimeMappingType && $default === $this->getCurrentTimestampSQL()) {
            return ' DEFAULT ' . $this->getCurrentTimestampSQL();
        }

        if ($type instanceof Types\TimeType && $default === $this->getCurrentTimeSQL()) {
            return ' DEFAULT ' . $this->getCurrentTimeSQL();
        }

        if ($type instanceof Types\DateType && $default === $this->getCurrentDateSQL()) {
            return ' DEFAULT ' . $this->getCurrentDateSQL();
        }

        if ($type instanceof Types\BooleanType) {
            return " DEFAULT '" . $this->convertBooleans($default) . "'";
        }

        if (is_int($default) || is_float($default)) {
            return ' DEFAULT ' . $default;
        }

        return ' DEFAULT ' . $this->quoteStringLiteral($default);
    }

    /**
     * Obtains DBMS specific SQL code portion needed to set a CHECK constraint
     * declaration to be used in statements like CREATE TABLE.
     *
     * @param string[]|mixed[][] $definition The check definition.
     *
     * @return string DBMS specific SQL code portion needed to set a CHECK constraint.
     */
    public function getCheckDeclarationSQL(array $definition): string
    {
        $constraints = [];
        foreach ($definition as $def) {
            if (is_string($def)) {
                $constraints[] = 'CHECK (' . $def . ')';
            } else {
                if (isset($def['min'])) {
                    $constraints[] = 'CHECK (' . $def['name'] . ' >= ' . $def['min'] . ')';
                }

                if (! isset($def['max'])) {
                    continue;
                }

                $constraints[] = 'CHECK (' . $def['name'] . ' <= ' . $def['max'] . ')';
            }
        }

        return implode(', ', $constraints);
    }

    /**
     * Obtains DBMS specific SQL code portion needed to set a unique
     * constraint declaration to be used in statements like CREATE TABLE.
     *
     * @param string           $name       The name of the unique constraint.
     * @param UniqueConstraint $constraint The unique constraint definition.
     *
     * @return string DBMS specific SQL code portion needed to set a constraint.
     *
     * @throws InvalidArgumentException
     */
    public function getUniqueConstraintDeclarationSQL(string $name, UniqueConstraint $constraint): string
    {
        $columns = $constraint->getColumns();

        if (count($columns) === 0) {
            throw new InvalidArgumentException('Incomplete definition. "columns" required.');
        }

        $chunks = ['CONSTRAINT'];

        if ($name !== '') {
            $chunks[] = (new Identifier($name))->getQuotedName($this);
        }

        $chunks[] = 'UNIQUE';

        if ($constraint->hasFlag('clustered')) {
            $chunks[] = 'CLUSTERED';
        }

        $chunks[] = sprintf('(%s)', $this->getColumnsFieldDeclarationListSQL($columns));

        return implode(' ', $chunks);
    }

    /**
     * Obtains DBMS specific SQL code portion needed to set an index
     * declaration to be used in statements like CREATE TABLE.
     *
     * @param string $name  The name of the index.
     * @param Index  $index The index definition.
     *
     * @return string DBMS specific SQL code portion needed to set an index.
     *
     * @throws InvalidArgumentException
     */
    public function getIndexDeclarationSQL(string $name, Index $index): string
    {
        $columns = $index->getColumns();
        $name    = new Identifier($name);

        if (count($columns) === 0) {
            throw new InvalidArgumentException('Incomplete definition. "columns" required.');
        }

        return $this->getCreateIndexSQLFlags($index) . 'INDEX ' . $name->getQuotedName($this)
            . ' (' . $this->getIndexFieldDeclarationListSQL($index) . ')' . $this->getPartialIndexSQL($index);
    }

    /**
     * Obtains SQL code portion needed to create a custom column,
     * e.g. when a column has the "columnDefinition" keyword.
     * Only "AUTOINCREMENT" and "PRIMARY KEY" are added if appropriate.
     *
     * @param mixed[] $column
     */
    public function getCustomTypeDeclarationSQL(array $column): string
    {
        return $column['columnDefinition'];
    }

    /**
     * Obtains DBMS specific SQL code portion needed to set an index
     * declaration to be used in statements like CREATE TABLE.
     */
    public function getIndexFieldDeclarationListSQL(Index $index): string
    {
        return implode(', ', $index->getQuotedColumns($this));
    }

    /**
     * Obtains DBMS specific SQL code portion needed to set an index
     * declaration to be used in statements like CREATE TABLE.
     *
     * @param mixed[] $columns
     */
    public function getColumnsFieldDeclarationListSQL(array $columns): string
    {
        $ret = [];

        foreach ($columns as $column => $definition) {
            if (is_array($definition)) {
                $ret[] = $column;
            } else {
                $ret[] = $definition;
            }
        }

        return implode(', ', $ret);
    }

    /**
     * Returns the required SQL string that fits between CREATE ... TABLE
     * to create the table as a temporary table.
     *
     * Should be overridden in driver classes to return the correct string for the
     * specific database type.
     *
     * The default is to return the string "TEMPORARY" - this will result in a
     * SQL error for any database that does not support temporary tables, or that
     * requires a different SQL command from "CREATE TEMPORARY TABLE".
     *
     * @deprecated
     *
     * @return string The string required to be placed between "CREATE" and "TABLE"
     *                to generate a temporary table, if possible.
     */
    public function getTemporaryTableSQL(): string
    {
        Deprecation::trigger(
            'doctrine/dbal',
            'https://github.com/doctrine/dbal/pulls/4724',
            'AbstractPlatform::getTemporaryTableSQL() is deprecated.'
        );

        return 'TEMPORARY';
    }

    /**
     * Some vendors require temporary table names to be qualified specially.
     */
    public function getTemporaryTableName(string $tableName): string
    {
        return $tableName;
    }

    /**
     * Obtain DBMS specific SQL code portion needed to set the FOREIGN KEY constraint
     * of a column declaration to be used in statements like CREATE TABLE.
     *
     * @return string DBMS specific SQL code portion needed to set the FOREIGN KEY constraint
     *                of a column declaration.
     */
    public function getForeignKeyDeclarationSQL(ForeignKeyConstraint $foreignKey): string
    {
        $sql  = $this->getForeignKeyBaseDeclarationSQL($foreignKey);
        $sql .= $this->getAdvancedForeignKeyOptionsSQL($foreignKey);

        return $sql;
    }

    /**
     * Returns the FOREIGN KEY query section dealing with non-standard options
     * as MATCH, INITIALLY DEFERRED, ON UPDATE, ...
     *
     * @param ForeignKeyConstraint $foreignKey The foreign key definition.
     */
    public function getAdvancedForeignKeyOptionsSQL(ForeignKeyConstraint $foreignKey): string
    {
        $query = '';
        if ($foreignKey->hasOption('onUpdate')) {
            $query .= ' ON UPDATE ' . $this->getForeignKeyReferentialActionSQL($foreignKey->getOption('onUpdate'));
        }

        if ($foreignKey->hasOption('onDelete')) {
            $query .= ' ON DELETE ' . $this->getForeignKeyReferentialActionSQL($foreignKey->getOption('onDelete'));
        }

        return $query;
    }

    /**
     * Returns the given referential action in uppercase if valid, otherwise throws an exception.
     *
     * @param string $action The foreign key referential action.
     *
     * @throws InvalidArgumentException If unknown referential action given.
     */
    public function getForeignKeyReferentialActionSQL(string $action): string
    {
        $upper = strtoupper($action);
        switch ($upper) {
            case 'CASCADE':
            case 'SET NULL':
            case 'NO ACTION':
            case 'RESTRICT':
            case 'SET DEFAULT':
                return $upper;

            default:
                throw new InvalidArgumentException(sprintf('Invalid foreign key action "%s".', $upper));
        }
    }

    /**
     * Obtains DBMS specific SQL code portion needed to set the FOREIGN KEY constraint
     * of a column declaration to be used in statements like CREATE TABLE.
     *
     * @throws InvalidArgumentException
     */
    public function getForeignKeyBaseDeclarationSQL(ForeignKeyConstraint $foreignKey): string
    {
        $sql = '';
        if ($foreignKey->getName() !== '') {
            $sql .= 'CONSTRAINT ' . $foreignKey->getQuotedName($this) . ' ';
        }

        $sql .= 'FOREIGN KEY (';

        if (count($foreignKey->getLocalColumns()) === 0) {
            throw new InvalidArgumentException('Incomplete definition. "local" required.');
        }

        if (count($foreignKey->getForeignColumns()) === 0) {
            throw new InvalidArgumentException('Incomplete definition. "foreign" required.');
        }

        if (strlen($foreignKey->getForeignTableName()) === 0) {
            throw new InvalidArgumentException('Incomplete definition. "foreignTable" required.');
        }

        return $sql . implode(', ', $foreignKey->getQuotedLocalColumns($this))
            . ') REFERENCES '
            . $foreignKey->getQuotedForeignTableName($this) . ' ('
            . implode(', ', $foreignKey->getQuotedForeignColumns($this)) . ')';
    }

    /**
     * Obtains DBMS specific SQL code portion needed to set the UNIQUE constraint
     * of a column declaration to be used in statements like CREATE TABLE.
     *
     * @deprecated Use UNIQUE in SQL instead.
     *
     * @return string DBMS specific SQL code portion needed to set the UNIQUE constraint
     *                of a column declaration.
     */
    public function getUniqueFieldDeclarationSQL(): string
    {
        Deprecation::trigger(
            'doctrine/dbal',
            'https://github.com/doctrine/dbal/pulls/4724',
            'AbstractPlatform::getUniqueFieldDeclarationSQL() is deprecated. Use UNIQUE in SQL instead.'
        );

        return 'UNIQUE';
    }

    /**
     * Obtains DBMS specific SQL code portion needed to set the CHARACTER SET
     * of a column declaration to be used in statements like CREATE TABLE.
     *
     * @param string $charset The name of the charset.
     *
     * @return string DBMS specific SQL code portion needed to set the CHARACTER SET
     *                of a column declaration.
     */
    public function getColumnCharsetDeclarationSQL(string $charset): string
    {
        return '';
    }

    /**
     * Obtains DBMS specific SQL code portion needed to set the COLLATION
     * of a column declaration to be used in statements like CREATE TABLE.
     *
     * @param string $collation The name of the collation.
     *
     * @return string DBMS specific SQL code portion needed to set the COLLATION
     *                of a column declaration.
     */
    public function getColumnCollationDeclarationSQL(string $collation): string
    {
        return $this->supportsColumnCollation() ? 'COLLATE ' . $collation : '';
    }

    /**
     * Whether the platform prefers identity columns (eg. autoincrement) for ID generation.
     * Subclasses should override this method to return TRUE if they prefer identity columns.
     */
    public function prefersIdentityColumns(): bool
    {
        return false;
    }

    /**
     * Some platforms need the boolean values to be converted.
     *
     * The default conversion in this implementation converts to integers (false => 0, true => 1).
     *
     * Note: if the input is not a boolean the original input might be returned.
     *
     * There are two contexts when converting booleans: Literals and Prepared Statements.
     * This method should handle the literal case
     *
     * @param mixed $item A boolean or an array of them.
     *
     * @return mixed A boolean database value or an array of them.
     */
    public function convertBooleans($item)
    {
        if (is_array($item)) {
            foreach ($item as $k => $value) {
                if (! is_bool($value)) {
                    continue;
                }

                $item[$k] = (int) $value;
            }
        } elseif (is_bool($item)) {
            $item = (int) $item;
        }

        return $item;
    }

    /**
     * Some platforms have boolean literals that needs to be correctly converted
     *
     * The default conversion tries to convert value into bool "(bool)$item"
     *
     * @param mixed $item
     */
    public function convertFromBoolean($item): ?bool
    {
        if ($item === null) {
            return null;
        }

        return (bool) $item;
    }

    /**
     * This method should handle the prepared statements case. When there is no
     * distinction, it's OK to use the same method.
     *
     * Note: if the input is not a boolean the original input might be returned.
     *
     * @param mixed $item A boolean or an array of them.
     *
     * @return mixed A boolean database value or an array of them.
     */
    public function convertBooleansToDatabaseValue($item)
    {
        return $this->convertBooleans($item);
    }

    /**
     * Returns the SQL specific for the platform to get the current date.
     */
    public function getCurrentDateSQL(): string
    {
        return 'CURRENT_DATE';
    }

    /**
     * Returns the SQL specific for the platform to get the current time.
     */
    public function getCurrentTimeSQL(): string
    {
        return 'CURRENT_TIME';
    }

    /**
     * Returns the SQL specific for the platform to get the current timestamp
     */
    public function getCurrentTimestampSQL(): string
    {
        return 'CURRENT_TIMESTAMP';
    }

    /**
     * Returns the SQL for a given transaction isolation level Connection constant.
     *
     * @throws InvalidArgumentException
     */
    protected function _getTransactionIsolationLevelSQL(int $level): string
    {
        switch ($level) {
            case TransactionIsolationLevel::READ_UNCOMMITTED:
                return 'READ UNCOMMITTED';

            case TransactionIsolationLevel::READ_COMMITTED:
                return 'READ COMMITTED';

            case TransactionIsolationLevel::REPEATABLE_READ:
                return 'REPEATABLE READ';

            case TransactionIsolationLevel::SERIALIZABLE:
                return 'SERIALIZABLE';

            default:
                throw new InvalidArgumentException(sprintf('Invalid isolation level "%s".', $level));
        }
    }

    /**
     * @throws Exception If not supported on this platform.
     */
    public function getListDatabasesSQL(): string
    {
        throw NotSupported::new(__METHOD__);
    }

    /**
     * @throws Exception If not supported on this platform.
     */
    public function getListSequencesSQL(string $database): string
    {
        throw NotSupported::new(__METHOD__);
    }

    /**
     * @throws Exception If not supported on this platform.
     */
    public function getListTableConstraintsSQL(string $table): string
    {
        throw NotSupported::new(__METHOD__);
    }

    abstract public function getListTableColumnsSQL(string $table, ?string $database = null): string;

    abstract public function getListTablesSQL(): string;

    /**
<<<<<<< HEAD
=======
     * @deprecated
     *
     * @return string
     *
>>>>>>> 1da724bc
     * @throws Exception If not supported on this platform.
     */
    public function getListUsersSQL(): string
    {
<<<<<<< HEAD
        throw NotSupported::new(__METHOD__);
=======
        Deprecation::trigger(
            'doctrine/dbal',
            'https://github.com/doctrine/dbal/pulls/4724',
            'AbstractPlatform::getListUsersSQL() is deprecated.'
        );

        throw Exception::notSupported(__METHOD__);
>>>>>>> 1da724bc
    }

    /**
     * Returns the SQL to list all views of a database or user.
     */
    abstract public function getListViewsSQL(string $database): string;

    /**
     * Returns the list of indexes for the current database.
     *
     * The current database parameter is optional but will always be passed
     * when using the SchemaManager API and is the database the given table is in.
     *
     * Attention: Some platforms only support currentDatabase when they
     * are connected with that database. Cross-database information schema
     * requests may be impossible.
     */
    abstract public function getListTableIndexesSQL(string $table, ?string $database = null): string;

    abstract public function getListTableForeignKeysSQL(string $table, ?string $database = null): string;

    abstract public function getCreateViewSQL(string $name, string $sql): string;

    abstract public function getDropViewSQL(string $name): string;

    /**
     * Returns the SQL snippet to drop an existing sequence.
     *
     * @param Sequence|string $sequence
     *
     * @throws Exception If not supported on this platform.
     */
    public function getDropSequenceSQL($sequence): string
    {
        throw NotSupported::new(__METHOD__);
    }

    /**
     * @throws Exception If not supported on this platform.
     */
    public function getSequenceNextValSQL(string $sequence): string
    {
        throw NotSupported::new(__METHOD__);
    }

    /**
     * Returns the SQL to create a new database.
     *
     * @param string $name The name of the database that should be created.
     *
     * @throws Exception If not supported on this platform.
     */
    public function getCreateDatabaseSQL(string $name): string
    {
        throw NotSupported::new(__METHOD__);
    }

    /**
     * Returns the SQL to set the transaction isolation level.
     */
    abstract public function getSetTransactionIsolationSQL(int $level): string;

    /**
     * Obtains DBMS specific SQL to be used to create datetime columns in
     * statements like CREATE TABLE.
     *
     * @param mixed[] $column
     */
    abstract public function getDateTimeTypeDeclarationSQL(array $column): string;

    /**
     * Obtains DBMS specific SQL to be used to create datetime with timezone offset columns.
     *
     * @param mixed[] $column
     */
    public function getDateTimeTzTypeDeclarationSQL(array $column): string
    {
        return $this->getDateTimeTypeDeclarationSQL($column);
    }

    /**
     * Obtains DBMS specific SQL to be used to create date columns in statements
     * like CREATE TABLE.
     *
     * @param mixed[] $column
     */
    abstract public function getDateTypeDeclarationSQL(array $column): string;

    /**
     * Obtains DBMS specific SQL to be used to create time columns in statements
     * like CREATE TABLE.
     *
     * @param mixed[] $column
     */
    abstract public function getTimeTypeDeclarationSQL(array $column): string;

    /**
     * @param mixed[] $column
     */
    public function getFloatDeclarationSQL(array $column): string
    {
        return 'DOUBLE PRECISION';
    }

    /**
     * Gets the default transaction isolation level of the platform.
     *
     * @see TransactionIsolationLevel
     *
     * @return int The default isolation level.
     */
    public function getDefaultTransactionIsolationLevel(): int
    {
        return TransactionIsolationLevel::READ_COMMITTED;
    }

    /* supports*() methods */

    /**
     * Whether the platform supports sequences.
     */
    public function supportsSequences(): bool
    {
        return false;
    }

    /**
     * Whether the platform supports identity columns.
     *
     * Identity columns are columns that receive an auto-generated value from the
     * database on insert of a row.
     */
    public function supportsIdentityColumns(): bool
    {
        return false;
    }

    /**
     * Whether the platform emulates identity columns through sequences.
     *
     * Some platforms that do not support identity columns natively
     * but support sequences can emulate identity columns by using
     * sequences.
     */
    public function usesSequenceEmulatedIdentityColumns(): bool
    {
        return false;
    }

    /**
     * Gets the sequence name prefix based on table information.
     */
    public function getSequencePrefix(string $tableName, ?string $schemaName = null): string
    {
        if ($schemaName === null) {
            return $tableName;
        }

        // Prepend the schema name to the table name if there is one
        return ! $this->supportsSchemas() && $this->canEmulateSchemas()
            ? $schemaName . '__' . $tableName
            : $schemaName . '.' . $tableName;
    }

    /**
     * Returns the name of the sequence for a particular identity column in a particular table.
     *
     * @see usesSequenceEmulatedIdentityColumns
     *
     * @param string $tableName  The name of the table to return the sequence name for.
     * @param string $columnName The name of the identity column in the table to return the sequence name for.
     *
     * @throws Exception If not supported on this platform.
     */
    public function getIdentitySequenceName(string $tableName, string $columnName): string
    {
        throw NotSupported::new(__METHOD__);
    }

    /**
     * Whether the platform supports indexes.
<<<<<<< HEAD
=======
     *
     * @deprecated
     *
     * @return bool
>>>>>>> 1da724bc
     */
    public function supportsIndexes(): bool
    {
        Deprecation::trigger(
            'doctrine/dbal',
            'https://github.com/doctrine/dbal/pulls/4724',
            'AbstractPlatform::supportsIndexes() is deprecated.'
        );

        return true;
    }

    /**
     * Whether the platform supports partial indexes.
     */
    public function supportsPartialIndexes(): bool
    {
        return false;
    }

    /**
     * Whether the platform supports indexes with column length definitions.
     */
    public function supportsColumnLengthIndexes(): bool
    {
        return false;
    }

    /**
     * Whether the platform supports altering tables.
<<<<<<< HEAD
=======
     *
     * @deprecated All platforms must implement altering tables.
     *
     * @return bool
>>>>>>> 1da724bc
     */
    public function supportsAlterTable(): bool
    {
        Deprecation::trigger(
            'doctrine/dbal',
            'https://github.com/doctrine/dbal/pulls/4724',
            'AbstractPlatform::supportsAlterTable() is deprecated. All platforms must implement altering tables.'
        );

        return true;
    }

    /**
     * Whether the platform supports transactions.
<<<<<<< HEAD
=======
     *
     * @deprecated
     *
     * @return bool
>>>>>>> 1da724bc
     */
    public function supportsTransactions(): bool
    {
        Deprecation::trigger(
            'doctrine/dbal',
            'https://github.com/doctrine/dbal/pulls/4724',
            'AbstractPlatform::supportsTransactions() is deprecated.'
        );

        return true;
    }

    /**
     * Whether the platform supports savepoints.
     */
    public function supportsSavepoints(): bool
    {
        return true;
    }

    /**
     * Whether the platform supports releasing savepoints.
     */
    public function supportsReleaseSavepoints(): bool
    {
        return $this->supportsSavepoints();
    }

    /**
     * Whether the platform supports primary key constraints.
<<<<<<< HEAD
=======
     *
     * @deprecated
     *
     * @return bool
>>>>>>> 1da724bc
     */
    public function supportsPrimaryConstraints(): bool
    {
        Deprecation::trigger(
            'doctrine/dbal',
            'https://github.com/doctrine/dbal/pulls/4724',
            'AbstractPlatform::supportsPrimaryConstraints() is deprecated.'
        );

        return true;
    }

    /**
     * Whether the platform supports foreign key constraints.
     */
    public function supportsForeignKeyConstraints(): bool
    {
        return true;
    }

    /**
     * Whether the platform supports database schemas.
     */
    public function supportsSchemas(): bool
    {
        return false;
    }

    /**
     * Whether this platform can emulate schemas.
     *
     * Platforms that either support or emulate schemas don't automatically
     * filter a schema for the namespaced elements in {@link AbstractManager::createSchema()}.
     */
    public function canEmulateSchemas(): bool
    {
        return false;
    }

    /**
     * Returns the default schema name.
     *
     * @throws Exception If not supported on this platform.
     */
    public function getDefaultSchemaName(): string
    {
        throw NotSupported::new(__METHOD__);
    }

    /**
     * Whether this platform supports create database.
     *
     * Some databases don't allow to create and drop databases at all or only with certain tools.
     */
    public function supportsCreateDropDatabase(): bool
    {
        return true;
    }

    /**
     * Whether the platform supports getting the affected rows of a recent update/delete type query.
<<<<<<< HEAD
=======
     *
     * @deprecated
     *
     * @return bool
>>>>>>> 1da724bc
     */
    public function supportsGettingAffectedRows(): bool
    {
        Deprecation::trigger(
            'doctrine/dbal',
            'https://github.com/doctrine/dbal/pulls/4724',
            'AbstractPlatform::supportsGettingAffectedRows() is deprecated.'
        );

        return true;
    }

    /**
     * Whether this platform support to add inline column comments as postfix.
     */
    public function supportsInlineColumnComments(): bool
    {
        return false;
    }

    /**
     * Whether this platform support the proprietary syntax "COMMENT ON asset".
     */
    public function supportsCommentOnStatement(): bool
    {
        return false;
    }

    /**
     * Does this platform have native guid type.
     */
    public function hasNativeGuidType(): bool
    {
        return false;
    }

    /**
     * Does this platform have native JSON type.
     */
    public function hasNativeJsonType(): bool
    {
        return false;
    }

    /**
     * Whether this platform supports views.
<<<<<<< HEAD
=======
     *
     * @deprecated All platforms must implement support for views.
     *
     * @return bool
>>>>>>> 1da724bc
     */
    public function supportsViews(): bool
    {
        Deprecation::trigger(
            'doctrine/dbal',
            'https://github.com/doctrine/dbal/pulls/4724',
            'AbstractPlatform::supportsViews() is deprecated. All platforms must implement support for views.'
        );

        return true;
    }

    /**
     * Does this platform support column collation?
     */
    public function supportsColumnCollation(): bool
    {
        return false;
    }

    /**
     * Gets the format string, as accepted by the date() function, that describes
     * the format of a stored datetime value of this platform.
     *
     * @return string The format string.
     */
    public function getDateTimeFormatString(): string
    {
        return 'Y-m-d H:i:s';
    }

    /**
     * Gets the format string, as accepted by the date() function, that describes
     * the format of a stored datetime with timezone value of this platform.
     *
     * @return string The format string.
     */
    public function getDateTimeTzFormatString(): string
    {
        return 'Y-m-d H:i:s';
    }

    /**
     * Gets the format string, as accepted by the date() function, that describes
     * the format of a stored date value of this platform.
     *
     * @return string The format string.
     */
    public function getDateFormatString(): string
    {
        return 'Y-m-d';
    }

    /**
     * Gets the format string, as accepted by the date() function, that describes
     * the format of a stored time value of this platform.
     *
     * @return string The format string.
     */
    public function getTimeFormatString(): string
    {
        return 'H:i:s';
    }

    /**
     * Adds an driver-specific LIMIT clause to the query.
     *
     * @throws Exception
     */
    final public function modifyLimitQuery(string $query, ?int $limit, int $offset = 0): string
    {
        if ($offset < 0) {
            throw new Exception(sprintf(
                'Offset must be a positive integer or zero, %d given.',
                $offset
            ));
        }

        if ($offset > 0 && ! $this->supportsLimitOffset()) {
            throw new Exception(sprintf(
                'Platform "%s" does not support offset values in limit queries.',
                $this->getName()
            ));
        }

        return $this->doModifyLimitQuery($query, $limit, $offset);
    }

    /**
     * Adds an platform-specific LIMIT clause to the query.
     */
    protected function doModifyLimitQuery(string $query, ?int $limit, int $offset): string
    {
        if ($limit !== null) {
            $query .= sprintf(' LIMIT %d', $limit);
        }

        if ($offset > 0) {
            $query .= sprintf(' OFFSET %d', $offset);
        }

        return $query;
    }

    /**
     * Whether the database platform support offsets in modify limit clauses.
<<<<<<< HEAD
=======
     *
     * @deprecated All platforms must implement support for offsets in modify limit clauses.
     *
     * @return bool
>>>>>>> 1da724bc
     */
    public function supportsLimitOffset(): bool
    {
        Deprecation::trigger(
            'doctrine/dbal',
            'https://github.com/doctrine/dbal/pulls/4724',
            'AbstractPlatform::supportsViews() is deprecated.'
            . ' All platforms must implement support for offsets in modify limit clauses.'
        );

        return true;
    }

    /**
     * Maximum length of any given database identifier, like tables or column names.
     */
    public function getMaxIdentifierLength(): int
    {
        return 63;
    }

    /**
     * Returns the insert SQL for an empty insert statement.
     */
    public function getEmptyIdentityInsertSQL(string $quotedTableName, string $quotedIdentifierColumnName): string
    {
        return 'INSERT INTO ' . $quotedTableName . ' (' . $quotedIdentifierColumnName . ') VALUES (null)';
    }

    /**
     * Generates a Truncate Table SQL statement for a given table.
     *
     * Cascade is not supported on many platforms but would optionally cascade the truncate by
     * following the foreign keys.
     */
    public function getTruncateTableSQL(string $tableName, bool $cascade = false): string
    {
        $tableIdentifier = new Identifier($tableName);

        return 'TRUNCATE ' . $tableIdentifier->getQuotedName($this);
    }

    /**
     * This is for test reasons, many vendors have special requirements for dummy statements.
     */
    public function getDummySelectSQL(string $expression = '1'): string
    {
        return sprintf('SELECT %s', $expression);
    }

    /**
     * Returns the SQL to create a new savepoint.
     */
    public function createSavePoint(string $savepoint): string
    {
        return 'SAVEPOINT ' . $savepoint;
    }

    /**
     * Returns the SQL to release a savepoint.
     */
    public function releaseSavePoint(string $savepoint): string
    {
        return 'RELEASE SAVEPOINT ' . $savepoint;
    }

    /**
     * Returns the SQL to rollback a savepoint.
     */
    public function rollbackSavePoint(string $savepoint): string
    {
        return 'ROLLBACK TO SAVEPOINT ' . $savepoint;
    }

    /**
     * Returns the keyword list instance of this platform.
     *
     * @throws Exception If no keyword list is specified.
     */
    final public function getReservedKeywordsList(): KeywordList
    {
        // Check for an existing instantiation of the keywords class.
        if ($this->_keywords === null) {
            // Store the instance so it doesn't need to be generated on every request.
            $this->_keywords = $this->createReservedKeywordsList();
        }

        return $this->_keywords;
    }

    /**
     * Creates an instance of the reserved keyword list of this platform.
     */
    abstract protected function createReservedKeywordsList(): KeywordList;

    /**
     * Quotes a literal string.
     * This method is NOT meant to fix SQL injections!
     * It is only meant to escape this platform's string literal
     * quote character inside the given literal string.
     *
     * @param string $str The literal string to be quoted.
     *
     * @return string The quoted literal string.
     */
    public function quoteStringLiteral(string $str): string
    {
        $c = $this->getStringLiteralQuoteCharacter();

        return $c . str_replace($c, $c . $c, $str) . $c;
    }

    /**
     * Gets the character used for string literal quoting.
     */
    public function getStringLiteralQuoteCharacter(): string
    {
        return "'";
    }

    /**
     * Escapes metacharacters in a string intended to be used with a LIKE
     * operator.
     *
     * @param string $inputString a literal, unquoted string
     * @param string $escapeChar  should be reused by the caller in the LIKE
     *                            expression.
     */
    final public function escapeStringForLike(string $inputString, string $escapeChar): string
    {
        $sql = preg_replace(
            '~([' . preg_quote($this->getLikeWildcardCharacters() . $escapeChar, '~') . '])~u',
            addcslashes($escapeChar, '\\') . '$1',
            $inputString
        );

        assert(is_string($sql));

        return $sql;
    }

    /**
     * @internal
     */
    public function createSQLParser(): Parser
    {
        return new Parser(false);
    }

    protected function getLikeWildcardCharacters(): string
    {
        return '%_';
    }
}<|MERGE_RESOLUTION|>--- conflicted
+++ resolved
@@ -36,6 +36,7 @@
 use Doctrine\DBAL\Types;
 use Doctrine\DBAL\Types\Exception\TypeNotFound;
 use Doctrine\DBAL\Types\Type;
+use Doctrine\Deprecations\Deprecation;
 use InvalidArgumentException;
 use UnexpectedValueException;
 
@@ -480,13 +481,8 @@
 
     /**
      * Gets the string portion that starts an SQL comment.
-<<<<<<< HEAD
-=======
      *
      * @deprecated
-     *
-     * @return string
->>>>>>> 1da724bc
      */
     public function getSqlCommentStartString(): string
     {
@@ -501,13 +497,8 @@
 
     /**
      * Gets the string portion that ends an SQL comment.
-<<<<<<< HEAD
-=======
      *
      * @deprecated
-     *
-     * @return string
->>>>>>> 1da724bc
      */
     public function getSqlCommentEndString(): string
     {
@@ -521,97 +512,6 @@
     }
 
     /**
-<<<<<<< HEAD
-=======
-     * Gets the maximum length of a char column.
-     *
-     * @deprecated
-     */
-    public function getCharMaxLength(): int
-    {
-        Deprecation::triggerIfCalledFromOutside(
-            'doctrine/dbal',
-            'https://github.com/doctrine/dbal/issues/3263',
-            'AbstractPlatform::getCharMaxLength() is deprecated.'
-        );
-
-        return $this->getVarcharMaxLength();
-    }
-
-    /**
-     * Gets the maximum length of a varchar column.
-     *
-     * @deprecated
-     *
-     * @return int
-     */
-    public function getVarcharMaxLength()
-    {
-        Deprecation::triggerIfCalledFromOutside(
-            'doctrine/dbal',
-            'https://github.com/doctrine/dbal/issues/3263',
-            'AbstractPlatform::getVarcharMaxLength() is deprecated.'
-        );
-
-        return 4000;
-    }
-
-    /**
-     * Gets the default length of a varchar column.
-     *
-     * @deprecated
-     *
-     * @return int
-     */
-    public function getVarcharDefaultLength()
-    {
-        Deprecation::trigger(
-            'doctrine/dbal',
-            'https://github.com/doctrine/dbal/issues/3263',
-            'Relying on the default varchar column length is deprecated, specify the length explicitly.'
-        );
-
-        return 255;
-    }
-
-    /**
-     * Gets the maximum length of a binary column.
-     *
-     * @deprecated
-     *
-     * @return int
-     */
-    public function getBinaryMaxLength()
-    {
-        Deprecation::triggerIfCalledFromOutside(
-            'doctrine/dbal',
-            'https://github.com/doctrine/dbal/issues/3263',
-            'AbstractPlatform::getBinaryMaxLength() is deprecated.'
-        );
-
-        return 4000;
-    }
-
-    /**
-     * Gets the default length of a binary column.
-     *
-     * @deprecated
-     *
-     * @return int
-     */
-    public function getBinaryDefaultLength()
-    {
-        Deprecation::trigger(
-            'doctrine/dbal',
-            'https://github.com/doctrine/dbal/issues/3263',
-            'Relying on the default binary column length is deprecated, specify the length explicitly.'
-        );
-
-        return 255;
-    }
-
-    /**
->>>>>>> 1da724bc
      * Gets all SQL wildcard characters of the platform.
      *
      * @deprecated Use {@link AbstractPlatform::getLikeWildcardCharacters()} instead.
@@ -643,29 +543,19 @@
     /**
      * Returns the SQL snippet to get the average value of a column.
      *
-<<<<<<< HEAD
+     * @deprecated Use AVG() in SQL instead.
+     *
      * @param string $value SQL expression producing the value.
-=======
-     * @deprecated Use AVG() in SQL instead.
-     *
-     * @param string $column The column to use.
-     *
-     * @return string Generated SQL including an AVG aggregate function.
->>>>>>> 1da724bc
      */
     public function getAvgExpression(string $value): string
     {
-<<<<<<< HEAD
-        return 'AVG(' . $value . ')';
-=======
         Deprecation::trigger(
             'doctrine/dbal',
             'https://github.com/doctrine/dbal/pulls/4724',
             'AbstractPlatform::getAvgExpression() is deprecated. Use AVG() in SQL instead.'
         );
 
-        return 'AVG(' . $column . ')';
->>>>>>> 1da724bc
+        return 'AVG(' . $value . ')';
     }
 
     /**
@@ -673,113 +563,73 @@
      *
      * If a '*' is used instead of a column the number of selected rows is returned.
      *
-<<<<<<< HEAD
+     * @deprecated Use COUNT() in SQL instead.
+     *
      * @param string $expression The expression to count.
-=======
-     * @deprecated Use COUNT() in SQL instead.
-     *
-     * @param string|int $column The column to use.
-     *
-     * @return string Generated SQL including a COUNT aggregate function.
->>>>>>> 1da724bc
      */
     public function getCountExpression(string $expression): string
     {
-<<<<<<< HEAD
-        return 'COUNT(' . $expression . ')';
-=======
         Deprecation::trigger(
             'doctrine/dbal',
             'https://github.com/doctrine/dbal/pulls/4724',
             'AbstractPlatform::getCountExpression() is deprecated. Use COUNT() in SQL instead.'
         );
 
-        return 'COUNT(' . $column . ')';
->>>>>>> 1da724bc
+        return 'COUNT(' . $expression . ')';
     }
 
     /**
      * Returns the SQL snippet to get the maximum value in a set of values.
      *
-<<<<<<< HEAD
+     * @deprecated Use MAX() in SQL instead.
+     *
      * @param string $value SQL expression producing the value.
-=======
-     * @deprecated Use MAX() in SQL instead.
-     *
-     * @param string $column The column to use.
-     *
-     * @return string Generated SQL including a MAX aggregate function.
->>>>>>> 1da724bc
      */
     public function getMaxExpression(string $value): string
     {
-<<<<<<< HEAD
-        return 'MAX(' . $value . ')';
-    }
-
-    /**
-     * Returns the SQL snippet to get the minimum value in a set of values.
-=======
         Deprecation::trigger(
             'doctrine/dbal',
             'https://github.com/doctrine/dbal/pulls/4724',
             'AbstractPlatform::getMaxExpression() is deprecated. Use MAX() in SQL instead.'
         );
 
-        return 'MAX(' . $column . ')';
-    }
-
-    /**
-     * Returns the SQL snippet to get the lowest value of a column.
+        return 'MAX(' . $value . ')';
+    }
+
+    /**
+     * Returns the SQL snippet to get the minimum value in a set of values.
      *
      * @deprecated Use MIN() in SQL instead.
      *
-     * @param string $column The column to use.
->>>>>>> 1da724bc
-     *
      * @param string $value SQL expression producing the value.
      */
     public function getMinExpression(string $value): string
     {
-<<<<<<< HEAD
-        return 'MIN(' . $value . ')';
-=======
         Deprecation::trigger(
             'doctrine/dbal',
             'https://github.com/doctrine/dbal/pulls/4724',
             'AbstractPlatform::getMinExpression() is deprecated. Use MIN() in SQL instead.'
         );
 
-        return 'MIN(' . $column . ')';
->>>>>>> 1da724bc
+        return 'MIN(' . $value . ')';
     }
 
     /**
      * Returns the SQL snippet to get the total sum of the values in a set.
      *
-<<<<<<< HEAD
+     * @deprecated Use SUM() in SQL instead.
+     *
      * @param string $value SQL expression producing the value.
-=======
-     * @deprecated Use SUM() in SQL instead.
-     *
-     * @param string $column The column to use.
-     *
-     * @return string Generated SQL including a SUM aggregate function.
->>>>>>> 1da724bc
      */
     public function getSumExpression(string $value): string
     {
-<<<<<<< HEAD
-        return 'SUM(' . $value . ')';
-=======
         Deprecation::trigger(
             'doctrine/dbal',
             'https://github.com/doctrine/dbal/pulls/4724',
             'AbstractPlatform::getSumExpression() is deprecated. Use SUM() in SQL instead.'
         );
 
-        return 'SUM(' . $column . ')';
->>>>>>> 1da724bc
+        return 'SUM(' . $value . ')';
     }
 
     // scalar functions
@@ -789,29 +639,19 @@
      *
      * Note: Not SQL92, but common functionality.
      *
-<<<<<<< HEAD
+     * @deprecated
+     *
      * @param string $string SQL expression producing the string.
-=======
-     * @deprecated
-     *
-     * @param string $column
-     *
-     * @return string
->>>>>>> 1da724bc
      */
     public function getMd5Expression(string $string): string
     {
-<<<<<<< HEAD
-        return 'MD5(' . $string . ')';
-=======
         Deprecation::trigger(
             'doctrine/dbal',
             'https://github.com/doctrine/dbal/pulls/4724',
             'AbstractPlatform::getMd5Expression() is deprecated.'
         );
 
-        return 'MD5(' . $column . ')';
->>>>>>> 1da724bc
+        return 'MD5(' . $string . ')';
     }
 
     /**
@@ -827,59 +667,38 @@
     /**
      * Returns the SQL snippet to get the square root of the value.
      *
-<<<<<<< HEAD
+     * @deprecated Use SQRT() in SQL instead.
+     *
      * @param string $number SQL expression producing the number.
-=======
-     * @deprecated Use SQRT() in SQL instead.
-     *
-     * @param string $column The column to use.
-     *
-     * @return string Generated SQL including an SQRT aggregate function.
->>>>>>> 1da724bc
      */
     public function getSqrtExpression(string $number): string
     {
-<<<<<<< HEAD
-        return 'SQRT(' . $number . ')';
-    }
-
-    /**
-     * Returns the SQL snippet to round a number to the number of decimals specified.
-=======
         Deprecation::trigger(
             'doctrine/dbal',
             'https://github.com/doctrine/dbal/pulls/4724',
             'AbstractPlatform::getSqrtExpression() is deprecated. Use SQRT() in SQL instead.'
         );
 
-        return 'SQRT(' . $column . ')';
-    }
-
-    /**
-     * Returns the SQL snippet to round a numeric column to the number of decimals specified.
+        return 'SQRT(' . $number . ')';
+    }
+
+    /**
+     * Returns the SQL snippet to round a number to the number of decimals specified.
      *
      * @deprecated Use ROUND() in SQL instead.
-     *
-     * @param string $column
-     * @param int    $decimals
->>>>>>> 1da724bc
      *
      * @param string $number   SQL expression producing the number to round.
      * @param string $decimals SQL expression producing the number of decimals.
      */
     public function getRoundExpression(string $number, string $decimals = '0'): string
     {
-<<<<<<< HEAD
-        return 'ROUND(' . $number . ', ' . $decimals . ')';
-=======
         Deprecation::trigger(
             'doctrine/dbal',
             'https://github.com/doctrine/dbal/pulls/4724',
             'AbstractPlatform::getRoundExpression() is deprecated. Use ROUND() in SQL instead.'
         );
 
-        return 'ROUND(' . $column . ', ' . $decimals . ')';
->>>>>>> 1da724bc
+        return 'ROUND(' . $number . ', ' . $decimals . ')';
     }
 
     /**
@@ -945,117 +764,77 @@
     }
 
     /**
-<<<<<<< HEAD
      * Returns the SQL snippet to trim trailing space characters from the string.
-=======
-     * Returns the SQL snippet to trim trailing space characters from the expression.
      *
      * @deprecated Use RTRIM() in SQL instead.
      *
-     * @param string $str Literal string or column name.
->>>>>>> 1da724bc
-     *
      * @param string $string SQL expression producing the string.
      */
     public function getRtrimExpression(string $string): string
     {
-<<<<<<< HEAD
-        return 'RTRIM(' . $string . ')';
-    }
-
-    /**
-     * Returns the SQL snippet to trim leading space characters from the string.
-=======
         Deprecation::trigger(
             'doctrine/dbal',
             'https://github.com/doctrine/dbal/pulls/4724',
             'AbstractPlatform::getRtrimExpression() is deprecated. Use RTRIM() in SQL instead.'
         );
 
-        return 'RTRIM(' . $str . ')';
-    }
-
-    /**
-     * Returns the SQL snippet to trim leading space characters from the expression.
+        return 'RTRIM(' . $string . ')';
+    }
+
+    /**
+     * Returns the SQL snippet to trim leading space characters from the string.
      *
      * @deprecated Use LTRIM() in SQL instead.
      *
-     * @param string $str Literal string or column name.
->>>>>>> 1da724bc
-     *
      * @param string $string SQL expression producing the string.
      */
     public function getLtrimExpression(string $string): string
     {
-<<<<<<< HEAD
-        return 'LTRIM(' . $string . ')';
-=======
         Deprecation::trigger(
             'doctrine/dbal',
             'https://github.com/doctrine/dbal/pulls/4724',
             'AbstractPlatform::getLtrimExpression() is deprecated. Use LTRIM() in SQL instead.'
         );
 
-        return 'LTRIM(' . $str . ')';
->>>>>>> 1da724bc
+        return 'LTRIM(' . $string . ')';
     }
 
     /**
      * Returns the SQL snippet to change all characters from the string to uppercase,
      * according to the current character set mapping.
      *
-<<<<<<< HEAD
+     * @deprecated Use UPPER() in SQL instead.
+     *
      * @param string $string SQL expression producing the string.
-=======
-     * @deprecated Use UPPER() in SQL instead.
-     *
-     * @param string $str Literal string or column name.
-     *
-     * @return string
->>>>>>> 1da724bc
      */
     public function getUpperExpression(string $string): string
     {
-<<<<<<< HEAD
-        return 'UPPER(' . $string . ')';
-=======
         Deprecation::trigger(
             'doctrine/dbal',
             'https://github.com/doctrine/dbal/pulls/4724',
             'AbstractPlatform::getUpperExpression() is deprecated. Use UPPER() in SQL instead.'
         );
 
-        return 'UPPER(' . $str . ')';
->>>>>>> 1da724bc
+        return 'UPPER(' . $string . ')';
     }
 
     /**
      * Returns the SQL snippet to change all characters from the string to lowercase,
      * according to the current character set mapping.
      *
-<<<<<<< HEAD
+     * @deprecated Use LOWER() in SQL instead.
+     *
      * @param string $string SQL expression producing the string.
-=======
-     * @deprecated Use LOWER() in SQL instead.
-     *
-     * @param string $str Literal string or column name.
-     *
-     * @return string
->>>>>>> 1da724bc
      */
     public function getLowerExpression(string $string): string
     {
-<<<<<<< HEAD
-        return 'LOWER(' . $string . ')';
-=======
         Deprecation::trigger(
             'doctrine/dbal',
             'https://github.com/doctrine/dbal/pulls/4724',
             'AbstractPlatform::getLowerExpression() is deprecated. Use LOWER() in SQL instead.'
         );
 
-        return 'LOWER(' . $str . ')';
->>>>>>> 1da724bc
+        return 'LOWER(' . $string . ')';
     }
 
     /**
@@ -1106,93 +885,55 @@
     /**
      * Returns the SQL for a logical not.
      *
-<<<<<<< HEAD
+     * @deprecated Use NOT() in SQL instead.
+     *
      * @param string $value SQL expression producing the value to negate.
-=======
-     * Example:
-     * <code>
-     * $q = new Doctrine_Query();
-     * $e = $q->expr;
-     * $q->select('*')->from('table')
-     *   ->where($e->eq('id', $e->not('null'));
-     * </code>
-     *
-     * @deprecated Use NOT() in SQL instead.
-     *
-     * @param string $expression
-     *
-     * @return string The logical expression.
->>>>>>> 1da724bc
      */
     public function getNotExpression(string $value): string
     {
-<<<<<<< HEAD
-        return 'NOT(' . $value . ')';
-=======
         Deprecation::trigger(
             'doctrine/dbal',
             'https://github.com/doctrine/dbal/pulls/4724',
             'AbstractPlatform::getNotExpression() is deprecated. Use NOT() in SQL instead.'
         );
 
-        return 'NOT(' . $expression . ')';
->>>>>>> 1da724bc
+        return 'NOT(' . $value . ')';
     }
 
     /**
      * Returns the SQL that checks if an expression is null.
      *
-<<<<<<< HEAD
+     * @deprecated Use IS NULL in SQL instead.
+     *
      * @param string $value SQL expression producing the to be compared to null.
-=======
-     * @deprecated Use IS NULL in SQL instead.
-     *
-     * @param string $expression The expression that should be compared to null.
-     *
-     * @return string The logical expression.
->>>>>>> 1da724bc
      */
     public function getIsNullExpression(string $value): string
     {
-<<<<<<< HEAD
-        return $value . ' IS NULL';
-=======
         Deprecation::trigger(
             'doctrine/dbal',
             'https://github.com/doctrine/dbal/pulls/4724',
             'AbstractPlatform::getIsNullExpression() is deprecated. Use IS NULL in SQL instead.'
         );
 
-        return $expression . ' IS NULL';
->>>>>>> 1da724bc
+        return $value . ' IS NULL';
     }
 
     /**
      * Returns the SQL that checks if an expression is not null.
      *
-<<<<<<< HEAD
+     * @deprecated Use IS NOT NULL in SQL instead.
+     *
      * @param string $value SQL expression producing the to be compared to null.
-=======
-     * @deprecated Use IS NOT NULL in SQL instead.
-     *
-     * @param string $expression The expression that should be compared to null.
-     *
-     * @return string The logical expression.
->>>>>>> 1da724bc
      */
     public function getIsNotNullExpression(string $value): string
     {
-<<<<<<< HEAD
-        return $value . ' IS NOT NULL';
-=======
         Deprecation::trigger(
             'doctrine/dbal',
             'https://github.com/doctrine/dbal/pulls/4724',
             'AbstractPlatform::getIsNotNullExpression() is deprecated. Use IS NOT NULL in SQL instead.'
         );
 
-        return $expression . ' IS NOT NULL';
->>>>>>> 1da724bc
+        return $value . ' IS NOT NULL';
     }
 
     /**
@@ -1204,100 +945,63 @@
      * http://www.w3schools.com/sql/sql_between.asp. If you want complete database
      * independence you should avoid using between().
      *
-<<<<<<< HEAD
+     * @deprecated Use BETWEEN in SQL instead.
+     *
      * @param string $value SQL expression producing the value to compare.
      * @param string $min   SQL expression producing the lower value to compare with.
      * @param string $max   SQL expression producing the higher value to compare with.
-=======
-     * @deprecated Use BETWEEN in SQL instead.
-     *
-     * @param string $expression The value to compare to.
-     * @param string $value1     The lower value to compare with.
-     * @param string $value2     The higher value to compare with.
-     *
-     * @return string The logical expression.
->>>>>>> 1da724bc
      */
     public function getBetweenExpression(string $value, string $min, string $max): string
     {
-<<<<<<< HEAD
-        return $value . ' BETWEEN ' . $min . ' AND ' . $max;
-=======
         Deprecation::trigger(
             'doctrine/dbal',
             'https://github.com/doctrine/dbal/pulls/4724',
             'AbstractPlatform::getBetweenExpression() is deprecated. Use BETWEEN in SQL instead.'
         );
 
-        return $expression . ' BETWEEN ' . $value1 . ' AND ' . $value2;
->>>>>>> 1da724bc
+        return $value . ' BETWEEN ' . $min . ' AND ' . $max;
     }
 
     /**
      * Returns the SQL to get the arccosine of a value.
      *
-<<<<<<< HEAD
+     * @deprecated Use ACOS() in SQL instead.
+     *
      * @param string $number SQL expression producing the number.
-=======
-     * @deprecated Use ACOS() in SQL instead.
-     *
-     * @param string $value
-     *
-     * @return string
->>>>>>> 1da724bc
      */
     public function getAcosExpression(string $number): string
     {
-<<<<<<< HEAD
-        return 'ACOS(' . $number . ')';
-=======
         Deprecation::trigger(
             'doctrine/dbal',
             'https://github.com/doctrine/dbal/pulls/4724',
             'AbstractPlatform::getAcosExpression() is deprecated. Use ACOS() in SQL instead.'
         );
 
-        return 'ACOS(' . $value . ')';
->>>>>>> 1da724bc
+        return 'ACOS(' . $number . ')';
     }
 
     /**
      * Returns the SQL to get the sine of a value.
      *
-<<<<<<< HEAD
+     * @deprecated Use SIN() in SQL instead.
+     *
      * @param string $number SQL expression producing the number.
-=======
-     * @deprecated Use SIN() in SQL instead.
-     *
-     * @param string $value
-     *
-     * @return string
->>>>>>> 1da724bc
      */
     public function getSinExpression(string $number): string
     {
-<<<<<<< HEAD
-        return 'SIN(' . $number . ')';
-=======
         Deprecation::trigger(
             'doctrine/dbal',
             'https://github.com/doctrine/dbal/pulls/4724',
             'AbstractPlatform::getSinExpression() is deprecated. Use SIN() in SQL instead.'
         );
 
-        return 'SIN(' . $value . ')';
->>>>>>> 1da724bc
+        return 'SIN(' . $number . ')';
     }
 
     /**
      * Returns the SQL to get the PI value.
-<<<<<<< HEAD
-=======
      *
      * @deprecated Use PI() in SQL instead.
-     *
-     * @return string
->>>>>>> 1da724bc
      */
     public function getPiExpression(): string
     {
@@ -1313,29 +1017,19 @@
     /**
      * Returns the SQL to get the cosine of a value.
      *
-<<<<<<< HEAD
+     * @deprecated Use COS() in SQL instead.
+     *
      * @param string $number SQL expression producing the number.
-=======
-     * @deprecated Use COS() in SQL instead.
-     *
-     * @param string $value
-     *
-     * @return string
->>>>>>> 1da724bc
      */
     public function getCosExpression(string $number): string
     {
-<<<<<<< HEAD
-        return 'COS(' . $number . ')';
-=======
         Deprecation::trigger(
             'doctrine/dbal',
             'https://github.com/doctrine/dbal/pulls/4724',
             'AbstractPlatform::getCosExpression() is deprecated. Use COS() in SQL instead.'
         );
 
-        return 'COS(' . $value . ')';
->>>>>>> 1da724bc
+        return 'COS(' . $number . ')';
     }
 
     /**
@@ -3014,28 +2708,19 @@
     abstract public function getListTablesSQL(): string;
 
     /**
-<<<<<<< HEAD
-=======
      * @deprecated
      *
-     * @return string
-     *
->>>>>>> 1da724bc
      * @throws Exception If not supported on this platform.
      */
     public function getListUsersSQL(): string
     {
-<<<<<<< HEAD
-        throw NotSupported::new(__METHOD__);
-=======
         Deprecation::trigger(
             'doctrine/dbal',
             'https://github.com/doctrine/dbal/pulls/4724',
             'AbstractPlatform::getListUsersSQL() is deprecated.'
         );
 
-        throw Exception::notSupported(__METHOD__);
->>>>>>> 1da724bc
+        throw NotSupported::new(__METHOD__);
     }
 
     /**
@@ -3217,13 +2902,8 @@
 
     /**
      * Whether the platform supports indexes.
-<<<<<<< HEAD
-=======
      *
      * @deprecated
-     *
-     * @return bool
->>>>>>> 1da724bc
      */
     public function supportsIndexes(): bool
     {
@@ -3254,13 +2934,8 @@
 
     /**
      * Whether the platform supports altering tables.
-<<<<<<< HEAD
-=======
      *
      * @deprecated All platforms must implement altering tables.
-     *
-     * @return bool
->>>>>>> 1da724bc
      */
     public function supportsAlterTable(): bool
     {
@@ -3275,13 +2950,8 @@
 
     /**
      * Whether the platform supports transactions.
-<<<<<<< HEAD
-=======
      *
      * @deprecated
-     *
-     * @return bool
->>>>>>> 1da724bc
      */
     public function supportsTransactions(): bool
     {
@@ -3312,13 +2982,8 @@
 
     /**
      * Whether the platform supports primary key constraints.
-<<<<<<< HEAD
-=======
      *
      * @deprecated
-     *
-     * @return bool
->>>>>>> 1da724bc
      */
     public function supportsPrimaryConstraints(): bool
     {
@@ -3380,13 +3045,8 @@
 
     /**
      * Whether the platform supports getting the affected rows of a recent update/delete type query.
-<<<<<<< HEAD
-=======
      *
      * @deprecated
-     *
-     * @return bool
->>>>>>> 1da724bc
      */
     public function supportsGettingAffectedRows(): bool
     {
@@ -3433,13 +3093,8 @@
 
     /**
      * Whether this platform supports views.
-<<<<<<< HEAD
-=======
      *
      * @deprecated All platforms must implement support for views.
-     *
-     * @return bool
->>>>>>> 1da724bc
      */
     public function supportsViews(): bool
     {
@@ -3546,13 +3201,8 @@
 
     /**
      * Whether the database platform support offsets in modify limit clauses.
-<<<<<<< HEAD
-=======
      *
      * @deprecated All platforms must implement support for offsets in modify limit clauses.
-     *
-     * @return bool
->>>>>>> 1da724bc
      */
     public function supportsLimitOffset(): bool
     {
