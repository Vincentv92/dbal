<?php

declare(strict_types=1);

namespace Doctrine\DBAL\Platforms;

use Doctrine\DBAL\Exception;
use Doctrine\DBAL\Platforms\Keywords\KeywordList;
use Doctrine\DBAL\Platforms\Keywords\MySQLKeywords;
use Doctrine\DBAL\Schema\ForeignKeyConstraint;
use Doctrine\DBAL\Schema\Identifier;
use Doctrine\DBAL\Schema\Index;
use Doctrine\DBAL\Schema\Table;
use Doctrine\DBAL\Schema\TableDiff;
use Doctrine\DBAL\TransactionIsolationLevel;
use Doctrine\DBAL\Types\BlobType;
use Doctrine\DBAL\Types\TextType;

use function array_merge;
use function array_unique;
use function array_values;
use function count;
use function implode;
use function in_array;
use function is_numeric;
use function sprintf;
use function str_replace;
use function strcasecmp;
use function strtoupper;
use function trim;

/**
 * Provides the base implementation for the lowest versions of supported MySQL-like database platforms.
 */
abstract class AbstractMySQLPlatform extends AbstractPlatform
{
    public const LENGTH_LIMIT_TINYTEXT   = 255;
    public const LENGTH_LIMIT_TEXT       = 65535;
    public const LENGTH_LIMIT_MEDIUMTEXT = 16777215;

    public const LENGTH_LIMIT_TINYBLOB   = 255;
    public const LENGTH_LIMIT_BLOB       = 65535;
    public const LENGTH_LIMIT_MEDIUMBLOB = 16777215;

    protected function doModifyLimitQuery(string $query, ?int $limit, int $offset): string
    {
        if ($limit !== null) {
            $query .= sprintf(' LIMIT %d', $limit);

            if ($offset > 0) {
                $query .= sprintf(' OFFSET %d', $offset);
            }
        } elseif ($offset > 0) {
            // 2^64-1 is the maximum of unsigned BIGINT, the biggest limit possible
            $query .= sprintf(' LIMIT 18446744073709551615 OFFSET %d', $offset);
        }

        return $query;
    }

    public function getIdentifierQuoteCharacter(): string
    {
        return '`';
    }

    public function getRegexpExpression(): string
    {
        return 'RLIKE';
    }

    public function getLocateExpression(string $string, string $substring, ?string $start = null): string
    {
        if ($start === null) {
            return sprintf('LOCATE(%s, %s)', $substring, $string);
        }

        return sprintf('LOCATE(%s, %s, %s)', $substring, $string, $start);
    }

    public function getConcatExpression(string ...$string): string
    {
        return sprintf('CONCAT(%s)', implode(', ', $string));
    }

    protected function getDateArithmeticIntervalExpression(
        string $date,
        string $operator,
        string $interval,
        string $unit
    ): string {
        $function = $operator === '+' ? 'DATE_ADD' : 'DATE_SUB';

        return $function . '(' . $date . ', INTERVAL ' . $interval . ' ' . $unit . ')';
    }

    public function getDateDiffExpression(string $date1, string $date2): string
    {
        return 'DATEDIFF(' . $date1 . ', ' . $date2 . ')';
    }

    public function getCurrentDatabaseExpression(): string
    {
        return 'DATABASE()';
    }

    public function getLengthExpression(string $string): string
    {
        return 'CHAR_LENGTH(' . $string . ')';
    }

    public function getListDatabasesSQL(): string
    {
        return 'SHOW DATABASES';
    }

<<<<<<< HEAD
    public function getListTableConstraintsSQL(string $table): string
=======
    /**
     * @deprecated
     *
     * {@inheritDoc}
     */
    public function getListTableConstraintsSQL($table)
>>>>>>> da754af3
    {
        return 'SHOW INDEX FROM ' . $table;
    }

    /**
     * {@inheritDoc}
     *
     * Two approaches to listing the table indexes. The information_schema is
     * preferred, because it doesn't cause problems with SQL keywords such as "order" or "table".
     */
    public function getListTableIndexesSQL(string $table, ?string $database = null): string
    {
        if ($database !== null) {
            return 'SELECT NON_UNIQUE AS Non_Unique, INDEX_NAME AS Key_name, COLUMN_NAME AS Column_Name,' .
                ' SUB_PART AS Sub_Part, INDEX_TYPE AS Index_Type' .
                ' FROM information_schema.STATISTICS WHERE TABLE_NAME = ' . $this->quoteStringLiteral($table) .
                ' AND TABLE_SCHEMA = ' . $this->quoteStringLiteral($database) .
                ' ORDER BY SEQ_IN_INDEX ASC';
        }

        return 'SHOW INDEX FROM ' . $table;
    }

    public function getListViewsSQL(string $database): string
    {
        return 'SELECT * FROM information_schema.VIEWS WHERE TABLE_SCHEMA = ' . $this->quoteStringLiteral($database);
    }

    public function getListTableForeignKeysSQL(string $table, ?string $database = null): string
    {
        // The schema name is passed multiple times as a literal in the WHERE clause instead of using a JOIN condition
        // in order to avoid performance issues on MySQL older than 8.0 and the corresponding MariaDB versions
        // caused by https://bugs.mysql.com/bug.php?id=81347
        return 'SELECT k.CONSTRAINT_NAME, k.COLUMN_NAME, k.REFERENCED_TABLE_NAME, ' .
            'k.REFERENCED_COLUMN_NAME /*!50116 , c.UPDATE_RULE, c.DELETE_RULE */ ' .
            'FROM INFORMATION_SCHEMA.KEY_COLUMN_USAGE k /*!50116 ' .
            'INNER JOIN INFORMATION_SCHEMA.REFERENTIAL_CONSTRAINTS c ON ' .
            'c.CONSTRAINT_NAME = k.CONSTRAINT_NAME AND ' .
            'c.TABLE_NAME = k.TABLE_NAME  */ ' .
            'WHERE k.TABLE_NAME = ' . $this->quoteStringLiteral($table) . ' ' .
            'AND k.TABLE_SCHEMA = ' . $this->getDatabaseNameSQL($database) . ' /*!50116 ' .
            'AND c.CONSTRAINT_SCHEMA = ' . $this->getDatabaseNameSQL($database) . ' */' .
            'ORDER BY k.ORDINAL_POSITION';
    }

    /**
     * Gets the SQL snippet used to declare a CLOB column type.
     *     TINYTEXT   : 2 ^  8 - 1 = 255
     *     TEXT       : 2 ^ 16 - 1 = 65535
     *     MEDIUMTEXT : 2 ^ 24 - 1 = 16777215
     *     LONGTEXT   : 2 ^ 32 - 1 = 4294967295
     *
     * {@inheritDoc}
     */
    public function getClobTypeDeclarationSQL(array $column): string
    {
        if (! empty($column['length']) && is_numeric($column['length'])) {
            $length = $column['length'];

            if ($length <= static::LENGTH_LIMIT_TINYTEXT) {
                return 'TINYTEXT';
            }

            if ($length <= static::LENGTH_LIMIT_TEXT) {
                return 'TEXT';
            }

            if ($length <= static::LENGTH_LIMIT_MEDIUMTEXT) {
                return 'MEDIUMTEXT';
            }
        }

        return 'LONGTEXT';
    }

    /**
     * {@inheritDoc}
     */
    public function getDateTimeTypeDeclarationSQL(array $column): string
    {
        if (isset($column['version']) && $column['version'] === true) {
            return 'TIMESTAMP';
        }

        return 'DATETIME';
    }

    /**
     * {@inheritDoc}
     */
    public function getDateTypeDeclarationSQL(array $column): string
    {
        return 'DATE';
    }

    /**
     * {@inheritDoc}
     */
    public function getTimeTypeDeclarationSQL(array $column): string
    {
        return 'TIME';
    }

    /**
     * {@inheritDoc}
     */
    public function getBooleanTypeDeclarationSQL(array $column): string
    {
        return 'TINYINT(1)';
    }

    /**
     * {@inheritDoc}
     *
     * MySQL supports this through AUTO_INCREMENT columns.
     */
    public function supportsIdentityColumns(): bool
    {
        return true;
    }

    public function supportsInlineColumnComments(): bool
    {
        return true;
    }

    public function supportsColumnCollation(): bool
    {
        return true;
    }

    public function getListTablesSQL(): string
    {
        return "SHOW FULL TABLES WHERE Table_type = 'BASE TABLE'";
    }

    public function getListTableColumnsSQL(string $table, ?string $database = null): string
    {
        return 'SELECT COLUMN_NAME AS Field, COLUMN_TYPE AS Type, IS_NULLABLE AS `Null`, ' .
            'COLUMN_KEY AS `Key`, COLUMN_DEFAULT AS `Default`, EXTRA AS Extra, COLUMN_COMMENT AS Comment, ' .
            'CHARACTER_SET_NAME AS CharacterSet, COLLATION_NAME AS Collation ' .
            'FROM information_schema.COLUMNS WHERE TABLE_SCHEMA = ' . $this->getDatabaseNameSQL($database) . ' ' .
            'AND TABLE_NAME = ' . $this->quoteStringLiteral($table) . ' ORDER BY ORDINAL_POSITION';
    }

    public function getListTableMetadataSQL(string $table, ?string $database = null): string
    {
        return sprintf(
            <<<'SQL'
SELECT t.ENGINE,
       t.AUTO_INCREMENT,
       t.TABLE_COMMENT,
       t.CREATE_OPTIONS,
       t.TABLE_COLLATION,
       ccsa.CHARACTER_SET_NAME
FROM information_schema.TABLES t
    INNER JOIN information_schema.`COLLATION_CHARACTER_SET_APPLICABILITY` ccsa
        ON ccsa.COLLATION_NAME = t.TABLE_COLLATION
WHERE TABLE_TYPE = 'BASE TABLE' AND TABLE_SCHEMA = %s AND TABLE_NAME = %s
SQL
            ,
            $this->getDatabaseNameSQL($database),
            $this->quoteStringLiteral($table)
        );
    }

    /**
     * {@inheritDoc}
     */
    protected function _getCreateTableSQL(string $name, array $columns, array $options = []): array
    {
        $queryFields = $this->getColumnDeclarationListSQL($columns);

        if (isset($options['uniqueConstraints']) && ! empty($options['uniqueConstraints'])) {
            foreach ($options['uniqueConstraints'] as $definition) {
                $queryFields .= ', ' . $this->getUniqueConstraintDeclarationSQL($definition);
            }
        }

        // add all indexes
        if (isset($options['indexes']) && ! empty($options['indexes'])) {
            foreach ($options['indexes'] as $definition) {
                $queryFields .= ', ' . $this->getIndexDeclarationSQL($definition);
            }
        }

        // attach all primary keys
        if (isset($options['primary']) && ! empty($options['primary'])) {
            $keyColumns   = array_unique(array_values($options['primary']));
            $queryFields .= ', PRIMARY KEY(' . implode(', ', $keyColumns) . ')';
        }

        $sql = ['CREATE'];

        if (! empty($options['temporary'])) {
            $sql[] = 'TEMPORARY';
        }

        $sql[] = 'TABLE ' . $name . ' (' . $queryFields . ')';

        $tableOptions = $this->buildTableOptions($options);

        if ($tableOptions !== '') {
            $sql[] = $tableOptions;
        }

        if (isset($options['partition_options'])) {
            $sql[] = $options['partition_options'];
        }

        $sql = [implode(' ', $sql)];

        // Propagate foreign key constraints only for InnoDB.
        if (
            isset($options['foreignKeys'])
            && (! isset($options['engine']) || strcasecmp($options['engine'], 'InnoDB') === 0)
        ) {
            foreach ($options['foreignKeys'] as $definition) {
                $sql[] = $this->getCreateForeignKeySQL($definition, $name);
            }
        }

        return $sql;
    }

    /**
     * {@inheritdoc}
     */
    public function getDefaultValueDeclarationSQL(array $column): string
    {
        // Unset the default value if the given column definition does not allow default values.
        if ($column['type'] instanceof TextType || $column['type'] instanceof BlobType) {
            $column['default'] = null;
        }

        return parent::getDefaultValueDeclarationSQL($column);
    }

    /**
     * Build SQL for table options
     *
     * @param mixed[] $options
     */
    private function buildTableOptions(array $options): string
    {
        if (isset($options['table_options'])) {
            return $options['table_options'];
        }

        $tableOptions = [];

        if (isset($options['charset'])) {
            $tableOptions[] = sprintf('DEFAULT CHARACTER SET %s', $options['charset']);
        }

        if (isset($options['collate'])) {
            $tableOptions[] = $this->getColumnCollationDeclarationSQL($options['collate']);
        }

        if (isset($options['engine'])) {
            $tableOptions[] = sprintf('ENGINE = %s', $options['engine']);
        }

        // Auto increment
        if (isset($options['auto_increment'])) {
            $tableOptions[] = sprintf('AUTO_INCREMENT = %s', $options['auto_increment']);
        }

        // Comment
        if (isset($options['comment'])) {
            $tableOptions[] = sprintf('COMMENT = %s ', $this->quoteStringLiteral($options['comment']));
        }

        // Row format
        if (isset($options['row_format'])) {
            $tableOptions[] = sprintf('ROW_FORMAT = %s', $options['row_format']);
        }

        return implode(' ', $tableOptions);
    }

    /**
     * {@inheritDoc}
     */
    public function getAlterTableSQL(TableDiff $diff): array
    {
        $columnSql  = [];
        $queryParts = [];
        $newName    = $diff->getNewName();

        if ($newName !== null) {
            $queryParts[] = 'RENAME TO ' . $newName->getQuotedName($this);
        }

        foreach ($diff->addedColumns as $column) {
            if ($this->onSchemaAlterTableAddColumn($column, $diff, $columnSql)) {
                continue;
            }

            $columnArray = array_merge($column->toArray(), [
                'comment' => $column->getComment(),
            ]);

            $queryParts[] = 'ADD ' . $this->getColumnDeclarationSQL($column->getQuotedName($this), $columnArray);
        }

        foreach ($diff->removedColumns as $column) {
            if ($this->onSchemaAlterTableRemoveColumn($column, $diff, $columnSql)) {
                continue;
            }

            $queryParts[] =  'DROP ' . $column->getQuotedName($this);
        }

        foreach ($diff->changedColumns as $columnDiff) {
            if ($this->onSchemaAlterTableChangeColumn($columnDiff, $diff, $columnSql)) {
                continue;
            }

            $column      = $columnDiff->column;
            $columnArray = $column->toArray();

            // Don't propagate default value changes for unsupported column types.
            if (
                $columnDiff->hasChanged('default') &&
                count($columnDiff->changedProperties) === 1 &&
                ($columnArray['type'] instanceof TextType || $columnArray['type'] instanceof BlobType)
            ) {
                continue;
            }

            $columnArray['comment'] = $column->getComment();
            $queryParts[]           =  'CHANGE ' . ($columnDiff->getOldColumnName()->getQuotedName($this)) . ' '
                . $this->getColumnDeclarationSQL($column->getQuotedName($this), $columnArray);
        }

        foreach ($diff->renamedColumns as $oldColumnName => $column) {
            if ($this->onSchemaAlterTableRenameColumn($oldColumnName, $column, $diff, $columnSql)) {
                continue;
            }

            $oldColumnName          = new Identifier($oldColumnName);
            $columnArray            = $column->toArray();
            $columnArray['comment'] = $column->getComment();
            $queryParts[]           =  'CHANGE ' . $oldColumnName->getQuotedName($this) . ' '
                . $this->getColumnDeclarationSQL($column->getQuotedName($this), $columnArray);
        }

        if (isset($diff->addedIndexes['primary'])) {
            $keyColumns   = array_unique(array_values($diff->addedIndexes['primary']->getColumns()));
            $queryParts[] = 'ADD PRIMARY KEY (' . implode(', ', $keyColumns) . ')';
            unset($diff->addedIndexes['primary']);
        } elseif (isset($diff->changedIndexes['primary'])) {
            // Necessary in case the new primary key includes a new auto_increment column
            foreach ($diff->changedIndexes['primary']->getColumns() as $columnName) {
                if (isset($diff->addedColumns[$columnName]) && $diff->addedColumns[$columnName]->getAutoincrement()) {
                    $keyColumns   = array_unique(array_values($diff->changedIndexes['primary']->getColumns()));
                    $queryParts[] = 'DROP PRIMARY KEY';
                    $queryParts[] = 'ADD PRIMARY KEY (' . implode(', ', $keyColumns) . ')';
                    unset($diff->changedIndexes['primary']);
                    break;
                }
            }
        }

        $sql      = [];
        $tableSql = [];

        if (! $this->onSchemaAlterTable($diff, $tableSql)) {
            if (count($queryParts) > 0) {
                $sql[] = 'ALTER TABLE ' . $diff->getName($this)->getQuotedName($this) . ' '
                    . implode(', ', $queryParts);
            }

            $sql = array_merge(
                $this->getPreAlterTableIndexForeignKeySQL($diff),
                $sql,
                $this->getPostAlterTableIndexForeignKeySQL($diff)
            );
        }

        return array_merge($sql, $tableSql, $columnSql);
    }

    /**
     * {@inheritDoc}
     */
    protected function getPreAlterTableIndexForeignKeySQL(TableDiff $diff): array
    {
        $sql   = [];
        $table = $diff->getName($this)->getQuotedName($this);

        foreach ($diff->changedIndexes as $changedIndex) {
            $sql = array_merge($sql, $this->getPreAlterTableAlterPrimaryKeySQL($diff, $changedIndex));
        }

        foreach ($diff->removedIndexes as $remKey => $remIndex) {
            $sql = array_merge($sql, $this->getPreAlterTableAlterPrimaryKeySQL($diff, $remIndex));

            foreach ($diff->addedIndexes as $addKey => $addIndex) {
                if ($remIndex->getColumns() !== $addIndex->getColumns()) {
                    continue;
                }

                $indexClause = 'INDEX ' . $addIndex->getName();

                if ($addIndex->isPrimary()) {
                    $indexClause = 'PRIMARY KEY';
                } elseif ($addIndex->isUnique()) {
                    $indexClause = 'UNIQUE INDEX ' . $addIndex->getName();
                }

                $query  = 'ALTER TABLE ' . $table . ' DROP INDEX ' . $remIndex->getName() . ', ';
                $query .= 'ADD ' . $indexClause;
                $query .= ' (' . $this->getIndexFieldDeclarationListSQL($addIndex) . ')';

                $sql[] = $query;

                unset($diff->removedIndexes[$remKey], $diff->addedIndexes[$addKey]);

                break;
            }
        }

        $engine = 'INNODB';

        if ($diff->fromTable instanceof Table && $diff->fromTable->hasOption('engine')) {
            $engine = strtoupper(trim($diff->fromTable->getOption('engine')));
        }

        // Suppress foreign key constraint propagation on non-supporting engines.
        if ($engine !== 'INNODB') {
            $diff->addedForeignKeys   = [];
            $diff->changedForeignKeys = [];
            $diff->removedForeignKeys = [];
        }

        return array_merge(
            $sql,
            $this->getPreAlterTableAlterIndexForeignKeySQL($diff),
            parent::getPreAlterTableIndexForeignKeySQL($diff),
            $this->getPreAlterTableRenameIndexForeignKeySQL($diff)
        );
    }

    /**
     * @return string[]
     *
     * @throws Exception
     */
    private function getPreAlterTableAlterPrimaryKeySQL(TableDiff $diff, Index $index): array
    {
        $sql = [];

        if (! $index->isPrimary() || ! $diff->fromTable instanceof Table) {
            return $sql;
        }

        $tableName = $diff->getName($this)->getQuotedName($this);

        // Dropping primary keys requires to unset autoincrement attribute on the particular column first.
        foreach ($index->getColumns() as $columnName) {
            if (! $diff->fromTable->hasColumn($columnName)) {
                continue;
            }

            $column = $diff->fromTable->getColumn($columnName);

            if (! $column->getAutoincrement()) {
                continue;
            }

            $column->setAutoincrement(false);

            $sql[] = 'ALTER TABLE ' . $tableName . ' MODIFY ' .
                $this->getColumnDeclarationSQL($column->getQuotedName($this), $column->toArray());

            // original autoincrement information might be needed later on by other parts of the table alteration
            $column->setAutoincrement(true);
        }

        return $sql;
    }

    /**
     * @param TableDiff $diff The table diff to gather the SQL for.
     *
     * @return string[]
     *
     * @throws Exception
     */
    private function getPreAlterTableAlterIndexForeignKeySQL(TableDiff $diff): array
    {
        $sql   = [];
        $table = $diff->getName($this)->getQuotedName($this);

        foreach ($diff->changedIndexes as $changedIndex) {
            // Changed primary key
            if (! $changedIndex->isPrimary() || ! ($diff->fromTable instanceof Table)) {
                continue;
            }

            foreach ($diff->fromTable->getPrimaryKeyColumns() as $columnName => $column) {
                $column = $diff->fromTable->getColumn($columnName);

                // Check if an autoincrement column was dropped from the primary key.
                if (! $column->getAutoincrement() || in_array($columnName, $changedIndex->getColumns(), true)) {
                    continue;
                }

                // The autoincrement attribute needs to be removed from the dropped column
                // before we can drop and recreate the primary key.
                $column->setAutoincrement(false);

                $sql[] = 'ALTER TABLE ' . $table . ' MODIFY ' .
                    $this->getColumnDeclarationSQL($column->getQuotedName($this), $column->toArray());

                // Restore the autoincrement attribute as it might be needed later on
                // by other parts of the table alteration.
                $column->setAutoincrement(true);
            }
        }

        return $sql;
    }

    /**
     * @param TableDiff $diff The table diff to gather the SQL for.
     *
     * @return string[]
     */
    protected function getPreAlterTableRenameIndexForeignKeySQL(TableDiff $diff): array
    {
        return [];
    }

    protected function getCreateIndexSQLFlags(Index $index): string
    {
        $type = '';
        if ($index->isUnique()) {
            $type .= 'UNIQUE ';
        } elseif ($index->hasFlag('fulltext')) {
            $type .= 'FULLTEXT ';
        } elseif ($index->hasFlag('spatial')) {
            $type .= 'SPATIAL ';
        }

        return $type;
    }

    /**
     * {@inheritDoc}
     */
    public function getIntegerTypeDeclarationSQL(array $column): string
    {
        return 'INT' . $this->_getCommonIntegerTypeDeclarationSQL($column);
    }

    /**
     * {@inheritDoc}
     */
    public function getBigIntTypeDeclarationSQL(array $column): string
    {
        return 'BIGINT' . $this->_getCommonIntegerTypeDeclarationSQL($column);
    }

    /**
     * {@inheritDoc}
     */
    public function getSmallIntTypeDeclarationSQL(array $column): string
    {
        return 'SMALLINT' . $this->_getCommonIntegerTypeDeclarationSQL($column);
    }

    /**
     * {@inheritdoc}
     */
    public function getFloatDeclarationSQL(array $column): string
    {
        return 'DOUBLE PRECISION' . $this->getUnsignedDeclaration($column);
    }

    /**
     * {@inheritdoc}
     */
    public function getDecimalTypeDeclarationSQL(array $column): string
    {
        return parent::getDecimalTypeDeclarationSQL($column) . $this->getUnsignedDeclaration($column);
    }

    /**
     * Get unsigned declaration for a column.
     *
     * @param mixed[] $columnDef
     */
    private function getUnsignedDeclaration(array $columnDef): string
    {
        return ! empty($columnDef['unsigned']) ? ' UNSIGNED' : '';
    }

    /**
     * {@inheritDoc}
     */
    protected function _getCommonIntegerTypeDeclarationSQL(array $column): string
    {
        $autoinc = '';
        if (! empty($column['autoincrement'])) {
            $autoinc = ' AUTO_INCREMENT';
        }

        return $this->getUnsignedDeclaration($column) . $autoinc;
    }

    public function getColumnCharsetDeclarationSQL(string $charset): string
    {
        return 'CHARACTER SET ' . $charset;
    }

    public function getColumnCollationDeclarationSQL(string $collation): string
    {
        return 'COLLATE ' . $this->quoteSingleIdentifier($collation);
    }

    public function getAdvancedForeignKeyOptionsSQL(ForeignKeyConstraint $foreignKey): string
    {
        $query = '';
        if ($foreignKey->hasOption('match')) {
            $query .= ' MATCH ' . $foreignKey->getOption('match');
        }

        $query .= parent::getAdvancedForeignKeyOptionsSQL($foreignKey);

        return $query;
    }

    public function getDropIndexSQL(string $name, string $table): string
    {
        return 'DROP INDEX ' . $name . ' ON ' . $table;
    }

    /**
     * The `ALTER TABLE ... DROP CONSTRAINT` syntax is only available as of MySQL 8.0.19.
     *
     * @link https://dev.mysql.com/doc/refman/8.0/en/alter-table.html
     */
    public function getDropUniqueConstraintSQL(string $name, string $tableName): string
    {
        return $this->getDropIndexSQL($name, $tableName);
    }

    public function getSetTransactionIsolationSQL(int $level): string
    {
        return 'SET SESSION TRANSACTION ISOLATION LEVEL ' . $this->_getTransactionIsolationLevelSQL($level);
    }

    public function getReadLockSQL(): string
    {
        return 'LOCK IN SHARE MODE';
    }

    protected function initializeDoctrineTypeMappings(): void
    {
        $this->doctrineTypeMapping = [
            'bigint'     => 'bigint',
            'binary'     => 'binary',
            'blob'       => 'blob',
            'char'       => 'string',
            'date'       => 'date',
            'datetime'   => 'datetime',
            'decimal'    => 'decimal',
            'double'     => 'float',
            'float'      => 'float',
            'int'        => 'integer',
            'integer'    => 'integer',
            'json'       => 'json',
            'longblob'   => 'blob',
            'longtext'   => 'text',
            'mediumblob' => 'blob',
            'mediumint'  => 'integer',
            'mediumtext' => 'text',
            'numeric'    => 'decimal',
            'real'       => 'float',
            'set'        => 'simple_array',
            'smallint'   => 'smallint',
            'string'     => 'string',
            'text'       => 'text',
            'time'       => 'time',
            'timestamp'  => 'datetime',
            'tinyblob'   => 'blob',
            'tinyint'    => 'boolean',
            'tinytext'   => 'text',
            'varbinary'  => 'binary',
            'varchar'    => 'string',
            'year'       => 'date',
        ];
    }

    protected function createReservedKeywordsList(): KeywordList
    {
        return new MySQLKeywords();
    }

    /**
     * {@inheritDoc}
     *
     * MySQL commits a transaction implicitly when DROP TABLE is executed, however not
     * if DROP TEMPORARY TABLE is executed.
     */
    public function getDropTemporaryTableSQL(string $table): string
    {
        return 'DROP TEMPORARY TABLE ' . $table;
    }

    /**
     * Gets the SQL Snippet used to declare a BLOB column type.
     *     TINYBLOB   : 2 ^  8 - 1 = 255
     *     BLOB       : 2 ^ 16 - 1 = 65535
     *     MEDIUMBLOB : 2 ^ 24 - 1 = 16777215
     *     LONGBLOB   : 2 ^ 32 - 1 = 4294967295
     *
     * {@inheritDoc}
     */
    public function getBlobTypeDeclarationSQL(array $column): string
    {
        if (! empty($column['length']) && is_numeric($column['length'])) {
            $length = $column['length'];

            if ($length <= static::LENGTH_LIMIT_TINYBLOB) {
                return 'TINYBLOB';
            }

            if ($length <= static::LENGTH_LIMIT_BLOB) {
                return 'BLOB';
            }

            if ($length <= static::LENGTH_LIMIT_MEDIUMBLOB) {
                return 'MEDIUMBLOB';
            }
        }

        return 'LONGBLOB';
    }

    public function quoteStringLiteral(string $str): string
    {
        $str = str_replace('\\', '\\\\', $str); // MySQL requires backslashes to be escaped aswell.

        return parent::quoteStringLiteral($str);
    }

    public function getDefaultTransactionIsolationLevel(): int
    {
        return TransactionIsolationLevel::REPEATABLE_READ;
    }

    public function supportsColumnLengthIndexes(): bool
    {
        return true;
    }

    /**
     * Returns an SQL expression representing the given database name or current database name
     */
    private function getDatabaseNameSQL(?string $databaseName): string
    {
        if ($databaseName === null) {
            return $this->getCurrentDatabaseExpression();
        }

        return $this->quoteStringLiteral($databaseName);
    }
}<|MERGE_RESOLUTION|>--- conflicted
+++ resolved
@@ -113,16 +113,10 @@
         return 'SHOW DATABASES';
     }
 
-<<<<<<< HEAD
+    /**
+     * @deprecated
+     */
     public function getListTableConstraintsSQL(string $table): string
-=======
-    /**
-     * @deprecated
-     *
-     * {@inheritDoc}
-     */
-    public function getListTableConstraintsSQL($table)
->>>>>>> da754af3
     {
         return 'SHOW INDEX FROM ' . $table;
     }
