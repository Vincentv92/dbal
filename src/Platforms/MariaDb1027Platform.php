<?php

declare(strict_types=1);

namespace Doctrine\DBAL\Platforms;

<<<<<<< HEAD
use Doctrine\DBAL\Platforms\Keywords\KeywordList;
use Doctrine\DBAL\Platforms\Keywords\MariaDb102Keywords;
use Doctrine\DBAL\Types\Types;

=======
>>>>>>> 2b3504fd
/**
 * Provides the behavior, features and SQL dialect of the MariaDB 10.2 (10.2.7 GA) database platform.
 *
 * Note: Should not be used with versions prior to 10.2.7.
 *
 * @deprecated This class will be merged with {@see MariaDBPlatform} in 4.0 because support for MariaDB
 *             releases prior to 10.2.7 will be dropped.
 */
class MariaDb1027Platform extends MariaDBPlatform
{
<<<<<<< HEAD
    /**
     * {@inheritdoc}
     *
     * @link https://mariadb.com/kb/en/library/json-data-type/
     */
    public function getJsonTypeDeclarationSQL(array $column): string
    {
        return 'LONGTEXT';
    }

    protected function createReservedKeywordsList(): KeywordList
    {
        return new MariaDb102Keywords();
    }

    protected function initializeDoctrineTypeMappings(): void
    {
        parent::initializeDoctrineTypeMappings();

        $this->doctrineTypeMapping['json'] = Types::JSON;
    }
=======
>>>>>>> 2b3504fd
}<|MERGE_RESOLUTION|>--- conflicted
+++ resolved
@@ -4,13 +4,6 @@
 
 namespace Doctrine\DBAL\Platforms;
 
-<<<<<<< HEAD
-use Doctrine\DBAL\Platforms\Keywords\KeywordList;
-use Doctrine\DBAL\Platforms\Keywords\MariaDb102Keywords;
-use Doctrine\DBAL\Types\Types;
-
-=======
->>>>>>> 2b3504fd
 /**
  * Provides the behavior, features and SQL dialect of the MariaDB 10.2 (10.2.7 GA) database platform.
  *
@@ -21,28 +14,4 @@
  */
 class MariaDb1027Platform extends MariaDBPlatform
 {
-<<<<<<< HEAD
-    /**
-     * {@inheritdoc}
-     *
-     * @link https://mariadb.com/kb/en/library/json-data-type/
-     */
-    public function getJsonTypeDeclarationSQL(array $column): string
-    {
-        return 'LONGTEXT';
-    }
-
-    protected function createReservedKeywordsList(): KeywordList
-    {
-        return new MariaDb102Keywords();
-    }
-
-    protected function initializeDoctrineTypeMappings(): void
-    {
-        parent::initializeDoctrineTypeMappings();
-
-        $this->doctrineTypeMapping['json'] = Types::JSON;
-    }
-=======
->>>>>>> 2b3504fd
 }