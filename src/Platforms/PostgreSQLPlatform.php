<?php

declare(strict_types=1);

namespace Doctrine\DBAL\Platforms;

use Doctrine\DBAL\Platforms\Keywords\KeywordList;
use Doctrine\DBAL\Platforms\Keywords\PostgreSQLKeywords;
use Doctrine\DBAL\Schema\ColumnDiff;
use Doctrine\DBAL\Schema\ForeignKeyConstraint;
use Doctrine\DBAL\Schema\Identifier;
use Doctrine\DBAL\Schema\Index;
use Doctrine\DBAL\Schema\Sequence;
use Doctrine\DBAL\Schema\TableDiff;
use Doctrine\DBAL\Types\BinaryType;
use Doctrine\DBAL\Types\BlobType;
<<<<<<< HEAD
use Doctrine\DBAL\Types\IntegerType;
use Doctrine\DBAL\Types\Type;
=======
use Doctrine\Deprecations\Deprecation;
>>>>>>> 2bf974eb
use UnexpectedValueException;

use function array_diff;
use function array_merge;
use function array_unique;
use function array_values;
use function count;
use function explode;
use function implode;
use function in_array;
use function is_array;
use function is_bool;
use function is_numeric;
use function is_string;
use function sprintf;
use function str_contains;
use function strtolower;
use function trim;

/**
 * Provides the behavior, features and SQL dialect of the PostgreSQL 9.4+ database platform.
 */
class PostgreSQLPlatform extends AbstractPlatform
{
    private bool $useBooleanTrueFalseStrings = true;

    /** @var string[][] PostgreSQL booleans literals */
    private array $booleanLiterals = [
        'true' => [
            't',
            'true',
            'y',
            'yes',
            'on',
            '1',
        ],
        'false' => [
            'f',
            'false',
            'n',
            'no',
            'off',
            '0',
        ],
    ];

    /**
     * PostgreSQL has different behavior with some drivers
     * with regard to how booleans have to be handled.
     *
     * Enables use of 'true'/'false' or otherwise 1 and 0 instead.
     */
    public function setUseBooleanTrueFalseStrings(bool $flag): void
    {
        $this->useBooleanTrueFalseStrings = $flag;
    }

    public function getRegexpExpression(): string
    {
        return 'SIMILAR TO';
    }

    public function getLocateExpression(string $string, string $substring, ?string $start = null): string
    {
        if ($start !== null) {
            $string = $this->getSubstringExpression($string, $start);

            return 'CASE WHEN (POSITION(' . $substring . ' IN ' . $string . ') = 0) THEN 0'
                . ' ELSE (POSITION(' . $substring . ' IN ' . $string . ') + ' . $start . ' - 1) END';
        }

        return sprintf('POSITION(%s IN %s)', $substring, $string);
    }

    protected function getDateArithmeticIntervalExpression(
        string $date,
        string $operator,
        string $interval,
        string $unit
    ): string {
        if ($unit === DateIntervalUnit::QUARTER) {
            $interval = $this->multiplyInterval($interval, 3);
            $unit     = DateIntervalUnit::MONTH;
        }

        return '(' . $date . ' ' . $operator . ' (' . $interval . " || ' " . $unit . "')::interval)";
    }

    public function getDateDiffExpression(string $date1, string $date2): string
    {
        return '(DATE(' . $date1 . ')-DATE(' . $date2 . '))';
    }

    public function getCurrentDatabaseExpression(): string
    {
        return 'CURRENT_DATABASE()';
    }

    public function supportsSequences(): bool
    {
        return true;
    }

    public function supportsSchemas(): bool
    {
        return true;
    }

    public function getDefaultSchemaName(): string
    {
        return 'public';
    }

    public function supportsIdentityColumns(): bool
    {
        return true;
    }

    public function supportsPartialIndexes(): bool
    {
        return true;
    }

    public function usesSequenceEmulatedIdentityColumns(): bool
    {
        return true;
    }

    public function getIdentitySequenceName(string $tableName, string $columnName): string
    {
        return $tableName . '_' . $columnName . '_seq';
    }

    public function supportsCommentOnStatement(): bool
    {
        return true;
    }

    public function hasNativeGuidType(): bool
    {
        return true;
    }

    public function getListDatabasesSQL(): string
    {
        return 'SELECT datname FROM pg_database';
    }

    public function getListSequencesSQL(string $database): string
    {
        return 'SELECT sequence_name AS relname,
                       sequence_schema AS schemaname,
                       minimum_value AS min_value,
                       increment AS increment_by
                FROM   information_schema.sequences
                WHERE  sequence_catalog = ' . $this->quoteStringLiteral($database) . "
                AND    sequence_schema NOT LIKE 'pg\_%'
                AND    sequence_schema != 'information_schema'";
    }

    public function getListTablesSQL(): string
    {
        return "SELECT quote_ident(table_name) AS table_name,
                       table_schema AS schema_name
                FROM   information_schema.tables
                WHERE  table_schema NOT LIKE 'pg\_%'
                AND    table_schema != 'information_schema'
                AND    table_name != 'geometry_columns'
                AND    table_name != 'spatial_ref_sys'
                AND    table_type != 'VIEW'";
    }

    public function getListViewsSQL(string $database): string
    {
        return 'SELECT quote_ident(table_name) AS viewname,
                       table_schema AS schemaname,
                       view_definition AS definition
                FROM   information_schema.views
                WHERE  view_definition IS NOT NULL';
    }

    private function getTableWhereClause(string $table, string $classAlias = 'c', string $namespaceAlias = 'n'): string
    {
        $whereClause = $namespaceAlias . ".nspname NOT IN ('pg_catalog', 'information_schema', 'pg_toast') AND ";
        if (str_contains($table, '.')) {
            [$schema, $table] = explode('.', $table);
            $schema           = $this->quoteStringLiteral($schema);
        } else {
            $schema = 'ANY(current_schemas(false))';
        }

        $table = new Identifier($table);
        $table = $this->quoteStringLiteral($table->getName());

        return $whereClause . sprintf(
            '%s.relname = %s AND %s.nspname = %s',
            $classAlias,
            $table,
            $namespaceAlias,
            $schema
        );
    }

    public function getAdvancedForeignKeyOptionsSQL(ForeignKeyConstraint $foreignKey): string
    {
        $query = '';

        if ($foreignKey->hasOption('match')) {
            $query .= ' MATCH ' . $foreignKey->getOption('match');
        }

        $query .= parent::getAdvancedForeignKeyOptionsSQL($foreignKey);

        if ($foreignKey->hasOption('deferrable') && $foreignKey->getOption('deferrable') !== false) {
            $query .= ' DEFERRABLE';
        } else {
            $query .= ' NOT DEFERRABLE';
        }

        if (
            $foreignKey->hasOption('deferred') && $foreignKey->getOption('deferred') !== false
        ) {
            $query .= ' INITIALLY DEFERRED';
        } else {
            $query .= ' INITIALLY IMMEDIATE';
        }

        return $query;
    }

    /**
     * {@inheritDoc}
     */
    public function getAlterTableSQL(TableDiff $diff): array
    {
        $sql         = [];
        $commentsSQL = [];
        $columnSql   = [];

        foreach ($diff->addedColumns as $column) {
            if ($this->onSchemaAlterTableAddColumn($column, $diff, $columnSql)) {
                continue;
            }

            $query = 'ADD ' . $this->getColumnDeclarationSQL($column->getQuotedName($this), $column->toArray());
            $sql[] = 'ALTER TABLE ' . $diff->getName($this)->getQuotedName($this) . ' ' . $query;

            $comment = $column->getComment();

            if ($comment === '') {
                continue;
            }

            $commentsSQL[] = $this->getCommentOnColumnSQL(
                $diff->getName($this)->getQuotedName($this),
                $column->getQuotedName($this),
                $comment
            );
        }

        foreach ($diff->removedColumns as $column) {
            if ($this->onSchemaAlterTableRemoveColumn($column, $diff, $columnSql)) {
                continue;
            }

            $query = 'DROP ' . $column->getQuotedName($this);
            $sql[] = 'ALTER TABLE ' . $diff->getName($this)->getQuotedName($this) . ' ' . $query;
        }

        foreach ($diff->changedColumns as $columnDiff) {
            if ($this->onSchemaAlterTableChangeColumn($columnDiff, $diff, $columnSql)) {
                continue;
            }

            if ($this->isUnchangedBinaryColumn($columnDiff)) {
                continue;
            }

            $oldColumnName = $columnDiff->getOldColumnName()->getQuotedName($this);
            $column        = $columnDiff->column;

            if (
                $columnDiff->hasChanged('type')
                || $columnDiff->hasChanged('precision')
                || $columnDiff->hasChanged('scale')
                || $columnDiff->hasChanged('fixed')
            ) {
                $type = $column->getType();

                // SERIAL/BIGSERIAL are not "real" types and we can't alter a column to that type
                $columnDefinition                  = $column->toArray();
                $columnDefinition['autoincrement'] = false;

                // here was a server version check before, but DBAL API does not support this anymore.
                $query = 'ALTER ' . $oldColumnName . ' TYPE ' . $type->getSQLDeclaration($columnDefinition, $this);
                $sql[] = 'ALTER TABLE ' . $diff->getName($this)->getQuotedName($this) . ' ' . $query;
            }

            if ($columnDiff->hasChanged('default')) {
                $defaultClause = $column->getDefault() === null
                    ? ' DROP DEFAULT'
                    : ' SET' . $this->getDefaultValueDeclarationSQL($column->toArray());
                $query         = 'ALTER ' . $oldColumnName . $defaultClause;
                $sql[]         = 'ALTER TABLE ' . $diff->getName($this)->getQuotedName($this) . ' ' . $query;
            }

            if ($columnDiff->hasChanged('notnull')) {
                $query = 'ALTER ' . $oldColumnName . ' ' . ($column->getNotnull() ? 'SET' : 'DROP') . ' NOT NULL';
                $sql[] = 'ALTER TABLE ' . $diff->getName($this)->getQuotedName($this) . ' ' . $query;
            }

            if ($columnDiff->hasChanged('autoincrement')) {
                if ($column->getAutoincrement()) {
                    $query = 'ADD GENERATED BY DEFAULT AS IDENTITY';
                } else {
                    $query = 'DROP IDENTITY';
                }

                $sql[] = 'ALTER TABLE ' . $diff->getName($this)->getQuotedName($this)
                    . ' ALTER ' . $oldColumnName . ' ' . $query;
            }

            $newComment = $column->getComment();
            $oldComment = $columnDiff->fromColumn->getComment();

            if ($columnDiff->hasChanged('comment') || $oldComment !== $newComment) {
                $commentsSQL[] = $this->getCommentOnColumnSQL(
                    $diff->getName($this)->getQuotedName($this),
                    $column->getQuotedName($this),
                    $newComment
                );
            }

            if (! $columnDiff->hasChanged('length')) {
                continue;
            }

            $query = 'ALTER ' . $oldColumnName . ' TYPE '
                . $column->getType()->getSQLDeclaration($column->toArray(), $this);
            $sql[] = 'ALTER TABLE ' . $diff->getName($this)->getQuotedName($this) . ' ' . $query;
        }

        foreach ($diff->renamedColumns as $oldColumnName => $column) {
            if ($this->onSchemaAlterTableRenameColumn($oldColumnName, $column, $diff, $columnSql)) {
                continue;
            }

            $oldColumnName = new Identifier($oldColumnName);

            $sql[] = 'ALTER TABLE ' . $diff->getName($this)->getQuotedName($this) .
                ' RENAME COLUMN ' . $oldColumnName->getQuotedName($this) . ' TO ' . $column->getQuotedName($this);
        }

        $tableSql = [];

        if (! $this->onSchemaAlterTable($diff, $tableSql)) {
            $sql = array_merge($sql, $commentsSQL);

            $newName = $diff->getNewName();

            if ($newName !== null) {
                $sql[] = sprintf(
                    'ALTER TABLE %s RENAME TO %s',
                    $diff->getName($this)->getQuotedName($this),
                    $newName->getQuotedName($this)
                );
            }

            $sql = array_merge(
                $this->getPreAlterTableIndexForeignKeySQL($diff),
                $sql,
                $this->getPostAlterTableIndexForeignKeySQL($diff)
            );
        }

        return array_merge($sql, $tableSql, $columnSql);
    }

    /**
     * Checks whether a given column diff is a logically unchanged binary type column.
     *
     * Used to determine whether a column alteration for a binary type column can be skipped.
     * Doctrine's {@see BinaryType} and {@see BlobType} are mapped to the same database column type on this platform
     * as this platform does not have a native VARBINARY/BINARY column type. Therefore the comparator
     * might detect differences for binary type columns which do not have to be propagated
     * to database as there actually is no difference at database level.
     */
    private function isUnchangedBinaryColumn(ColumnDiff $columnDiff): bool
    {
        $columnType = $columnDiff->column->getType();

        if (! $columnType instanceof BinaryType && ! $columnType instanceof BlobType) {
            return false;
        }

        $fromColumnType = $columnDiff->fromColumn->getType();

        if (! $fromColumnType instanceof BinaryType && ! $fromColumnType instanceof BlobType) {
            return false;
        }

        return count(array_diff($columnDiff->changedProperties, ['type', 'length', 'fixed'])) === 0;
    }

    /**
     * {@inheritdoc}
     */
    protected function getRenameIndexSQL(string $oldIndexName, Index $index, string $tableName): array
    {
        if (str_contains($tableName, '.')) {
            [$schema]     = explode('.', $tableName);
            $oldIndexName = $schema . '.' . $oldIndexName;
        }

        return ['ALTER INDEX ' . $oldIndexName . ' RENAME TO ' . $index->getQuotedName($this)];
    }

    public function getCreateSequenceSQL(Sequence $sequence): string
    {
        return 'CREATE SEQUENCE ' . $sequence->getQuotedName($this) .
            ' INCREMENT BY ' . $sequence->getAllocationSize() .
            ' MINVALUE ' . $sequence->getInitialValue() .
            ' START ' . $sequence->getInitialValue() .
            $this->getSequenceCacheSQL($sequence);
    }

    public function getAlterSequenceSQL(Sequence $sequence): string
    {
        return 'ALTER SEQUENCE ' . $sequence->getQuotedName($this) .
            ' INCREMENT BY ' . $sequence->getAllocationSize() .
            $this->getSequenceCacheSQL($sequence);
    }

    /**
     * Cache definition for sequences
     */
    private function getSequenceCacheSQL(Sequence $sequence): string
    {
        if ($sequence->getCache() > 1) {
            return ' CACHE ' . $sequence->getCache();
        }

        return '';
    }

    public function getDropSequenceSQL(string $name): string
    {
        return parent::getDropSequenceSQL($name) . ' CASCADE';
    }

    public function getDropForeignKeySQL(string $foreignKey, string $table): string
    {
        return $this->getDropConstraintSQL($foreignKey, $table);
    }

    /**
     * {@inheritDoc}
     */
    protected function _getCreateTableSQL(string $name, array $columns, array $options = []): array
    {
        $queryFields = $this->getColumnDeclarationListSQL($columns);

        if (isset($options['primary']) && ! empty($options['primary'])) {
            $keyColumns   = array_unique(array_values($options['primary']));
            $queryFields .= ', PRIMARY KEY(' . implode(', ', $keyColumns) . ')';
        }

        $query = 'CREATE TABLE ' . $name . ' (' . $queryFields . ')';

        $sql = [$query];

        if (isset($options['indexes']) && ! empty($options['indexes'])) {
            foreach ($options['indexes'] as $index) {
                $sql[] = $this->getCreateIndexSQL($index, $name);
            }
        }

        if (isset($options['uniqueConstraints'])) {
            foreach ($options['uniqueConstraints'] as $uniqueConstraint) {
                $sql[] = $this->getCreateUniqueConstraintSQL($uniqueConstraint, $name);
            }
        }

        if (isset($options['foreignKeys'])) {
            foreach ($options['foreignKeys'] as $definition) {
                $sql[] = $this->getCreateForeignKeySQL($definition, $name);
            }
        }

        return $sql;
    }

    /**
     * Converts a single boolean value.
     *
     * First converts the value to its native PHP boolean type
     * and passes it to the given callback function to be reconverted
     * into any custom representation.
     *
     * @param mixed    $value    The value to convert.
     * @param callable $callback The callback function to use for converting the real boolean value.
     *
     * @throws UnexpectedValueException
     */
    private function convertSingleBooleanValue(mixed $value, callable $callback): mixed
    {
        if ($value === null) {
            return $callback(null);
        }

        if (is_bool($value) || is_numeric($value)) {
            return $callback((bool) $value);
        }

        if (! is_string($value)) {
            return $callback(true);
        }

        /**
         * Better safe than sorry: http://php.net/in_array#106319
         */
        if (in_array(strtolower(trim($value)), $this->booleanLiterals['false'], true)) {
            return $callback(false);
        }

        if (in_array(strtolower(trim($value)), $this->booleanLiterals['true'], true)) {
            return $callback(true);
        }

<<<<<<< HEAD
        throw new UnexpectedValueException(sprintf(
            'Unrecognized boolean literal, %s given.',
            $value
        ));
=======
        throw new UnexpectedValueException(sprintf("Unrecognized boolean literal '%s'", $value));
>>>>>>> 2bf974eb
    }

    /**
     * Converts one or multiple boolean values.
     *
     * First converts the value(s) to their native PHP boolean type
     * and passes them to the given callback function to be reconverted
     * into any custom representation.
     *
     * @param mixed    $item     The value(s) to convert.
     * @param callable $callback The callback function to use for converting the real boolean value(s).
     */
    private function doConvertBooleans(mixed $item, callable $callback): mixed
    {
        if (is_array($item)) {
            foreach ($item as $key => $value) {
                $item[$key] = $this->convertSingleBooleanValue($value, $callback);
            }

            return $item;
        }

        return $this->convertSingleBooleanValue($item, $callback);
    }

    /**
     * {@inheritDoc}
     *
     * Postgres wants boolean values converted to the strings 'true'/'false'.
     */
    public function convertBooleans(mixed $item): mixed
    {
        if (! $this->useBooleanTrueFalseStrings) {
            return parent::convertBooleans($item);
        }

        return $this->doConvertBooleans(
            $item,
            /**
             * @param mixed $value
             */
            static function ($value): string {
                if ($value === null) {
                    return 'NULL';
                }

                return $value === true ? 'true' : 'false';
            }
        );
    }

    public function convertBooleansToDatabaseValue(mixed $item): mixed
    {
        if (! $this->useBooleanTrueFalseStrings) {
            return parent::convertBooleansToDatabaseValue($item);
        }

        return $this->doConvertBooleans(
            $item,
            /**
             * @param mixed $value
             */
            static function ($value): ?int {
                return $value === null ? null : (int) $value;
            }
        );
    }

    public function convertFromBoolean(mixed $item): ?bool
    {
        if (in_array($item, $this->booleanLiterals['false'], true)) {
            return false;
        }

        return parent::convertFromBoolean($item);
    }

    public function getSequenceNextValSQL(string $sequence): string
    {
        return "SELECT NEXTVAL('" . $sequence . "')";
    }

    public function getSetTransactionIsolationSQL(int $level): string
    {
        return 'SET SESSION CHARACTERISTICS AS TRANSACTION ISOLATION LEVEL '
            . $this->_getTransactionIsolationLevelSQL($level);
    }

    /**
     * {@inheritDoc}
     */
    public function getBooleanTypeDeclarationSQL(array $column): string
    {
        return 'BOOLEAN';
    }

    /**
     * {@inheritDoc}
     */
    public function getIntegerTypeDeclarationSQL(array $column): string
    {
        return 'INT' . $this->_getCommonIntegerTypeDeclarationSQL($column);
    }

    /**
     * {@inheritDoc}
     */
    public function getBigIntTypeDeclarationSQL(array $column): string
    {
        return 'BIGINT' . $this->_getCommonIntegerTypeDeclarationSQL($column);
    }

    /**
     * {@inheritDoc}
     */
    public function getSmallIntTypeDeclarationSQL(array $column): string
    {
        return 'SMALLINT' . $this->_getCommonIntegerTypeDeclarationSQL($column);
    }

    /**
     * {@inheritDoc}
     */
    public function getGuidTypeDeclarationSQL(array $column): string
    {
        return 'UUID';
    }

    /**
     * {@inheritDoc}
     */
    public function getDateTimeTypeDeclarationSQL(array $column): string
    {
        return 'TIMESTAMP(0) WITHOUT TIME ZONE';
    }

    /**
     * {@inheritDoc}
     */
    public function getDateTimeTzTypeDeclarationSQL(array $column): string
    {
        return 'TIMESTAMP(0) WITH TIME ZONE';
    }

    /**
     * {@inheritDoc}
     */
    public function getDateTypeDeclarationSQL(array $column): string
    {
        return 'DATE';
    }

    /**
     * {@inheritDoc}
     */
    public function getTimeTypeDeclarationSQL(array $column): string
    {
        return 'TIME(0) WITHOUT TIME ZONE';
    }

    /**
     * {@inheritDoc}
     */
    protected function _getCommonIntegerTypeDeclarationSQL(array $column): string
    {
        if (! empty($column['autoincrement'])) {
            return ' GENERATED BY DEFAULT AS IDENTITY';
        }

        return '';
    }

    protected function getVarcharTypeDeclarationSQLSnippet(?int $length): string
    {
        $sql = 'VARCHAR';

        if ($length !== null) {
            $sql .= sprintf('(%d)', $length);
        }

        return $sql;
    }

    protected function getBinaryTypeDeclarationSQLSnippet(?int $length): string
    {
        return 'BYTEA';
    }

    protected function getVarbinaryTypeDeclarationSQLSnippet(?int $length): string
    {
        return 'BYTEA';
    }

    /**
     * {@inheritDoc}
     */
    public function getClobTypeDeclarationSQL(array $column): string
    {
        return 'TEXT';
    }

    public function getDateTimeTzFormatString(): string
    {
        return 'Y-m-d H:i:sO';
    }

    public function getEmptyIdentityInsertSQL(string $quotedTableName, string $quotedIdentifierColumnName): string
    {
        return 'INSERT INTO ' . $quotedTableName . ' (' . $quotedIdentifierColumnName . ') VALUES (DEFAULT)';
    }

    public function getTruncateTableSQL(string $tableName, bool $cascade = false): string
    {
        $tableIdentifier = new Identifier($tableName);
        $sql             = 'TRUNCATE ' . $tableIdentifier->getQuotedName($this);

        if ($cascade) {
            $sql .= ' CASCADE';
        }

        return $sql;
    }

    public function getReadLockSQL(): string
    {
        return 'FOR SHARE';
    }

    protected function initializeDoctrineTypeMappings(): void
    {
        $this->doctrineTypeMapping = [
            'bigint'           => 'bigint',
            'bigserial'        => 'bigint',
            'bool'             => 'boolean',
            'boolean'          => 'boolean',
            'bpchar'           => 'string',
            'bytea'            => 'blob',
            'char'             => 'string',
            'date'             => 'date',
            'datetime'         => 'datetime',
            'decimal'          => 'decimal',
            'double'           => 'float',
            'double precision' => 'float',
            'float'            => 'float',
            'float4'           => 'float',
            'float8'           => 'float',
            'inet'             => 'string',
            'int'              => 'integer',
            'int2'             => 'smallint',
            'int4'             => 'integer',
            'int8'             => 'bigint',
            'integer'          => 'integer',
            'interval'         => 'string',
            'json'             => 'json',
            'jsonb'            => 'json',
            'money'            => 'decimal',
            'numeric'          => 'decimal',
            'serial'           => 'integer',
            'serial4'          => 'integer',
            'serial8'          => 'bigint',
            'real'             => 'float',
            'smallint'         => 'smallint',
            'text'             => 'text',
            'time'             => 'time',
            'timestamp'        => 'datetime',
            'timestamptz'      => 'datetimetz',
            'timetz'           => 'time',
            'tsvector'         => 'text',
            'uuid'             => 'guid',
            'varchar'          => 'string',
            'year'             => 'date',
            '_varchar'         => 'string',
        ];
    }

<<<<<<< HEAD
    public function hasNativeJsonType(): bool
=======
    /**
     * {@inheritDoc}
     *
     * @deprecated
     */
    public function getVarcharMaxLength()
    {
        Deprecation::triggerIfCalledFromOutside(
            'doctrine/dbal',
            'https://github.com/doctrine/dbal/issues/3263',
            'PostgreSQLPlatform::getVarcharMaxLength() is deprecated.'
        );

        return 65535;
    }

    /**
     * {@inheritdoc}
     */
    public function getBinaryMaxLength()
    {
        Deprecation::triggerIfCalledFromOutside(
            'doctrine/dbal',
            'https://github.com/doctrine/dbal/issues/3263',
            'PostgreSQLPlatform::getBinaryMaxLength() is deprecated.'
        );

        return 0;
    }

    /**
     * {@inheritdoc}
     *
     * @deprecated
     */
    public function getBinaryDefaultLength()
    {
        Deprecation::trigger(
            'doctrine/dbal',
            'https://github.com/doctrine/dbal/issues/3263',
            'Relying on the default binary column length is deprecated, specify the length explicitly.'
        );

        return 0;
    }

    /**
     * {@inheritdoc}
     */
    public function hasNativeJsonType()
>>>>>>> 2bf974eb
    {
        return true;
    }

    protected function createReservedKeywordsList(): KeywordList
    {
        return new PostgreSQLKeywords();
    }

    /**
     * {@inheritDoc}
     */
    public function getBlobTypeDeclarationSQL(array $column): string
    {
        return 'BYTEA';
    }

    /**
     * {@inheritdoc}
     */
    public function getDefaultValueDeclarationSQL(array $column): string
    {
        if (isset($column['autoincrement']) && $column['autoincrement'] === true) {
            return '';
        }

        return parent::getDefaultValueDeclarationSQL($column);
    }

    public function supportsColumnCollation(): bool
    {
        return true;
    }

    public function getColumnCollationDeclarationSQL(string $collation): string
    {
        return 'COLLATE ' . $this->quoteSingleIdentifier($collation);
    }

    /**
     * {@inheritdoc}
     */
    public function getJsonTypeDeclarationSQL(array $column): string
    {
        if (! empty($column['jsonb'])) {
            return 'JSONB';
        }

        return 'JSON';
    }

<<<<<<< HEAD
    /**
     * @param mixed[] $column
     */
    private function isSerialColumn(array $column): bool
    {
        return isset($column['type'], $column['autoincrement'])
            && $column['autoincrement'] === true
            && $this->isNumericType($column['type']);
    }

    /**
     * Check whether the type of a column is changed in a way that invalidates the default value for the column
     */
    private function typeChangeBreaksDefaultValue(ColumnDiff $columnDiff): bool
    {
        $oldTypeIsNumeric = $this->isNumericType($columnDiff->fromColumn->getType());
        $newTypeIsNumeric = $this->isNumericType($columnDiff->column->getType());

        // default should not be changed when switching between numeric types and the default comes from a sequence
        return $columnDiff->hasChanged('type')
            && ! ($oldTypeIsNumeric && $newTypeIsNumeric && $columnDiff->column->getAutoincrement());
    }

    private function isNumericType(Type $type): bool
    {
        return $type instanceof IntegerType || $type instanceof BigIntType;
=======
    private function getOldColumnComment(ColumnDiff $columnDiff): ?string
    {
        return $columnDiff->fromColumn !== null ? $this->getColumnComment($columnDiff->fromColumn) : null;
    }

    /**
     * @deprecated The SQL used for schema introspection is an implementation detail and should not be relied upon.
     */
    public function getListTableMetadataSQL(string $table, ?string $schema = null): string
    {
        if ($schema !== null) {
            $table = $schema . '.' . $table;
        }

        return sprintf(
            <<<'SQL'
SELECT obj_description(%s::regclass) AS table_comment;
SQL
            ,
            $this->quoteStringLiteral($table)
        );
>>>>>>> 2bf974eb
    }
}<|MERGE_RESOLUTION|>--- conflicted
+++ resolved
@@ -14,12 +14,6 @@
 use Doctrine\DBAL\Schema\TableDiff;
 use Doctrine\DBAL\Types\BinaryType;
 use Doctrine\DBAL\Types\BlobType;
-<<<<<<< HEAD
-use Doctrine\DBAL\Types\IntegerType;
-use Doctrine\DBAL\Types\Type;
-=======
-use Doctrine\Deprecations\Deprecation;
->>>>>>> 2bf974eb
 use UnexpectedValueException;
 
 use function array_diff;
@@ -549,14 +543,10 @@
             return $callback(true);
         }
 
-<<<<<<< HEAD
         throw new UnexpectedValueException(sprintf(
             'Unrecognized boolean literal, %s given.',
             $value
         ));
-=======
-        throw new UnexpectedValueException(sprintf("Unrecognized boolean literal '%s'", $value));
->>>>>>> 2bf974eb
     }
 
     /**
@@ -832,60 +822,7 @@
         ];
     }
 
-<<<<<<< HEAD
     public function hasNativeJsonType(): bool
-=======
-    /**
-     * {@inheritDoc}
-     *
-     * @deprecated
-     */
-    public function getVarcharMaxLength()
-    {
-        Deprecation::triggerIfCalledFromOutside(
-            'doctrine/dbal',
-            'https://github.com/doctrine/dbal/issues/3263',
-            'PostgreSQLPlatform::getVarcharMaxLength() is deprecated.'
-        );
-
-        return 65535;
-    }
-
-    /**
-     * {@inheritdoc}
-     */
-    public function getBinaryMaxLength()
-    {
-        Deprecation::triggerIfCalledFromOutside(
-            'doctrine/dbal',
-            'https://github.com/doctrine/dbal/issues/3263',
-            'PostgreSQLPlatform::getBinaryMaxLength() is deprecated.'
-        );
-
-        return 0;
-    }
-
-    /**
-     * {@inheritdoc}
-     *
-     * @deprecated
-     */
-    public function getBinaryDefaultLength()
-    {
-        Deprecation::trigger(
-            'doctrine/dbal',
-            'https://github.com/doctrine/dbal/issues/3263',
-            'Relying on the default binary column length is deprecated, specify the length explicitly.'
-        );
-
-        return 0;
-    }
-
-    /**
-     * {@inheritdoc}
-     */
-    public function hasNativeJsonType()
->>>>>>> 2bf974eb
     {
         return true;
     }
@@ -936,56 +873,4 @@
 
         return 'JSON';
     }
-
-<<<<<<< HEAD
-    /**
-     * @param mixed[] $column
-     */
-    private function isSerialColumn(array $column): bool
-    {
-        return isset($column['type'], $column['autoincrement'])
-            && $column['autoincrement'] === true
-            && $this->isNumericType($column['type']);
-    }
-
-    /**
-     * Check whether the type of a column is changed in a way that invalidates the default value for the column
-     */
-    private function typeChangeBreaksDefaultValue(ColumnDiff $columnDiff): bool
-    {
-        $oldTypeIsNumeric = $this->isNumericType($columnDiff->fromColumn->getType());
-        $newTypeIsNumeric = $this->isNumericType($columnDiff->column->getType());
-
-        // default should not be changed when switching between numeric types and the default comes from a sequence
-        return $columnDiff->hasChanged('type')
-            && ! ($oldTypeIsNumeric && $newTypeIsNumeric && $columnDiff->column->getAutoincrement());
-    }
-
-    private function isNumericType(Type $type): bool
-    {
-        return $type instanceof IntegerType || $type instanceof BigIntType;
-=======
-    private function getOldColumnComment(ColumnDiff $columnDiff): ?string
-    {
-        return $columnDiff->fromColumn !== null ? $this->getColumnComment($columnDiff->fromColumn) : null;
-    }
-
-    /**
-     * @deprecated The SQL used for schema introspection is an implementation detail and should not be relied upon.
-     */
-    public function getListTableMetadataSQL(string $table, ?string $schema = null): string
-    {
-        if ($schema !== null) {
-            $table = $schema . '.' . $table;
-        }
-
-        return sprintf(
-            <<<'SQL'
-SELECT obj_description(%s::regclass) AS table_comment;
-SQL
-            ,
-            $this->quoteStringLiteral($table)
-        );
->>>>>>> 2bf974eb
-    }
 }