--- conflicted
+++ resolved
@@ -165,34 +165,7 @@
         return 'SELECT datname FROM pg_database';
     }
 
-<<<<<<< HEAD
     public function getListSequencesSQL(string $database): string
-=======
-    /**
-     * {@inheritDoc}
-     *
-     * @deprecated Use {@see PostgreSQLSchemaManager::listSchemaNames()} instead.
-     */
-    public function getListNamespacesSQL()
-    {
-        Deprecation::triggerIfCalledFromOutside(
-            'doctrine/dbal',
-            'https://github.com/doctrine/dbal/issues/4503',
-            'PostgreSQLPlatform::getListNamespacesSQL() is deprecated,'
-                . ' use PostgreSQLSchemaManager::listSchemaNames() instead.'
-        );
-
-        return "SELECT schema_name AS nspname
-                FROM   information_schema.schemata
-                WHERE  schema_name NOT LIKE 'pg\_%'
-                AND    schema_name != 'information_schema'";
-    }
-
-    /**
-     * {@inheritDoc}
-     */
-    public function getListSequencesSQL($database)
->>>>>>> 0c6e8f63
     {
         return 'SELECT sequence_name AS relname,
                        sequence_schema AS schemaname,
@@ -962,16 +935,7 @@
         return true;
     }
 
-<<<<<<< HEAD
     protected function createReservedKeywordsList(): KeywordList
-=======
-    /**
-     * {@inheritDoc}
-     *
-     * @deprecated Implement {@see createReservedKeywordsList()} instead.
-     */
-    protected function getReservedKeywordsClass()
->>>>>>> 0c6e8f63
     {
         return new PostgreSQLKeywords();
     }
