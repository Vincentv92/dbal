--- conflicted
+++ resolved
@@ -13,14 +13,8 @@
 use Doctrine\DBAL\Schema\PostgreSQLSchemaManager;
 use Doctrine\DBAL\Schema\Sequence;
 use Doctrine\DBAL\Schema\TableDiff;
-<<<<<<< HEAD
 use Doctrine\DBAL\TransactionIsolationLevel;
-=======
-use Doctrine\DBAL\Types\BinaryType;
-use Doctrine\DBAL\Types\BlobType;
 use Doctrine\DBAL\Types\Types;
-use Doctrine\Deprecations\Deprecation;
->>>>>>> fd47abd3
 use UnexpectedValueException;
 
 use function array_merge;
@@ -93,20 +87,12 @@
         return sprintf('POSITION(%s IN %s)', $substring, $string);
     }
 
-<<<<<<< HEAD
     protected function getDateArithmeticIntervalExpression(
         string $date,
         string $operator,
         string $interval,
         DateIntervalUnit $unit,
     ): string {
-=======
-    /**
-     * {@inheritDoc}
-     */
-    protected function getDateArithmeticIntervalExpression($date, $operator, $interval, $unit)
-    {
->>>>>>> fd47abd3
         if ($unit === DateIntervalUnit::QUARTER) {
             $interval = $this->multiplyInterval($interval, 3);
             $unit     = DateIntervalUnit::MONTH;
@@ -125,107 +111,23 @@
         return 'CURRENT_DATABASE()';
     }
 
-<<<<<<< HEAD
     public function supportsSequences(): bool
-=======
-    /**
-     * {@inheritDoc}
-     */
-    public function supportsSequences()
     {
         return true;
     }
 
-    /**
-     * {@inheritDoc}
-     */
-    public function supportsSchemas()
+    public function supportsSchemas(): bool
     {
         return true;
     }
 
-    /**
-     * {@inheritDoc}
-     *
-     * @deprecated
-     */
-    public function getDefaultSchemaName()
-    {
-        Deprecation::trigger(
-            'doctrine/dbal',
-            'https://github.com/doctrine/dbal/pull/5513',
-            '%s is deprecated.',
-            __METHOD__,
-        );
-
-        return 'public';
-    }
-
-    /**
-     * {@inheritDoc}
-     */
-    public function supportsIdentityColumns()
->>>>>>> fd47abd3
+    public function supportsIdentityColumns(): bool
     {
         return true;
     }
 
-<<<<<<< HEAD
-    public function supportsSchemas(): bool
-=======
-    /**
-     * {@inheritDoc}
-     *
-     * @internal The method should be only used from within the {@see AbstractPlatform} class hierarchy.
-     */
-    public function supportsPartialIndexes()
->>>>>>> fd47abd3
-    {
-        return true;
-    }
-
-<<<<<<< HEAD
-    public function supportsIdentityColumns(): bool
-=======
-    /**
-     * {@inheritDoc}
-     *
-     * @deprecated
-     */
-    public function usesSequenceEmulatedIdentityColumns()
->>>>>>> fd47abd3
-    {
-        return true;
-    }
-
-<<<<<<< HEAD
     /** @internal The method should be only used from within the {@see AbstractPlatform} class hierarchy. */
     public function supportsPartialIndexes(): bool
-=======
-    /**
-     * {@inheritDoc}
-     *
-     * @deprecated
-     */
-    public function getIdentitySequenceName($tableName, $columnName)
-    {
-        Deprecation::triggerIfCalledFromOutside(
-            'doctrine/dbal',
-            'https://github.com/doctrine/dbal/pull/5513',
-            '%s is deprecated.',
-            __METHOD__,
-        );
-
-        return $tableName . '_' . $columnName . '_seq';
-    }
-
-    /**
-     * {@inheritDoc}
-     *
-     * @internal The method should be only used from within the {@see AbstractPlatform} class hierarchy.
-     */
-    public function supportsCommentOnStatement()
->>>>>>> fd47abd3
     {
         return true;
     }
@@ -428,33 +330,7 @@
         return ['ALTER INDEX ' . $oldIndexName . ' RENAME TO ' . $index->getQuotedName($this)];
     }
 
-<<<<<<< HEAD
     public function getCreateSequenceSQL(Sequence $sequence): string
-=======
-    /**
-     * {@inheritDoc}
-     *
-     * @internal The method should be only used from within the {@see AbstractPlatform} class hierarchy.
-     */
-    public function getCommentOnColumnSQL($tableName, $columnName, $comment)
-    {
-        $tableName  = new Identifier($tableName);
-        $columnName = new Identifier($columnName);
-        $comment    = $comment === null ? 'NULL' : $this->quoteStringLiteral($comment);
-
-        return sprintf(
-            'COMMENT ON COLUMN %s.%s IS %s',
-            $tableName->getQuotedName($this),
-            $columnName->getQuotedName($this),
-            $comment,
-        );
-    }
-
-    /**
-     * {@inheritDoc}
-     */
-    public function getCreateSequenceSQL(Sequence $sequence)
->>>>>>> fd47abd3
     {
         return 'CREATE SEQUENCE ' . $sequence->getQuotedName($this) .
             ' INCREMENT BY ' . $sequence->getAllocationSize() .
@@ -756,14 +632,7 @@
         return $sql;
     }
 
-<<<<<<< HEAD
     protected function getBinaryTypeDeclarationSQLSnippet(?int $length): string
-=======
-    /**
-     * {@inheritDoc}
-     */
-    protected function getBinaryTypeDeclarationSQLSnippet($length, $fixed)
->>>>>>> fd47abd3
     {
         return 'BYTEA';
     }
@@ -855,73 +724,9 @@
         ];
     }
 
-<<<<<<< HEAD
     protected function createReservedKeywordsList(): KeywordList
     {
         return new PostgreSQLKeywords();
-=======
-    /**
-     * {@inheritDoc}
-     *
-     * @deprecated
-     */
-    public function getVarcharMaxLength()
-    {
-        Deprecation::triggerIfCalledFromOutside(
-            'doctrine/dbal',
-            'https://github.com/doctrine/dbal/issues/3263',
-            'PostgreSQLPlatform::getVarcharMaxLength() is deprecated.',
-        );
-
-        return 65535;
-    }
-
-    /**
-     * {@inheritDoc}
-     */
-    public function getBinaryMaxLength()
-    {
-        Deprecation::triggerIfCalledFromOutside(
-            'doctrine/dbal',
-            'https://github.com/doctrine/dbal/issues/3263',
-            'PostgreSQLPlatform::getBinaryMaxLength() is deprecated.',
-        );
-
-        return 0;
-    }
-
-    /**
-     * {@inheritDoc}
-     *
-     * @deprecated
-     */
-    public function getBinaryDefaultLength()
-    {
-        Deprecation::trigger(
-            'doctrine/dbal',
-            'https://github.com/doctrine/dbal/issues/3263',
-            'Relying on the default binary column length is deprecated, specify the length explicitly.',
-        );
-
-        return 0;
-    }
-
-    /**
-     * {@inheritDoc}
-     *
-     * @deprecated
-     */
-    public function hasNativeJsonType()
-    {
-        Deprecation::triggerIfCalledFromOutside(
-            'doctrine/dbal',
-            'https://github.com/doctrine/dbal/pull/5509',
-            '%s is deprecated.',
-            __METHOD__,
-        );
-
-        return true;
->>>>>>> fd47abd3
     }
 
     /**
@@ -946,17 +751,8 @@
         return parent::getDefaultValueDeclarationSQL($column);
     }
 
-<<<<<<< HEAD
     /** @internal The method should be only used from within the {@see AbstractPlatform} class hierarchy. */
     public function supportsColumnCollation(): bool
-=======
-    /**
-     * {@inheritDoc}
-     *
-     * @internal The method should be only used from within the {@see AbstractPlatform} class hierarchy.
-     */
-    public function supportsColumnCollation()
->>>>>>> fd47abd3
     {
         return true;
     }
