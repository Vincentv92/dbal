<?php

declare(strict_types=1);

namespace Doctrine\DBAL\Platforms;

use Doctrine\DBAL\Connection;
use Doctrine\DBAL\Platforms\Keywords\KeywordList;
use Doctrine\DBAL\Platforms\Keywords\PostgreSQLKeywords;
use Doctrine\DBAL\Schema\ForeignKeyConstraint;
use Doctrine\DBAL\Schema\Identifier;
use Doctrine\DBAL\Schema\Index;
use Doctrine\DBAL\Schema\PostgreSQLSchemaManager;
use Doctrine\DBAL\Schema\Sequence;
use Doctrine\DBAL\Schema\Table;
use Doctrine\DBAL\Schema\TableDiff;
use Doctrine\DBAL\TransactionIsolationLevel;
use Doctrine\DBAL\Types\Types;
use UnexpectedValueException;

use function array_merge;
use function array_unique;
use function array_values;
use function explode;
use function implode;
use function in_array;
use function is_array;
use function is_bool;
use function is_numeric;
use function is_string;
use function sprintf;
use function str_contains;
use function strtolower;
use function trim;

/**
 * Provides the behavior, features and SQL dialect of the PostgreSQL 9.4+ database platform.
 */
class PostgreSQLPlatform extends AbstractPlatform
{
    private bool $useBooleanTrueFalseStrings = true;

    /** @var string[][] PostgreSQL booleans literals */
    private array $booleanLiterals = [
        'true' => [
            't',
            'true',
            'y',
            'yes',
            'on',
            '1',
        ],
        'false' => [
            'f',
            'false',
            'n',
            'no',
            'off',
            '0',
        ],
    ];

    /**
     * PostgreSQL has different behavior with some drivers
     * with regard to how booleans have to be handled.
     *
     * Enables use of 'true'/'false' or otherwise 1 and 0 instead.
     */
    public function setUseBooleanTrueFalseStrings(bool $flag): void
    {
        $this->useBooleanTrueFalseStrings = $flag;
    }

    public function getRegexpExpression(): string
    {
        return 'SIMILAR TO';
    }

    public function getLocateExpression(string $string, string $substring, ?string $start = null): string
    {
        if ($start !== null) {
            $string = $this->getSubstringExpression($string, $start);

            return 'CASE WHEN (POSITION(' . $substring . ' IN ' . $string . ') = 0) THEN 0'
                . ' ELSE (POSITION(' . $substring . ' IN ' . $string . ') + ' . $start . ' - 1) END';
        }

        return sprintf('POSITION(%s IN %s)', $substring, $string);
    }

    protected function getDateArithmeticIntervalExpression(
        string $date,
        string $operator,
        string $interval,
        DateIntervalUnit $unit,
    ): string {
        if ($unit === DateIntervalUnit::QUARTER) {
            $interval = $this->multiplyInterval($interval, 3);
            $unit     = DateIntervalUnit::MONTH;
        }

        return '(' . $date . ' ' . $operator . ' (' . $interval . " || ' " . $unit->value . "')::interval)";
    }

    public function getDateDiffExpression(string $date1, string $date2): string
    {
        return '(DATE(' . $date1 . ')-DATE(' . $date2 . '))';
    }

    public function getCurrentDatabaseExpression(): string
    {
        return 'CURRENT_DATABASE()';
    }

    public function supportsSequences(): bool
    {
        return true;
    }

    public function supportsSchemas(): bool
    {
        return true;
    }

    public function supportsIdentityColumns(): bool
    {
        return true;
    }

    /** @internal The method should be only used from within the {@see AbstractPlatform} class hierarchy. */
    public function supportsPartialIndexes(): bool
    {
        return true;
    }

    /** @internal The method should be only used from within the {@see AbstractPlatform} class hierarchy. */
    public function supportsCommentOnStatement(): bool
    {
        return true;
    }

    /** @internal The method should be only used from within the {@see AbstractSchemaManager} class hierarchy. */
    public function getListDatabasesSQL(): string
    {
        return 'SELECT datname FROM pg_database';
    }

    /** @internal The method should be only used from within the {@see AbstractSchemaManager} class hierarchy. */
    public function getListSequencesSQL(string $database): string
    {
        return 'SELECT sequence_name AS relname,
                       sequence_schema AS schemaname,
                       minimum_value AS min_value,
                       increment AS increment_by
                FROM   information_schema.sequences
                WHERE  sequence_catalog = ' . $this->quoteStringLiteral($database) . "
                AND    sequence_schema NOT LIKE 'pg\_%'
                AND    sequence_schema != 'information_schema'";
    }

    /** @internal The method should be only used from within the {@see AbstractSchemaManager} class hierarchy. */
    public function getListViewsSQL(string $database): string
    {
        return 'SELECT quote_ident(table_name) AS viewname,
                       table_schema AS schemaname,
                       view_definition AS definition
                FROM   information_schema.views
                WHERE  view_definition IS NOT NULL';
    }

    /** @internal The method should be only used from within the {@see AbstractPlatform} class hierarchy. */
    public function getAdvancedForeignKeyOptionsSQL(ForeignKeyConstraint $foreignKey): string
    {
        $query = '';

        if ($foreignKey->hasOption('match')) {
            $query .= ' MATCH ' . $foreignKey->getOption('match');
        }

        $query .= parent::getAdvancedForeignKeyOptionsSQL($foreignKey);

        if ($foreignKey->hasOption('deferrable') && $foreignKey->getOption('deferrable') !== false) {
            $query .= ' DEFERRABLE';
        } else {
            $query .= ' NOT DEFERRABLE';
        }

        if (
            $foreignKey->hasOption('deferred') && $foreignKey->getOption('deferred') !== false
        ) {
            $query .= ' INITIALLY DEFERRED';
        } else {
            $query .= ' INITIALLY IMMEDIATE';
        }

        return $query;
    }

    /**
     * {@inheritDoc}
     */
    public function getAlterTableSQL(TableDiff $diff): array
    {
        $sql         = [];
        $commentsSQL = [];
        $columnSql   = [];

        $table = $diff->getOldTable();

        $tableNameSQL = $table->getQuotedName($this);

        foreach ($diff->getAddedColumns() as $addedColumn) {
            $query = 'ADD ' . $this->getColumnDeclarationSQL(
                $addedColumn->getQuotedName($this),
                $addedColumn->toArray(),
            );

            $sql[] = 'ALTER TABLE ' . $tableNameSQL . ' ' . $query;

            $comment = $addedColumn->getComment();

            if ($comment === '') {
                continue;
            }

            $commentsSQL[] = $this->getCommentOnColumnSQL(
                $tableNameSQL,
                $addedColumn->getQuotedName($this),
                $comment,
            );
        }

        foreach ($diff->getDroppedColumns() as $droppedColumn) {
            $query = 'DROP ' . $droppedColumn->getQuotedName($this);
            $sql[] = 'ALTER TABLE ' . $tableNameSQL . ' ' . $query;
        }

        foreach ($diff->getModifiedColumns() as $columnDiff) {
            $oldColumn = $columnDiff->getOldColumn();
            $newColumn = $columnDiff->getNewColumn();

            $oldColumnName = $oldColumn->getQuotedName($this);

            if (
                $columnDiff->hasTypeChanged()
                || $columnDiff->hasPrecisionChanged()
                || $columnDiff->hasScaleChanged()
                || $columnDiff->hasFixedChanged()
            ) {
                $type = $newColumn->getType();

                // SERIAL/BIGSERIAL are not "real" types and we can't alter a column to that type
                $columnDefinition                  = $newColumn->toArray();
                $columnDefinition['autoincrement'] = false;

                // here was a server version check before, but DBAL API does not support this anymore.
                $query = 'ALTER ' . $oldColumnName . ' TYPE ' . $type->getSQLDeclaration($columnDefinition, $this);
                $sql[] = 'ALTER TABLE ' . $tableNameSQL . ' ' . $query;
            }

            if ($columnDiff->hasDefaultChanged()) {
                $defaultClause = $newColumn->getDefault() === null
                    ? ' DROP DEFAULT'
                    : ' SET' . $this->getDefaultValueDeclarationSQL($newColumn->toArray());

                $query = 'ALTER ' . $oldColumnName . $defaultClause;
                $sql[] = 'ALTER TABLE ' . $tableNameSQL . ' ' . $query;
            }

            if ($columnDiff->hasNotNullChanged()) {
                $query = 'ALTER ' . $oldColumnName . ' ' . ($newColumn->getNotnull() ? 'SET' : 'DROP') . ' NOT NULL';
                $sql[] = 'ALTER TABLE ' . $tableNameSQL . ' ' . $query;
            }

            if ($columnDiff->hasAutoIncrementChanged()) {
                if ($newColumn->getAutoincrement()) {
                    $query = 'ADD GENERATED BY DEFAULT AS IDENTITY';
                } else {
                    $query = 'DROP IDENTITY';
                }

                $sql[] = 'ALTER TABLE ' . $tableNameSQL . ' ALTER ' . $oldColumnName . ' ' . $query;
            }

            $newComment = $newColumn->getComment();
            $oldComment = $columnDiff->getOldColumn()->getComment();

            if ($columnDiff->hasCommentChanged() || $oldComment !== $newComment) {
                $commentsSQL[] = $this->getCommentOnColumnSQL(
                    $tableNameSQL,
                    $newColumn->getQuotedName($this),
                    $newComment,
                );
            }

            if (! $columnDiff->hasLengthChanged()) {
                continue;
            }

            $query = 'ALTER ' . $oldColumnName . ' TYPE '
                . $newColumn->getType()->getSQLDeclaration($newColumn->toArray(), $this);
            $sql[] = 'ALTER TABLE ' . $tableNameSQL . ' ' . $query;
        }

        foreach ($diff->getRenamedColumns() as $oldColumnName => $column) {
            $oldColumnName = new Identifier($oldColumnName);

            $sql[] = 'ALTER TABLE ' . $tableNameSQL . ' RENAME COLUMN ' . $oldColumnName->getQuotedName($this)
                . ' TO ' . $column->getQuotedName($this);
        }

        return array_merge(
            $this->getPreAlterTableIndexForeignKeySQL($diff),
            $sql,
            $commentsSQL,
            $this->getPostAlterTableIndexForeignKeySQL($diff),
            $columnSql,
        );
    }

    /**
     * {@inheritDoc}
     */
    protected function getRenameIndexSQL(string $oldIndexName, Index $index, string $tableName): array
    {
        if (str_contains($tableName, '.')) {
            [$schema]     = explode('.', $tableName);
            $oldIndexName = $schema . '.' . $oldIndexName;
        }

        return ['ALTER INDEX ' . $oldIndexName . ' RENAME TO ' . $index->getQuotedName($this)];
    }

    public function getCreateSequenceSQL(Sequence $sequence): string
    {
        return 'CREATE SEQUENCE ' . $sequence->getQuotedName($this) .
            ' INCREMENT BY ' . $sequence->getAllocationSize() .
            ' MINVALUE ' . $sequence->getInitialValue() .
            ' START ' . $sequence->getInitialValue() .
            $this->getSequenceCacheSQL($sequence);
    }

    public function getAlterSequenceSQL(Sequence $sequence): string
    {
        return 'ALTER SEQUENCE ' . $sequence->getQuotedName($this) .
            ' INCREMENT BY ' . $sequence->getAllocationSize() .
            $this->getSequenceCacheSQL($sequence);
    }

    /**
     * Cache definition for sequences
     */
    private function getSequenceCacheSQL(Sequence $sequence): string
    {
        if ($sequence->getCache() > 1) {
            return ' CACHE ' . $sequence->getCache();
        }

        return '';
    }

    public function getDropSequenceSQL(string $name): string
    {
        return parent::getDropSequenceSQL($name) . ' CASCADE';
    }

    public function getDropForeignKeySQL(string $foreignKey, string $table): string
    {
        return $this->getDropConstraintSQL($foreignKey, $table);
    }

    /**
     * {@inheritDoc}
     */
<<<<<<< HEAD
    protected function _getCreateTableSQL(string $name, array $columns, array $options = []): array
=======
    public function getDropIndexSQL($index, $table = null)
    {
        if ($index instanceof Index && $index->isPrimary() && $table !== null) {
            $constraintName = $index->getName() === 'primary' ? $this->tableName($table) . '_pkey' : $index->getName();

            return $this->getDropConstraintSQL($constraintName, $table);
        }

        if ($index === '"primary"' && $table !== null) {
            $constraintName = $this->tableName($table) . '_pkey';

            return $this->getDropConstraintSQL($constraintName, $table);
        }

        return parent::getDropIndexSQL($index, $table);
    }

    /**
     * @param Table|string|null $table
     *
     * @return string
     */
    private function tableName($table)
    {
        return $table instanceof Table ? $table->getName() : (string) $table;
    }

    /**
     * {@inheritDoc}
     */
    protected function _getCreateTableSQL($name, array $columns, array $options = [])
>>>>>>> d7229924
    {
        $queryFields = $this->getColumnDeclarationListSQL($columns);

        if (isset($options['primary']) && ! empty($options['primary'])) {
            $keyColumns   = array_unique(array_values($options['primary']));
            $queryFields .= ', PRIMARY KEY(' . implode(', ', $keyColumns) . ')';
        }

        $unlogged = isset($options['unlogged']) && $options['unlogged'] === true ? ' UNLOGGED' : '';

        $query = 'CREATE' . $unlogged . ' TABLE ' . $name . ' (' . $queryFields . ')';

        $sql = [$query];

        if (isset($options['indexes']) && ! empty($options['indexes'])) {
            foreach ($options['indexes'] as $index) {
                $sql[] = $this->getCreateIndexSQL($index, $name);
            }
        }

        if (isset($options['uniqueConstraints'])) {
            foreach ($options['uniqueConstraints'] as $uniqueConstraint) {
                $sql[] = $this->getCreateUniqueConstraintSQL($uniqueConstraint, $name);
            }
        }

        if (isset($options['foreignKeys'])) {
            foreach ($options['foreignKeys'] as $definition) {
                $sql[] = $this->getCreateForeignKeySQL($definition, $name);
            }
        }

        return $sql;
    }

    /**
     * Converts a single boolean value.
     *
     * First converts the value to its native PHP boolean type
     * and passes it to the given callback function to be reconverted
     * into any custom representation.
     *
     * @param mixed    $value    The value to convert.
     * @param callable $callback The callback function to use for converting the real boolean value.
     *
     * @throws UnexpectedValueException
     */
    private function convertSingleBooleanValue(mixed $value, callable $callback): mixed
    {
        if ($value === null) {
            return $callback(null);
        }

        if (is_bool($value) || is_numeric($value)) {
            return $callback((bool) $value);
        }

        if (! is_string($value)) {
            return $callback(true);
        }

        /**
         * Better safe than sorry: http://php.net/in_array#106319
         */
        if (in_array(strtolower(trim($value)), $this->booleanLiterals['false'], true)) {
            return $callback(false);
        }

        if (in_array(strtolower(trim($value)), $this->booleanLiterals['true'], true)) {
            return $callback(true);
        }

        throw new UnexpectedValueException(sprintf(
            'Unrecognized boolean literal, %s given.',
            $value,
        ));
    }

    /**
     * Converts one or multiple boolean values.
     *
     * First converts the value(s) to their native PHP boolean type
     * and passes them to the given callback function to be reconverted
     * into any custom representation.
     *
     * @param mixed    $item     The value(s) to convert.
     * @param callable $callback The callback function to use for converting the real boolean value(s).
     */
    private function doConvertBooleans(mixed $item, callable $callback): mixed
    {
        if (is_array($item)) {
            foreach ($item as $key => $value) {
                $item[$key] = $this->convertSingleBooleanValue($value, $callback);
            }

            return $item;
        }

        return $this->convertSingleBooleanValue($item, $callback);
    }

    /**
     * {@inheritDoc}
     *
     * Postgres wants boolean values converted to the strings 'true'/'false'.
     */
    public function convertBooleans(mixed $item): mixed
    {
        if (! $this->useBooleanTrueFalseStrings) {
            return parent::convertBooleans($item);
        }

        return $this->doConvertBooleans(
            $item,
            /** @param mixed $value */
            static function ($value): string {
                if ($value === null) {
                    return 'NULL';
                }

                return $value === true ? 'true' : 'false';
            },
        );
    }

    public function convertBooleansToDatabaseValue(mixed $item): mixed
    {
        if (! $this->useBooleanTrueFalseStrings) {
            return parent::convertBooleansToDatabaseValue($item);
        }

        return $this->doConvertBooleans(
            $item,
            /** @param mixed $value */
            static function ($value): ?int {
                return $value === null ? null : (int) $value;
            },
        );
    }

    /**
     * @param T $item
     *
     * @return (T is null ? null : bool)
     *
     * @template T
     */
    public function convertFromBoolean(mixed $item): ?bool
    {
        if (in_array($item, $this->booleanLiterals['false'], true)) {
            return false;
        }

        return parent::convertFromBoolean($item);
    }

    public function getSequenceNextValSQL(string $sequence): string
    {
        return "SELECT NEXTVAL('" . $sequence . "')";
    }

    public function getSetTransactionIsolationSQL(TransactionIsolationLevel $level): string
    {
        return 'SET SESSION CHARACTERISTICS AS TRANSACTION ISOLATION LEVEL '
            . $this->_getTransactionIsolationLevelSQL($level);
    }

    /**
     * {@inheritDoc}
     */
    public function getBooleanTypeDeclarationSQL(array $column): string
    {
        return 'BOOLEAN';
    }

    /**
     * {@inheritDoc}
     */
    public function getIntegerTypeDeclarationSQL(array $column): string
    {
        return 'INT' . $this->_getCommonIntegerTypeDeclarationSQL($column);
    }

    /**
     * {@inheritDoc}
     */
    public function getBigIntTypeDeclarationSQL(array $column): string
    {
        return 'BIGINT' . $this->_getCommonIntegerTypeDeclarationSQL($column);
    }

    /**
     * {@inheritDoc}
     */
    public function getSmallIntTypeDeclarationSQL(array $column): string
    {
        return 'SMALLINT' . $this->_getCommonIntegerTypeDeclarationSQL($column);
    }

    /**
     * {@inheritDoc}
     */
    public function getGuidTypeDeclarationSQL(array $column): string
    {
        return 'UUID';
    }

    /**
     * {@inheritDoc}
     */
    public function getDateTimeTypeDeclarationSQL(array $column): string
    {
        return 'TIMESTAMP(0) WITHOUT TIME ZONE';
    }

    /**
     * {@inheritDoc}
     */
    public function getDateTimeTzTypeDeclarationSQL(array $column): string
    {
        return 'TIMESTAMP(0) WITH TIME ZONE';
    }

    /**
     * {@inheritDoc}
     */
    public function getDateTypeDeclarationSQL(array $column): string
    {
        return 'DATE';
    }

    /**
     * {@inheritDoc}
     */
    public function getTimeTypeDeclarationSQL(array $column): string
    {
        return 'TIME(0) WITHOUT TIME ZONE';
    }

    /**
     * {@inheritDoc}
     */
    protected function _getCommonIntegerTypeDeclarationSQL(array $column): string
    {
        if (! empty($column['autoincrement'])) {
            return ' GENERATED BY DEFAULT AS IDENTITY';
        }

        return '';
    }

    protected function getVarcharTypeDeclarationSQLSnippet(?int $length): string
    {
        $sql = 'VARCHAR';

        if ($length !== null) {
            $sql .= sprintf('(%d)', $length);
        }

        return $sql;
    }

    protected function getBinaryTypeDeclarationSQLSnippet(?int $length): string
    {
        return 'BYTEA';
    }

    protected function getVarbinaryTypeDeclarationSQLSnippet(?int $length): string
    {
        return 'BYTEA';
    }

    /**
     * {@inheritDoc}
     */
    public function getClobTypeDeclarationSQL(array $column): string
    {
        return 'TEXT';
    }

    public function getDateTimeTzFormatString(): string
    {
        return 'Y-m-d H:i:sO';
    }

    public function getEmptyIdentityInsertSQL(string $quotedTableName, string $quotedIdentifierColumnName): string
    {
        return 'INSERT INTO ' . $quotedTableName . ' (' . $quotedIdentifierColumnName . ') VALUES (DEFAULT)';
    }

    public function getTruncateTableSQL(string $tableName, bool $cascade = false): string
    {
        $tableIdentifier = new Identifier($tableName);
        $sql             = 'TRUNCATE ' . $tableIdentifier->getQuotedName($this);

        if ($cascade) {
            $sql .= ' CASCADE';
        }

        return $sql;
    }

    public function getReadLockSQL(): string
    {
        return 'FOR SHARE';
    }

    protected function initializeDoctrineTypeMappings(): void
    {
        $this->doctrineTypeMapping = [
            'bigint'           => Types::BIGINT,
            'bigserial'        => Types::BIGINT,
            'bool'             => Types::BOOLEAN,
            'boolean'          => Types::BOOLEAN,
            'bpchar'           => Types::STRING,
            'bytea'            => Types::BLOB,
            'char'             => Types::STRING,
            'date'             => Types::DATE_MUTABLE,
            'datetime'         => Types::DATETIME_MUTABLE,
            'decimal'          => Types::DECIMAL,
            'double'           => Types::FLOAT,
            'double precision' => Types::FLOAT,
            'float'            => Types::FLOAT,
            'float4'           => Types::FLOAT,
            'float8'           => Types::FLOAT,
            'inet'             => Types::STRING,
            'int'              => Types::INTEGER,
            'int2'             => Types::SMALLINT,
            'int4'             => Types::INTEGER,
            'int8'             => Types::BIGINT,
            'integer'          => Types::INTEGER,
            'interval'         => Types::STRING,
            'json'             => Types::JSON,
            'jsonb'            => Types::JSON,
            'money'            => Types::DECIMAL,
            'numeric'          => Types::DECIMAL,
            'serial'           => Types::INTEGER,
            'serial4'          => Types::INTEGER,
            'serial8'          => Types::BIGINT,
            'real'             => Types::FLOAT,
            'smallint'         => Types::SMALLINT,
            'text'             => Types::TEXT,
            'time'             => Types::TIME_MUTABLE,
            'timestamp'        => Types::DATETIME_MUTABLE,
            'timestamptz'      => Types::DATETIMETZ_MUTABLE,
            'timetz'           => Types::TIME_MUTABLE,
            'tsvector'         => Types::TEXT,
            'uuid'             => Types::GUID,
            'varchar'          => Types::STRING,
            'year'             => Types::DATE_MUTABLE,
            '_varchar'         => Types::STRING,
        ];
    }

    protected function createReservedKeywordsList(): KeywordList
    {
        return new PostgreSQLKeywords();
    }

    /**
     * {@inheritDoc}
     */
    public function getBlobTypeDeclarationSQL(array $column): string
    {
        return 'BYTEA';
    }

    /**
     * {@inheritDoc}
     *
     * @internal The method should be only used from within the {@see AbstractPlatform} class hierarchy.
     */
    public function getDefaultValueDeclarationSQL(array $column): string
    {
        if (isset($column['autoincrement']) && $column['autoincrement'] === true) {
            return '';
        }

        return parent::getDefaultValueDeclarationSQL($column);
    }

    /** @internal The method should be only used from within the {@see AbstractPlatform} class hierarchy. */
    public function supportsColumnCollation(): bool
    {
        return true;
    }

    /**
     * {@inheritDoc}
     */
    public function getJsonTypeDeclarationSQL(array $column): string
    {
        if (! empty($column['jsonb'])) {
            return 'JSONB';
        }

        return 'JSON';
    }

    public function createSchemaManager(Connection $connection): PostgreSQLSchemaManager
    {
        return new PostgreSQLSchemaManager($connection, $this);
    }
}<|MERGE_RESOLUTION|>--- conflicted
+++ resolved
@@ -12,7 +12,6 @@
 use Doctrine\DBAL\Schema\Index;
 use Doctrine\DBAL\Schema\PostgreSQLSchemaManager;
 use Doctrine\DBAL\Schema\Sequence;
-use Doctrine\DBAL\Schema\Table;
 use Doctrine\DBAL\Schema\TableDiff;
 use Doctrine\DBAL\TransactionIsolationLevel;
 use Doctrine\DBAL\Types\Types;
@@ -369,44 +368,21 @@
         return $this->getDropConstraintSQL($foreignKey, $table);
     }
 
-    /**
-     * {@inheritDoc}
-     */
-<<<<<<< HEAD
+    public function getDropIndexSQL(string $name, string $table): string
+    {
+        if ($name === '"primary"') {
+            $constraintName = $table . '_pkey';
+
+            return $this->getDropConstraintSQL($constraintName, $table);
+        }
+
+        return parent::getDropIndexSQL($name, $table);
+    }
+
+    /**
+     * {@inheritDoc}
+     */
     protected function _getCreateTableSQL(string $name, array $columns, array $options = []): array
-=======
-    public function getDropIndexSQL($index, $table = null)
-    {
-        if ($index instanceof Index && $index->isPrimary() && $table !== null) {
-            $constraintName = $index->getName() === 'primary' ? $this->tableName($table) . '_pkey' : $index->getName();
-
-            return $this->getDropConstraintSQL($constraintName, $table);
-        }
-
-        if ($index === '"primary"' && $table !== null) {
-            $constraintName = $this->tableName($table) . '_pkey';
-
-            return $this->getDropConstraintSQL($constraintName, $table);
-        }
-
-        return parent::getDropIndexSQL($index, $table);
-    }
-
-    /**
-     * @param Table|string|null $table
-     *
-     * @return string
-     */
-    private function tableName($table)
-    {
-        return $table instanceof Table ? $table->getName() : (string) $table;
-    }
-
-    /**
-     * {@inheritDoc}
-     */
-    protected function _getCreateTableSQL($name, array $columns, array $options = [])
->>>>>>> d7229924
     {
         $queryFields = $this->getColumnDeclarationListSQL($columns);
 
