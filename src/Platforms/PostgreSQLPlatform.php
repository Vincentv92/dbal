--- conflicted
+++ resolved
@@ -310,14 +310,7 @@
             $newComment = $column->getComment();
             $oldComment = $columnDiff->fromColumn->getComment();
 
-<<<<<<< HEAD
-            if ($columnDiff->hasChanged('comment') || $oldComment !== $newComment) {
-=======
-            if (
-                $columnDiff->hasCommentChanged()
-                || ($columnDiff->fromColumn !== null && $oldComment !== $newComment)
-            ) {
->>>>>>> 0a272ef4
+            if ($columnDiff->hasCommentChanged() || $oldComment !== $newComment) {
                 $commentsSQL[] = $this->getCommentOnColumnSQL(
                     $diff->getName($this)->getQuotedName($this),
                     $column->getQuotedName($this),
@@ -371,45 +364,6 @@
     }
 
     /**
-<<<<<<< HEAD
-=======
-     * Checks whether a given column diff is a logically unchanged binary type column.
-     *
-     * Used to determine whether a column alteration for a binary type column can be skipped.
-     * Doctrine's {@see BinaryType} and {@see BlobType} are mapped to the same database column type on this platform
-     * as this platform does not have a native VARBINARY/BINARY column type. Therefore the comparator
-     * might detect differences for binary type columns which do not have to be propagated
-     * to database as there actually is no difference at database level.
-     */
-    private function isUnchangedBinaryColumn(ColumnDiff $columnDiff): bool
-    {
-        $columnType = $columnDiff->column->getType();
-
-        if (! $columnType instanceof BinaryType && ! $columnType instanceof BlobType) {
-            return false;
-        }
-
-        $fromColumn = $columnDiff->fromColumn instanceof Column ? $columnDiff->fromColumn : null;
-
-        if ($fromColumn !== null) {
-            $fromColumnType = $fromColumn->getType();
-
-            if (! $fromColumnType instanceof BinaryType && ! $fromColumnType instanceof BlobType) {
-                return false;
-            }
-
-            return count(array_diff($columnDiff->changedProperties, ['type', 'length', 'fixed'])) === 0;
-        }
-
-        if ($columnDiff->hasTypeChanged()) {
-            return false;
-        }
-
-        return count(array_diff($columnDiff->changedProperties, ['length', 'fixed'])) === 0;
-    }
-
-    /**
->>>>>>> 0a272ef4
      * {@inheritdoc}
      */
     protected function getRenameIndexSQL(string $oldIndexName, Index $index, string $tableName): array
