<?php

declare(strict_types=1);

namespace Doctrine\DBAL\Platforms;

use Doctrine\DBAL\Platforms\Exception\NotSupported;
use Doctrine\DBAL\Schema\ColumnDiff;
use Doctrine\DBAL\Schema\Identifier;
use Doctrine\DBAL\Schema\Index;
use Doctrine\DBAL\Schema\TableDiff;
use Doctrine\DBAL\Types\Type;
use Doctrine\DBAL\Types\Types;
use function array_merge;
use function count;
use function current;
use function explode;
use function implode;
use function sprintf;
use function strpos;
use function strtoupper;

class DB2Platform extends AbstractPlatform
{
    /**
     * {@inheritDoc}
     */
    public function getBlobTypeDeclarationSQL(array $field) : string
    {
        // todo blob(n) with $field['length'];
        return 'BLOB(1M)';
    }

    public function initializeDoctrineTypeMappings() : void
    {
        $this->doctrineTypeMapping = [
            'bigint'    => 'bigint',
            'binary'    => 'binary',
            'blob'      => 'blob',
            'character' => 'string',
            'clob'      => 'text',
            'date'      => 'date',
            'decimal'   => 'decimal',
            'double'    => 'float',
            'integer'   => 'integer',
            'real'      => 'float',
            'smallint'  => 'smallint',
            'time'      => 'time',
            'timestamp' => 'datetime',
            'varbinary' => 'binary',
            'varchar'   => 'string',
        ];
    }

    public function isCommentedDoctrineType(Type $doctrineType) : bool
    {
        if ($doctrineType->getName() === Types::BOOLEAN) {
            // We require a commented boolean type in order to distinguish between boolean and smallint
            // as both (have to) map to the same native type.
            return true;
        }

        return parent::isCommentedDoctrineType($doctrineType);
    }

    protected function getBinaryTypeDeclarationSQLSnippet(?int $length) : string
    {
<<<<<<< HEAD
        return $this->getCharTypeDeclarationSQLSnippet($length) . ' FOR BIT DATA';
=======
        return $fixed ? ($length > 0 ? 'CHAR(' . $length . ')' : 'CHAR(254)')
                : ($length > 0 ? 'VARCHAR(' . $length . ')' : 'VARCHAR(255)');
>>>>>>> 4c258314
    }

    protected function getVarbinaryTypeDeclarationSQLSnippet(?int $length) : string
    {
        return $this->getVarcharTypeDeclarationSQLSnippet($length) . ' FOR BIT DATA';
    }

    /**
     * {@inheritDoc}
     */
    public function getClobTypeDeclarationSQL(array $field) : string
    {
        // todo clob(n) with $field['length'];
        return 'CLOB(1M)';
    }

    public function getName() : string
    {
        return 'db2';
    }

    /**
     * {@inheritDoc}
     */
    public function getBooleanTypeDeclarationSQL(array $columnDef) : string
    {
        return 'SMALLINT';
    }

    /**
     * {@inheritDoc}
     */
    public function getIntegerTypeDeclarationSQL(array $columnDef) : string
    {
        return 'INTEGER' . $this->_getCommonIntegerTypeDeclarationSQL($columnDef);
    }

    /**
     * {@inheritDoc}
     */
    public function getBigIntTypeDeclarationSQL(array $columnDef) : string
    {
        return 'BIGINT' . $this->_getCommonIntegerTypeDeclarationSQL($columnDef);
    }

    /**
     * {@inheritDoc}
     */
    public function getSmallIntTypeDeclarationSQL(array $columnDef) : string
    {
        return 'SMALLINT' . $this->_getCommonIntegerTypeDeclarationSQL($columnDef);
    }

    /**
     * {@inheritDoc}
     */
    protected function _getCommonIntegerTypeDeclarationSQL(array $columnDef) : string
    {
        $autoinc = '';
        if (! empty($columnDef['autoincrement'])) {
            $autoinc = ' GENERATED BY DEFAULT AS IDENTITY';
        }

        return $autoinc;
    }

    public function getBitAndComparisonExpression(string $value1, string $value2) : string
    {
        return 'BITAND(' . $value1 . ', ' . $value2 . ')';
    }

    public function getBitOrComparisonExpression(string $value1, string $value2) : string
    {
        return 'BITOR(' . $value1 . ', ' . $value2 . ')';
    }

    protected function getDateArithmeticIntervalExpression(string $date, string $operator, string $interval, string $unit) : string
    {
        switch ($unit) {
            case DateIntervalUnit::WEEK:
                $interval = $this->multiplyInterval($interval, 7);
                $unit     = DateIntervalUnit::DAY;
                break;

            case DateIntervalUnit::QUARTER:
                $interval = $this->multiplyInterval($interval, 3);
                $unit     = DateIntervalUnit::MONTH;
                break;
        }

        return $date . ' ' . $operator . ' ' . $interval . ' ' . $unit;
    }

    public function getDateDiffExpression(string $date1, string $date2) : string
    {
        return 'DAYS(' . $date1 . ') - DAYS(' . $date2 . ')';
    }

    /**
     * {@inheritDoc}
     */
    public function getDateTimeTypeDeclarationSQL(array $fieldDeclaration) : string
    {
        if (isset($fieldDeclaration['version']) && $fieldDeclaration['version'] === true) {
            return 'TIMESTAMP(0) WITH DEFAULT';
        }

        return 'TIMESTAMP(0)';
    }

    /**
     * {@inheritDoc}
     */
    public function getDateTypeDeclarationSQL(array $fieldDeclaration) : string
    {
        return 'DATE';
    }

    /**
     * {@inheritDoc}
     */
    public function getTimeTypeDeclarationSQL(array $fieldDeclaration) : string
    {
        return 'TIME';
    }

    public function getTruncateTableSQL(string $tableName, bool $cascade = false) : string
    {
        $tableIdentifier = new Identifier($tableName);

        return 'TRUNCATE ' . $tableIdentifier->getQuotedName($this) . ' IMMEDIATE';
    }

    /**
     * This code fragment is originally from the Zend_Db_Adapter_Db2 class, but has been edited.
     */
    public function getListTableColumnsSQL(string $table, ?string $database = null) : string
    {
        $table = $this->quoteStringLiteral($table);

        // We do the funky subquery and join syscat.columns.default this crazy way because
        // as of db2 v10, the column is CLOB(64k) and the distinct operator won't allow a CLOB,
        // it wants shorter stuff like a varchar.
        return "
        SELECT
          cols.default,
          subq.*
        FROM (
               SELECT DISTINCT
                 c.tabschema,
                 c.tabname,
                 c.colname,
                 c.colno,
                 c.typename,
                 c.nulls,
                 c.length,
                 c.scale,
                 c.identity,
                 tc.type AS tabconsttype,
                 c.remarks AS comment,
                 k.colseq,
                 CASE
                 WHEN c.generated = 'D' THEN 1
                 ELSE 0
                 END     AS autoincrement
               FROM syscat.columns c
                 LEFT JOIN (syscat.keycoluse k JOIN syscat.tabconst tc
                     ON (k.tabschema = tc.tabschema
                         AND k.tabname = tc.tabname
                         AND tc.type = 'P'))
                   ON (c.tabschema = k.tabschema
                       AND c.tabname = k.tabname
                       AND c.colname = k.colname)
               WHERE UPPER(c.tabname) = UPPER(" . $table . ')
               ORDER BY c.colno
             ) subq
          JOIN syscat.columns cols
            ON subq.tabschema = cols.tabschema
               AND subq.tabname = cols.tabname
               AND subq.colno = cols.colno
        ORDER BY subq.colno
        ';
    }

    public function getListTablesSQL() : string
    {
        return "SELECT NAME FROM SYSIBM.SYSTABLES WHERE TYPE = 'T'";
    }

    public function getListViewsSQL(string $database) : string
    {
        return 'SELECT NAME, TEXT FROM SYSIBM.SYSVIEWS';
    }

    public function getListTableIndexesSQL(string $table, ?string $currentDatabase = null) : string
    {
        $table = $this->quoteStringLiteral($table);

        return "SELECT   idx.INDNAME AS key_name,
                         idxcol.COLNAME AS column_name,
                         CASE
                             WHEN idx.UNIQUERULE = 'P' THEN 1
                             ELSE 0
                         END AS primary,
                         CASE
                             WHEN idx.UNIQUERULE = 'D' THEN 1
                             ELSE 0
                         END AS non_unique
                FROM     SYSCAT.INDEXES AS idx
                JOIN     SYSCAT.INDEXCOLUSE AS idxcol
                ON       idx.INDSCHEMA = idxcol.INDSCHEMA AND idx.INDNAME = idxcol.INDNAME
                WHERE    idx.TABNAME = UPPER(" . $table . ')
                ORDER BY idxcol.COLSEQ ASC';
    }

    public function getListTableForeignKeysSQL(string $table, ?string $database = null) : string
    {
        $table = $this->quoteStringLiteral($table);

        return "SELECT   fkcol.COLNAME AS local_column,
                         fk.REFTABNAME AS foreign_table,
                         pkcol.COLNAME AS foreign_column,
                         fk.CONSTNAME AS index_name,
                         CASE
                             WHEN fk.UPDATERULE = 'R' THEN 'RESTRICT'
                             ELSE NULL
                         END AS on_update,
                         CASE
                             WHEN fk.DELETERULE = 'C' THEN 'CASCADE'
                             WHEN fk.DELETERULE = 'N' THEN 'SET NULL'
                             WHEN fk.DELETERULE = 'R' THEN 'RESTRICT'
                             ELSE NULL
                         END AS on_delete
                FROM     SYSCAT.REFERENCES AS fk
                JOIN     SYSCAT.KEYCOLUSE AS fkcol
                ON       fk.CONSTNAME = fkcol.CONSTNAME
                AND      fk.TABSCHEMA = fkcol.TABSCHEMA
                AND      fk.TABNAME = fkcol.TABNAME
                JOIN     SYSCAT.KEYCOLUSE AS pkcol
                ON       fk.REFKEYNAME = pkcol.CONSTNAME
                AND      fk.REFTABSCHEMA = pkcol.TABSCHEMA
                AND      fk.REFTABNAME = pkcol.TABNAME
                WHERE    fk.TABNAME = UPPER(" . $table . ')
                ORDER BY fkcol.COLSEQ ASC';
    }

    public function getCreateViewSQL(string $name, string $sql) : string
    {
        return 'CREATE VIEW ' . $name . ' AS ' . $sql;
    }

    public function getDropViewSQL(string $name) : string
    {
        return 'DROP VIEW ' . $name;
    }

    public function getCreateDatabaseSQL(string $database) : string
    {
        return 'CREATE DATABASE ' . $database;
    }

    public function getDropDatabaseSQL(string $database) : string
    {
        return 'DROP DATABASE ' . $database;
    }

    public function supportsCreateDropDatabase() : bool
    {
        return false;
    }

    public function supportsReleaseSavepoints() : bool
    {
        return false;
    }

    public function supportsCommentOnStatement() : bool
    {
        return true;
    }

    public function getCurrentDateSQL() : string
    {
        return 'CURRENT DATE';
    }

    public function getCurrentTimeSQL() : string
    {
        return 'CURRENT TIME';
    }

    public function getCurrentTimestampSQL() : string
    {
        return 'CURRENT TIMESTAMP';
    }

    public function getIndexDeclarationSQL(string $name, Index $index) : string
    {
        // Index declaration in statements like CREATE TABLE is not supported.
        throw NotSupported::new(__METHOD__);
    }

    /**
     * {@inheritDoc}
     */
    protected function _getCreateTableSQL(string $tableName, array $columns, array $options = []) : array
    {
        $indexes = [];
        if (isset($options['indexes'])) {
            $indexes = $options['indexes'];
        }

        $options['indexes'] = [];

        $sqls = parent::_getCreateTableSQL($tableName, $columns, $options);

        foreach ($indexes as $definition) {
            $sqls[] = $this->getCreateIndexSQL($definition, $tableName);
        }

        return $sqls;
    }

    /**
     * {@inheritDoc}
     */
    public function getAlterTableSQL(TableDiff $diff) : array
    {
        $sql         = [];
        $columnSql   = [];
        $commentsSQL = [];

        $queryParts = [];
        foreach ($diff->addedColumns as $column) {
            if ($this->onSchemaAlterTableAddColumn($column, $diff, $columnSql)) {
                continue;
            }

            $columnDef = $column->toArray();
            $queryPart = 'ADD COLUMN ' . $this->getColumnDeclarationSQL($column->getQuotedName($this), $columnDef);

            // Adding non-nullable columns to a table requires a default value to be specified.
            if (! empty($columnDef['notnull']) &&
                ! isset($columnDef['default']) &&
                empty($columnDef['autoincrement'])
            ) {
                $queryPart .= ' WITH DEFAULT';
            }

            $queryParts[] = $queryPart;

            $comment = $this->getColumnComment($column);

            if ($comment === null || $comment === '') {
                continue;
            }

            $commentsSQL[] = $this->getCommentOnColumnSQL(
                $diff->getName($this)->getQuotedName($this),
                $column->getQuotedName($this),
                $comment
            );
        }

        foreach ($diff->removedColumns as $column) {
            if ($this->onSchemaAlterTableRemoveColumn($column, $diff, $columnSql)) {
                continue;
            }

            $queryParts[] =  'DROP COLUMN ' . $column->getQuotedName($this);
        }

        foreach ($diff->changedColumns as $columnDiff) {
            if ($this->onSchemaAlterTableChangeColumn($columnDiff, $diff, $columnSql)) {
                continue;
            }

            if ($columnDiff->hasChanged('comment')) {
                $commentsSQL[] = $this->getCommentOnColumnSQL(
                    $diff->getName($this)->getQuotedName($this),
                    $columnDiff->column->getQuotedName($this),
                    $this->getColumnComment($columnDiff->column)
                );

                if (count($columnDiff->changedProperties) === 1) {
                    continue;
                }
            }

            $this->gatherAlterColumnSQL($diff->getName($this), $columnDiff, $sql, $queryParts);
        }

        foreach ($diff->renamedColumns as $oldColumnName => $column) {
            if ($this->onSchemaAlterTableRenameColumn($oldColumnName, $column, $diff, $columnSql)) {
                continue;
            }

            $oldColumnName = new Identifier($oldColumnName);

            $queryParts[] =  'RENAME COLUMN ' . $oldColumnName->getQuotedName($this) .
                ' TO ' . $column->getQuotedName($this);
        }

        $tableSql = [];

        if (! $this->onSchemaAlterTable($diff, $tableSql)) {
            if (count($queryParts) > 0) {
                $sql[] = 'ALTER TABLE ' . $diff->getName($this)->getQuotedName($this) . ' ' . implode(' ', $queryParts);
            }

            // Some table alteration operations require a table reorganization.
            if (! empty($diff->removedColumns) || ! empty($diff->changedColumns)) {
                $sql[] = "CALL SYSPROC.ADMIN_CMD ('REORG TABLE " . $diff->getName($this)->getQuotedName($this) . "')";
            }

            $sql = array_merge($sql, $commentsSQL);

            $newName = $diff->getNewName();

            if ($newName !== null) {
                $sql[] = sprintf(
                    'RENAME TABLE %s TO %s',
                    $diff->getName($this)->getQuotedName($this),
                    $newName->getQuotedName($this)
                );
            }

            $sql = array_merge(
                $this->getPreAlterTableIndexForeignKeySQL($diff),
                $sql,
                $this->getPostAlterTableIndexForeignKeySQL($diff)
            );
        }

        return array_merge($sql, $tableSql, $columnSql);
    }

    /**
     * Gathers the table alteration SQL for a given column diff.
     *
     * @param Identifier $table      The table to gather the SQL for.
     * @param ColumnDiff $columnDiff The column diff to evaluate.
     * @param string[]   $sql        The sequence of table alteration statements to fill.
     * @param mixed[]    $queryParts The sequence of column alteration clauses to fill.
     */
    private function gatherAlterColumnSQL(Identifier $table, ColumnDiff $columnDiff, array &$sql, array &$queryParts) : void
    {
        $alterColumnClauses = $this->getAlterColumnClausesSQL($columnDiff);

        if (empty($alterColumnClauses)) {
            return;
        }

        // If we have a single column alteration, we can append the clause to the main query.
        if (count($alterColumnClauses) === 1) {
            $queryParts[] = current($alterColumnClauses);

            return;
        }

        // We have multiple alterations for the same column,
        // so we need to trigger a complete ALTER TABLE statement
        // for each ALTER COLUMN clause.
        foreach ($alterColumnClauses as $alterColumnClause) {
            $sql[] = 'ALTER TABLE ' . $table->getQuotedName($this) . ' ' . $alterColumnClause;
        }
    }

    /**
     * Returns the ALTER COLUMN SQL clauses for altering a column described by the given column diff.
     *
     * @param ColumnDiff $columnDiff The column diff to evaluate.
     *
     * @return string[]
     */
    private function getAlterColumnClausesSQL(ColumnDiff $columnDiff) : array
    {
        $column = $columnDiff->column->toArray();

        $alterClause = 'ALTER COLUMN ' . $columnDiff->column->getQuotedName($this);

        if ($column['columnDefinition'] !== null) {
            return [$alterClause . ' ' . $column['columnDefinition']];
        }

        $clauses = [];

        if ($columnDiff->hasChanged('type') ||
            $columnDiff->hasChanged('length') ||
            $columnDiff->hasChanged('precision') ||
            $columnDiff->hasChanged('scale') ||
            $columnDiff->hasChanged('fixed')
        ) {
            $clauses[] = $alterClause . ' SET DATA TYPE ' . $column['type']->getSQLDeclaration($column, $this);
        }

        if ($columnDiff->hasChanged('notnull')) {
            $clauses[] = $column['notnull'] ? $alterClause . ' SET NOT NULL' : $alterClause . ' DROP NOT NULL';
        }

        if ($columnDiff->hasChanged('default')) {
            if (isset($column['default'])) {
                $defaultClause = $this->getDefaultValueDeclarationSQL($column);

                if ($defaultClause !== '') {
                    $clauses[] = $alterClause . ' SET' . $defaultClause;
                }
            } else {
                $clauses[] = $alterClause . ' DROP DEFAULT';
            }
        }

        return $clauses;
    }

    /**
     * {@inheritDoc}
     */
    protected function getPreAlterTableIndexForeignKeySQL(TableDiff $diff) : array
    {
        $sql   = [];
        $table = $diff->getName($this)->getQuotedName($this);

        foreach ($diff->removedIndexes as $remKey => $remIndex) {
            foreach ($diff->addedIndexes as $addKey => $addIndex) {
                if ($remIndex->getColumns() === $addIndex->getColumns()) {
                    if ($remIndex->isPrimary()) {
                        $sql[] = 'ALTER TABLE ' . $table . ' DROP PRIMARY KEY';
                    } elseif ($remIndex->isUnique()) {
                        $sql[] = 'ALTER TABLE ' . $table . ' DROP UNIQUE ' . $remIndex->getQuotedName($this);
                    } else {
                        $sql[] = $this->getDropIndexSQL($remIndex, $table);
                    }

                    $sql[] = $this->getCreateIndexSQL($addIndex, $table);

                    unset($diff->removedIndexes[$remKey], $diff->addedIndexes[$addKey]);

                    break;
                }
            }
        }

        $sql = array_merge($sql, parent::getPreAlterTableIndexForeignKeySQL($diff));

        return $sql;
    }

    /**
     * {@inheritdoc}
     */
    protected function getRenameIndexSQL(string $oldIndexName, Index $index, string $tableName) : array
    {
        if (strpos($tableName, '.') !== false) {
            [$schema]     = explode('.', $tableName);
            $oldIndexName = $schema . '.' . $oldIndexName;
        }

        return ['RENAME INDEX ' . $oldIndexName . ' TO ' . $index->getQuotedName($this)];
    }

    /**
     * {@inheritDoc}
     */
    public function getDefaultValueDeclarationSQL(array $field) : string
    {
        if (! empty($field['autoincrement'])) {
            return '';
        }

        if (! empty($field['version'])) {
            if ((string) $field['type'] !== 'DateTime') {
                $field['default'] = '1';
            }
        }

        return parent::getDefaultValueDeclarationSQL($field);
    }

    public function getEmptyIdentityInsertSQL(string $tableName, string $identifierColumnName) : string
    {
        return 'INSERT INTO ' . $tableName . ' (' . $identifierColumnName . ') VALUES (DEFAULT)';
    }

    public function getCreateTemporaryTableSnippetSQL() : string
    {
        return 'DECLARE GLOBAL TEMPORARY TABLE';
    }

    public function getTemporaryTableName(string $tableName) : string
    {
        return 'SESSION.' . $tableName;
    }

    protected function doModifyLimitQuery(string $query, ?int $limit, int $offset) : string
    {
        $where = [];

        if ($offset > 0) {
            $where[] = sprintf('db22.DC_ROWNUM >= %d', $offset + 1);
        }

        if ($limit !== null) {
            $where[] = sprintf('db22.DC_ROWNUM <= %d', $offset + $limit);
        }

        if (empty($where)) {
            return $query;
        }

        // Todo OVER() needs ORDER BY data!
        return sprintf(
            'SELECT db22.* FROM (SELECT db21.*, ROW_NUMBER() OVER() AS DC_ROWNUM FROM (%s) db21) db22 WHERE %s',
            $query,
            implode(' AND ', $where)
        );
    }

    public function getLocateExpression(string $string, string $substring, ?string $start = null) : string
    {
        if ($start === null) {
            return sprintf('LOCATE(%s, %s)', $substring, $string);
        }

        return sprintf('LOCATE(%s, %s, %s)', $substring, $string, $start);
    }

    public function getSubstringExpression(string $string, string $start, ?string $length = null) : string
    {
        if ($length === null) {
            return sprintf('SUBSTR(%s, %s)', $string, $start);
        }

        return sprintf('SUBSTR(%s, %s, %s)', $string, $start, $length);
    }

    public function getCurrentDatabaseExpression() : string
    {
        return 'CURRENT_USER';
    }

    public function supportsIdentityColumns() : bool
    {
        return true;
    }

    public function prefersIdentityColumns() : bool
    {
        return true;
    }

    /**
     * {@inheritDoc}
     *
     * DB2 returns all column names in SQL result sets in uppercase.
     */
    public function getSQLResultCasing(string $column) : string
    {
        return strtoupper($column);
    }

    public function getForUpdateSQL() : string
    {
        return ' WITH RR USE AND KEEP UPDATE LOCKS';
    }

    public function getDummySelectSQL(string $expression = '1') : string
    {
        return sprintf('SELECT %s FROM sysibm.sysdummy1', $expression);
    }

    /**
     * {@inheritDoc}
     *
     * DB2 supports savepoints, but they work semantically different than on other vendor platforms.
     *
     * TODO: We have to investigate how to get DB2 up and running with savepoints.
     */
    public function supportsSavepoints() : bool
    {
        return false;
    }

    protected function getReservedKeywordsClass() : string
    {
        return Keywords\DB2Keywords::class;
    }

    public function getListTableCommentsSQL(string $table) : string
    {
        return sprintf(
            <<<'SQL'
SELECT REMARKS
  FROM SYSIBM.SYSTABLES
  WHERE NAME = UPPER( %s )
SQL
            ,
            $this->quoteStringLiteral($table)
        );
    }
}<|MERGE_RESOLUTION|>--- conflicted
+++ resolved
@@ -65,12 +65,7 @@
 
     protected function getBinaryTypeDeclarationSQLSnippet(?int $length) : string
     {
-<<<<<<< HEAD
         return $this->getCharTypeDeclarationSQLSnippet($length) . ' FOR BIT DATA';
-=======
-        return $fixed ? ($length > 0 ? 'CHAR(' . $length . ')' : 'CHAR(254)')
-                : ($length > 0 ? 'VARCHAR(' . $length . ')' : 'VARCHAR(255)');
->>>>>>> 4c258314
     }
 
     protected function getVarbinaryTypeDeclarationSQLSnippet(?int $length) : string
