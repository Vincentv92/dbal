<?php

declare(strict_types=1);

namespace Doctrine\DBAL\Platforms;

use Doctrine\DBAL\Exception;
use Doctrine\DBAL\Schema\Constraint;
use Doctrine\DBAL\Schema\ForeignKeyConstraint;
use Doctrine\DBAL\Schema\Identifier;
use Doctrine\DBAL\Schema\Index;
use Doctrine\DBAL\Schema\Table;
use Doctrine\DBAL\Schema\TableDiff;
use Doctrine\DBAL\TransactionIsolationLevel;
use Doctrine\DBAL\Types;
<<<<<<< HEAD
use InvalidArgumentException;
=======
use Doctrine\Deprecations\Deprecation;
>>>>>>> b2befb0e

use function array_merge;
use function array_unique;
use function array_values;
use function implode;
use function sprintf;
use function sqrt;
use function str_replace;
use function strpos;
use function strtolower;
use function trim;

/**
 * The SqlitePlatform class describes the specifics and dialects of the SQLite
 * database platform.
 *
 * @todo   Rename: SQLitePlatform
 */
class SqlitePlatform extends AbstractPlatform
{
    public function getRegexpExpression(): string
    {
        return 'REGEXP';
    }

    public function getNowExpression(string $type = 'timestamp'): string
    {
        switch ($type) {
            case 'time':
                return 'time(\'now\')';

            case 'date':
                return 'date(\'now\')';

            case 'timestamp':
            default:
                return 'datetime(\'now\')';
        }
    }

    public function getTrimExpression(string $str, int $mode = TrimMode::UNSPECIFIED, ?string $char = null): string
    {
        switch ($mode) {
            case TrimMode::UNSPECIFIED:
            case TrimMode::BOTH:
                $trimFn = 'TRIM';
                break;

            case TrimMode::LEADING:
                $trimFn = 'LTRIM';
                break;

            case TrimMode::TRAILING:
                $trimFn = 'RTRIM';
                break;

            default:
                throw new InvalidArgumentException(
                    sprintf(
                        'The value of $mode is expected to be one of the TrimMode constants, %d given.',
                        $mode
                    )
                );
        }

        $arguments = [$str];

        if ($char !== null) {
            $arguments[] = $char;
        }

        return sprintf('%s(%s)', $trimFn, implode(', ', $arguments));
    }

    public function getSubstringExpression(string $string, string $start, ?string $length = null): string
    {
        if ($length === null) {
            return sprintf('SUBSTR(%s, %s)', $string, $start);
        }

        return sprintf('SUBSTR(%s, %s, %s)', $string, $start, $length);
    }

    public function getLocateExpression(string $string, string $substring, ?string $start = null): string
    {
        if ($start === null) {
            return sprintf('LOCATE(%s, %s)', $string, $substring);
        }

        return sprintf('LOCATE(%s, %s, %s)', $string, $substring, $start);
    }

    protected function getDateArithmeticIntervalExpression(
        string $date,
        string $operator,
        string $interval,
        string $unit
    ): string {
        switch ($unit) {
            case DateIntervalUnit::WEEK:
                $interval = $this->multiplyInterval($interval, 7);
                $unit     = DateIntervalUnit::DAY;
                break;

            case DateIntervalUnit::QUARTER:
                $interval = $this->multiplyInterval($interval, 3);
                $unit     = DateIntervalUnit::MONTH;
                break;
        }

        return 'DATETIME(' . $date . ',' . $this->getConcatExpression(
            $this->quoteStringLiteral($operator),
            $interval,
            $this->quoteStringLiteral(' ' . $unit)
        ) . ')';
    }

    public function getDateDiffExpression(string $date1, string $date2): string
    {
        return sprintf("JULIANDAY(%s, 'start of day') - JULIANDAY(%s, 'start of day')", $date1, $date2);
    }

    /**
     * {@inheritDoc}
     *
     * The SQLite platform doesn't support the concept of a database, therefore, it always returns an empty string
     * as an indicator of an implicitly selected database.
     *
     * @see \Doctrine\DBAL\Connection::getDatabase()
     */
    public function getCurrentDatabaseExpression(): string
    {
        return "''";
    }

    protected function _getTransactionIsolationLevelSQL(int $level): string
    {
        switch ($level) {
            case TransactionIsolationLevel::READ_UNCOMMITTED:
                return '0';

            case TransactionIsolationLevel::READ_COMMITTED:
            case TransactionIsolationLevel::REPEATABLE_READ:
            case TransactionIsolationLevel::SERIALIZABLE:
                return '1';

            default:
                return parent::_getTransactionIsolationLevelSQL($level);
        }
    }

    public function getSetTransactionIsolationSQL(int $level): string
    {
        return 'PRAGMA read_uncommitted = ' . $this->_getTransactionIsolationLevelSQL($level);
    }

    public function prefersIdentityColumns(): bool
    {
        return true;
    }

    /**
     * {@inheritDoc}
     */
    public function getBooleanTypeDeclarationSQL(array $column): string
    {
        return 'BOOLEAN';
    }

    /**
     * {@inheritDoc}
     */
    public function getIntegerTypeDeclarationSQL(array $column): string
    {
        return 'INTEGER' . $this->_getCommonIntegerTypeDeclarationSQL($column);
    }

    /**
     * {@inheritDoc}
     */
    public function getBigIntTypeDeclarationSQL(array $column): string
    {
        //  SQLite autoincrement is implicit for INTEGER PKs, but not for BIGINT fields.
        if (! empty($column['autoincrement'])) {
            return $this->getIntegerTypeDeclarationSQL($column);
        }

        return 'BIGINT' . $this->_getCommonIntegerTypeDeclarationSQL($column);
    }

    /**
     * @param array<string, mixed> $column
     */
    public function getTinyIntTypeDeclarationSQL(array $column): string
    {
        // SQLite autoincrement is implicit for INTEGER PKs, but not for TINYINT columns
        if (! empty($column['autoincrement'])) {
            return $this->getIntegerTypeDeclarationSQL($column);
        }

        return 'TINYINT' . $this->_getCommonIntegerTypeDeclarationSQL($column);
    }

    /**
     * {@inheritDoc}
     */
    public function getSmallIntTypeDeclarationSQL(array $column): string
    {
        // SQLite autoincrement is implicit for INTEGER PKs, but not for SMALLINT fields.
        if (! empty($column['autoincrement'])) {
            return $this->getIntegerTypeDeclarationSQL($column);
        }

        return 'SMALLINT' . $this->_getCommonIntegerTypeDeclarationSQL($column);
    }

    /**
     * @param array<string, mixed> $column
     */
    public function getMediumIntTypeDeclarationSQL(array $column): string
    {
        // SQLite autoincrement is implicit for INTEGER PKs, but not for MEDIUMINT columns
        if (! empty($column['autoincrement'])) {
            return $this->getIntegerTypeDeclarationSQL($column);
        }

        return 'MEDIUMINT' . $this->_getCommonIntegerTypeDeclarationSQL($column);
    }

    /**
     * {@inheritDoc}
     */
    public function getDateTimeTypeDeclarationSQL(array $column): string
    {
        return 'DATETIME';
    }

    /**
     * {@inheritDoc}
     */
    public function getDateTypeDeclarationSQL(array $column): string
    {
        return 'DATE';
    }

    /**
     * {@inheritDoc}
     */
    public function getTimeTypeDeclarationSQL(array $column): string
    {
        return 'TIME';
    }

    /**
     * {@inheritDoc}
     */
    protected function _getCommonIntegerTypeDeclarationSQL(array $column): string
    {
        // sqlite autoincrement is only possible for the primary key
        if (! empty($column['autoincrement'])) {
            return ' PRIMARY KEY AUTOINCREMENT';
        }

        return ! empty($column['unsigned']) ? ' UNSIGNED' : '';
    }

    public function getForeignKeyDeclarationSQL(ForeignKeyConstraint $foreignKey): string
    {
        return parent::getForeignKeyDeclarationSQL(new ForeignKeyConstraint(
            $foreignKey->getQuotedLocalColumns($this),
            str_replace('.', '__', $foreignKey->getQuotedForeignTableName($this)),
            $foreignKey->getQuotedForeignColumns($this),
            $foreignKey->getName(),
            $foreignKey->getOptions()
        ));
    }

    /**
     * {@inheritDoc}
     */
    protected function _getCreateTableSQL(string $name, array $columns, array $options = []): array
    {
        $name        = str_replace('.', '__', $name);
        $queryFields = $this->getColumnDeclarationListSQL($columns);

        if (isset($options['uniqueConstraints']) && ! empty($options['uniqueConstraints'])) {
            foreach ($options['uniqueConstraints'] as $constraintName => $definition) {
                $queryFields .= ', ' . $this->getUniqueConstraintDeclarationSQL($constraintName, $definition);
            }
        }

        $queryFields .= $this->getNonAutoincrementPrimaryKeyDefinition($columns, $options);

        if (isset($options['foreignKeys'])) {
            foreach ($options['foreignKeys'] as $foreignKey) {
                $queryFields .= ', ' . $this->getForeignKeyDeclarationSQL($foreignKey);
            }
        }

        $tableComment = '';
        if (isset($options['comment'])) {
            $comment = trim($options['comment'], " '");

            $tableComment = $this->getInlineTableCommentSQL($comment);
        }

        $query = ['CREATE TABLE ' . $name . ' ' . $tableComment . '(' . $queryFields . ')'];

        if (isset($options['alter']) && $options['alter'] === true) {
            return $query;
        }

        if (isset($options['indexes']) && ! empty($options['indexes'])) {
            foreach ($options['indexes'] as $indexDef) {
                $query[] = $this->getCreateIndexSQL($indexDef, $name);
            }
        }

        if (isset($options['unique']) && ! empty($options['unique'])) {
            foreach ($options['unique'] as $indexDef) {
                $query[] = $this->getCreateIndexSQL($indexDef, $name);
            }
        }

        return $query;
    }

    /**
     * Generate a PRIMARY KEY definition if no autoincrement value is used
     *
     * @param mixed[][] $columns
     * @param mixed[]   $options
     */
    private function getNonAutoincrementPrimaryKeyDefinition(array $columns, array $options): string
    {
        if (empty($options['primary'])) {
            return '';
        }

        $keyColumns = array_unique(array_values($options['primary']));

        foreach ($keyColumns as $keyColumn) {
            foreach ($columns as $column) {
                if ($column['name'] === $keyColumn && ! empty($column['autoincrement'])) {
                    return '';
                }
            }
        }

        return ', PRIMARY KEY(' . implode(', ', $keyColumns) . ')';
    }

    protected function getBinaryTypeDeclarationSQLSnippet(?int $length): string
    {
        return 'BLOB';
    }

    protected function getVarcharTypeDeclarationSQLSnippet(?int $length): string
    {
        $sql = 'VARCHAR';

        if ($length !== null) {
            $sql .= sprintf('(%d)', $length);
        }

        return $sql;
    }

    protected function getVarbinaryTypeDeclarationSQLSnippet(?int $length): string
    {
        return 'BLOB';
    }

    /**
     * {@inheritDoc}
     */
    public function getClobTypeDeclarationSQL(array $column): string
    {
        return 'CLOB';
    }

    public function getListTableConstraintsSQL(string $table): string
    {
        $table = str_replace('.', '__', $table);

        return sprintf(
            "SELECT sql FROM sqlite_master WHERE type='index' AND tbl_name = %s AND sql NOT NULL ORDER BY name",
            $this->quoteStringLiteral($table)
        );
    }

    public function getListTableColumnsSQL(string $table, ?string $database = null): string
    {
        $table = str_replace('.', '__', $table);

        return sprintf('PRAGMA table_info(%s)', $this->quoteStringLiteral($table));
    }

    public function getListTableIndexesSQL(string $table, ?string $database = null): string
    {
        $table = str_replace('.', '__', $table);

        return sprintf('PRAGMA index_list(%s)', $this->quoteStringLiteral($table));
    }

    public function getListTablesSQL(): string
    {
        return 'SELECT name FROM sqlite_master'
            . " WHERE type = 'table'"
            . " AND name != 'sqlite_sequence'"
            . " AND name != 'geometry_columns'"
            . " AND name != 'spatial_ref_sys'"
            . ' UNION ALL SELECT name FROM sqlite_temp_master'
            . " WHERE type = 'table' ORDER BY name";
    }

    public function getListViewsSQL(string $database): string
    {
        return "SELECT name, sql FROM sqlite_master WHERE type='view' AND sql NOT NULL";
    }

    public function getCreateViewSQL(string $name, string $sql): string
    {
        return 'CREATE VIEW ' . $name . ' AS ' . $sql;
    }

    public function getDropViewSQL(string $name): string
    {
        return 'DROP VIEW ' . $name;
    }

    public function getAdvancedForeignKeyOptionsSQL(ForeignKeyConstraint $foreignKey): string
    {
        $query = parent::getAdvancedForeignKeyOptionsSQL($foreignKey);

        if (! $foreignKey->hasOption('deferrable') || $foreignKey->getOption('deferrable') === false) {
            $query .= ' NOT';
        }

        $query .= ' DEFERRABLE';
        $query .= ' INITIALLY';

        if ($foreignKey->hasOption('deferred') && $foreignKey->getOption('deferred') !== false) {
            $query .= ' DEFERRED';
        } else {
            $query .= ' IMMEDIATE';
        }

        return $query;
    }

    public function supportsIdentityColumns(): bool
    {
        return true;
    }

    public function supportsColumnCollation(): bool
    {
        return true;
    }

    public function supportsInlineColumnComments(): bool
    {
        return true;
    }

    public function getName(): string
    {
        return 'sqlite';
    }

    public function getTruncateTableSQL(string $tableName, bool $cascade = false): string
    {
        $tableIdentifier = new Identifier($tableName);
        $tableName       = str_replace('.', '__', $tableIdentifier->getQuotedName($this));

        return 'DELETE FROM ' . $tableName;
    }

    /**
     * User-defined function for Sqlite that is used with PDO::sqliteCreateFunction().
     *
     * @param int|float $value
     */
    public static function udfSqrt($value): float
    {
        return sqrt($value);
    }

    /**
     * User-defined function for Sqlite that implements MOD(a, b).
     */
    public static function udfMod(int $a, int $b): int
    {
        return $a % $b;
    }

    public static function udfLocate(string $str, string $substr, int $offset = 0): int
    {
        // SQL's LOCATE function works on 1-based positions, while PHP's strpos works on 0-based positions.
        // So we have to make them compatible if an offset is given.
        if ($offset > 0) {
            $offset -= 1;
        }

        $pos = strpos($str, $substr, $offset);

        if ($pos !== false) {
            return $pos + 1;
        }

        return 0;
    }

    public function getForUpdateSQL(): string
    {
        return '';
    }

    public function getInlineColumnCommentSQL(string $comment): string
    {
        if ($comment === '') {
            return '';
        }

        return '--' . str_replace("\n", "\n--", $comment) . "\n";
    }

    private function getInlineTableCommentSQL(string $comment): string
    {
        return $this->getInlineColumnCommentSQL($comment);
    }

    protected function initializeDoctrineTypeMappings(): void
    {
        $this->doctrineTypeMapping = [
            'bigint'           => 'bigint',
            'bigserial'        => 'bigint',
            'blob'             => 'blob',
            'boolean'          => 'boolean',
            'char'             => 'string',
            'clob'             => 'text',
            'date'             => 'date',
            'datetime'         => 'datetime',
            'decimal'          => 'decimal',
            'double'           => 'float',
            'double precision' => 'float',
            'float'            => 'float',
            'image'            => 'string',
            'int'              => 'integer',
            'integer'          => 'integer',
            'longtext'         => 'text',
            'longvarchar'      => 'string',
            'mediumint'        => 'integer',
            'mediumtext'       => 'text',
            'ntext'            => 'string',
            'numeric'          => 'decimal',
            'nvarchar'         => 'string',
            'real'             => 'float',
            'serial'           => 'integer',
            'smallint'         => 'smallint',
            'string'           => 'string',
            'text'             => 'text',
            'time'             => 'time',
            'timestamp'        => 'datetime',
            'tinyint'          => 'boolean',
            'tinytext'         => 'text',
            'varchar'          => 'string',
            'varchar2'         => 'string',
        ];
    }

<<<<<<< HEAD
    protected function getReservedKeywordsClass(): string
=======
    /**
     * {@inheritDoc}
     *
     * @deprecated Implement {@link createReservedKeywordsList()} instead.
     */
    protected function getReservedKeywordsClass()
>>>>>>> b2befb0e
    {
        Deprecation::triggerIfCalledFromOutside(
            'doctrine/dbal',
            'https://github.com/doctrine/dbal/issues/4510',
            'SqlitePlatform::getReservedKeywordsClass() is deprecated,'
                . ' use SqlitePlatform::createReservedKeywordsList() instead.'
        );

        return Keywords\SQLiteKeywords::class;
    }

    /**
     * {@inheritDoc}
     */
    protected function getPreAlterTableIndexForeignKeySQL(TableDiff $diff): array
    {
        if (! $diff->fromTable instanceof Table) {
            throw new Exception(
                'Sqlite platform requires for alter table the table diff with reference to original table schema.'
            );
        }

        $sql = [];
        foreach ($diff->fromTable->getIndexes() as $index) {
            if ($index->isPrimary()) {
                continue;
            }

            $sql[] = $this->getDropIndexSQL($index, $diff->name);
        }

        return $sql;
    }

    /**
     * {@inheritDoc}
     */
    protected function getPostAlterTableIndexForeignKeySQL(TableDiff $diff): array
    {
        $fromTable = $diff->fromTable;

        if ($fromTable === null) {
            throw new Exception(
                'Sqlite platform requires for alter table the table diff with reference to original table schema.'
            );
        }

        $sql       = [];
        $tableName = $diff->getNewName();

        if ($tableName === null) {
            $tableName = $diff->getName($this);
        }

        foreach ($this->getIndexesInAlteredTable($diff, $fromTable) as $index) {
            if ($index->isPrimary()) {
                continue;
            }

            $sql[] = $this->getCreateIndexSQL($index, $tableName->getQuotedName($this));
        }

        return $sql;
    }

    protected function doModifyLimitQuery(string $query, ?int $limit, int $offset): string
    {
        if ($limit === null && $offset > 0) {
            $limit = -1;
        }

        return parent::doModifyLimitQuery($query, $limit, $offset);
    }

    /**
     * {@inheritDoc}
     */
    public function getBlobTypeDeclarationSQL(array $column): string
    {
        return 'BLOB';
    }

    public function getTemporaryTableName(string $tableName): string
    {
        $tableName = str_replace('.', '__', $tableName);

        return $tableName;
    }

    /**
     * {@inheritDoc}
     *
     * Sqlite Platform emulates schema by underscoring each dot and generating tables
     * into the default database.
     *
     * This hack is implemented to be able to use SQLite as testdriver when
     * using schema supporting databases.
     */
    public function canEmulateSchemas(): bool
    {
        return true;
    }

    public function supportsForeignKeyConstraints(): bool
    {
        return false;
    }

    /**
     * {@inheritDoc}
     */
    public function getCreatePrimaryKeySQL(Index $index, $table): string
    {
        throw new Exception('Sqlite platform does not support alter primary key.');
    }

    /**
     * {@inheritdoc}
     */
    public function getCreateForeignKeySQL(ForeignKeyConstraint $foreignKey, $table): string
    {
        throw new Exception('Sqlite platform does not support alter foreign key.');
    }

    /**
     * {@inheritdoc}
     */
    public function getDropForeignKeySQL($foreignKey, $table): string
    {
        throw new Exception('Sqlite platform does not support alter foreign key.');
    }

    /**
     * {@inheritDoc}
     */
    public function getCreateConstraintSQL(Constraint $constraint, $table): string
    {
        throw new Exception('Sqlite platform does not support alter constraint.');
    }

    /**
     * {@inheritDoc}
     */
    public function getCreateTableSQL(
        Table $table,
        int $createFlags = self::CREATE_INDEXES | self::CREATE_FOREIGNKEYS
    ): array {
        return parent::getCreateTableSQL($table, $createFlags);
    }

    public function getListTableForeignKeysSQL(string $table, ?string $database = null): string
    {
        $table = str_replace('.', '__', $table);

        return sprintf('PRAGMA foreign_key_list(%s)', $this->quoteStringLiteral($table));
    }

    /**
     * {@inheritDoc}
     */
    public function getAlterTableSQL(TableDiff $diff): array
    {
        $sql = $this->getSimpleAlterTableSQL($diff);
        if ($sql !== false) {
            return $sql;
        }

        $fromTable = $diff->fromTable;
        if ($fromTable === null) {
            throw new Exception(
                'Sqlite platform requires for alter table the table diff with reference to original table schema.'
            );
        }

        $table = clone $fromTable;

        $columns        = [];
        $oldColumnNames = [];
        $newColumnNames = [];
        $columnSql      = [];

        foreach ($table->getColumns() as $columnName => $column) {
            $columnName                  = strtolower($columnName);
            $columns[$columnName]        = $column;
            $oldColumnNames[$columnName] = $newColumnNames[$columnName] = $column->getQuotedName($this);
        }

        foreach ($diff->removedColumns as $columnName => $column) {
            if ($this->onSchemaAlterTableRemoveColumn($column, $diff, $columnSql)) {
                continue;
            }

            $columnName = strtolower($columnName);
            if (! isset($columns[$columnName])) {
                continue;
            }

            unset(
                $columns[$columnName],
                $oldColumnNames[$columnName],
                $newColumnNames[$columnName]
            );
        }

        foreach ($diff->renamedColumns as $oldColumnName => $column) {
            if ($this->onSchemaAlterTableRenameColumn($oldColumnName, $column, $diff, $columnSql)) {
                continue;
            }

            $oldColumnName = strtolower($oldColumnName);
            if (isset($columns[$oldColumnName])) {
                unset($columns[$oldColumnName]);
            }

            $columns[strtolower($column->getName())] = $column;

            if (! isset($newColumnNames[$oldColumnName])) {
                continue;
            }

            $newColumnNames[$oldColumnName] = $column->getQuotedName($this);
        }

        foreach ($diff->changedColumns as $oldColumnName => $columnDiff) {
            if ($this->onSchemaAlterTableChangeColumn($columnDiff, $diff, $columnSql)) {
                continue;
            }

            if (isset($columns[$oldColumnName])) {
                unset($columns[$oldColumnName]);
            }

            $columns[strtolower($columnDiff->column->getName())] = $columnDiff->column;

            if (! isset($newColumnNames[$oldColumnName])) {
                continue;
            }

            $newColumnNames[$oldColumnName] = $columnDiff->column->getQuotedName($this);
        }

        foreach ($diff->addedColumns as $columnName => $column) {
            if ($this->onSchemaAlterTableAddColumn($column, $diff, $columnSql)) {
                continue;
            }

            $columns[strtolower($columnName)] = $column;
        }

        $sql      = [];
        $tableSql = [];

        if (! $this->onSchemaAlterTable($diff, $tableSql)) {
            $dataTable = new Table('__temp__' . $table->getName());

            $newTable = new Table(
                $table->getQuotedName($this),
                $columns,
                $this->getPrimaryIndexInAlteredTable($diff, $fromTable),
                [],
                $this->getForeignKeysInAlteredTable($diff, $fromTable),
                $table->getOptions()
            );

            $newTable->addOption('alter', true);

            $sql = $this->getPreAlterTableIndexForeignKeySQL($diff);

            $sql[] = sprintf(
                'CREATE TEMPORARY TABLE %s AS SELECT %s FROM %s',
                $dataTable->getQuotedName($this),
                implode(', ', $oldColumnNames),
                $table->getQuotedName($this)
            );
            $sql[] = $this->getDropTableSQL($fromTable);

            $sql   = array_merge($sql, $this->getCreateTableSQL($newTable));
            $sql[] = sprintf(
                'INSERT INTO %s (%s) SELECT %s FROM %s',
                $newTable->getQuotedName($this),
                implode(', ', $newColumnNames),
                implode(', ', $oldColumnNames),
                $dataTable->getQuotedName($this)
            );
            $sql[] = $this->getDropTableSQL($dataTable);

            $newName = $diff->getNewName();

            if ($newName !== null) {
                $sql[] = sprintf(
                    'ALTER TABLE %s RENAME TO %s',
                    $newTable->getQuotedName($this),
                    $newName->getQuotedName($this)
                );
            }

            $sql = array_merge($sql, $this->getPostAlterTableIndexForeignKeySQL($diff));
        }

        return array_merge($sql, $tableSql, $columnSql);
    }

    /**
     * @return string[]|false
     *
     * @throws Exception
     */
    private function getSimpleAlterTableSQL(TableDiff $diff)
    {
        // Suppress changes on integer type autoincrement columns.
        foreach ($diff->changedColumns as $oldColumnName => $columnDiff) {
            if (
                $columnDiff->fromColumn === null ||
                ! $columnDiff->column->getAutoincrement() ||
                ! $columnDiff->column->getType() instanceof Types\IntegerType
            ) {
                continue;
            }

            if (! $columnDiff->hasChanged('type') && $columnDiff->hasChanged('unsigned')) {
                unset($diff->changedColumns[$oldColumnName]);

                continue;
            }

            $fromColumnType = $columnDiff->fromColumn->getType();

            if (! ($fromColumnType instanceof Types\SmallIntType) && ! ($fromColumnType instanceof Types\BigIntType)) {
                continue;
            }

            unset($diff->changedColumns[$oldColumnName]);
        }

        if (
            ! empty($diff->renamedColumns)
            || ! empty($diff->addedForeignKeys)
            || ! empty($diff->addedIndexes)
            || ! empty($diff->changedColumns)
            || ! empty($diff->changedForeignKeys)
            || ! empty($diff->changedIndexes)
            || ! empty($diff->removedColumns)
            || ! empty($diff->removedForeignKeys)
            || ! empty($diff->removedIndexes)
            || ! empty($diff->renamedIndexes)
        ) {
            return false;
        }

        $table = new Table($diff->name);

        $sql       = [];
        $tableSql  = [];
        $columnSql = [];

        foreach ($diff->addedColumns as $column) {
            if ($this->onSchemaAlterTableAddColumn($column, $diff, $columnSql)) {
                continue;
            }

            $definition = array_merge([
                'unique' => null,
                'autoincrement' => null,
                'default' => null,
            ], $column->toArray());

            $type = $definition['type'];

            switch (true) {
                case isset($definition['columnDefinition']) || $definition['autoincrement'] || $definition['unique']:
                case $type instanceof Types\DateTimeType && $definition['default'] === $this->getCurrentTimestampSQL():
                case $type instanceof Types\DateType && $definition['default'] === $this->getCurrentDateSQL():
                case $type instanceof Types\TimeType && $definition['default'] === $this->getCurrentTimeSQL():
                    return false;
            }

            $definition['name'] = $column->getQuotedName($this);
            if ($type instanceof Types\StringType && $definition['length'] === null) {
                $definition['length'] = 255;
            }

            $sql[] = 'ALTER TABLE ' . $table->getQuotedName($this) . ' ADD COLUMN '
                . $this->getColumnDeclarationSQL($definition['name'], $definition);
        }

        if (! $this->onSchemaAlterTable($diff, $tableSql)) {
            if ($diff->newName !== null) {
                $newTable = new Identifier($diff->newName);

                $sql[] = 'ALTER TABLE ' . $table->getQuotedName($this) . ' RENAME TO '
                    . $newTable->getQuotedName($this);
            }
        }

        return array_merge($sql, $tableSql, $columnSql);
    }

    /**
     * @return string[]
     */
    private function getColumnNamesInAlteredTable(TableDiff $diff, Table $fromTable): array
    {
        $columns = [];

        foreach ($fromTable->getColumns() as $columnName => $column) {
            $columns[strtolower($columnName)] = $column->getName();
        }

        foreach ($diff->removedColumns as $columnName => $column) {
            $columnName = strtolower($columnName);
            if (! isset($columns[$columnName])) {
                continue;
            }

            unset($columns[$columnName]);
        }

        foreach ($diff->renamedColumns as $oldColumnName => $column) {
            $columnName                          = $column->getName();
            $columns[strtolower($oldColumnName)] = $columnName;
            $columns[strtolower($columnName)]    = $columnName;
        }

        foreach ($diff->changedColumns as $oldColumnName => $columnDiff) {
            $columnName                          = $columnDiff->column->getName();
            $columns[strtolower($oldColumnName)] = $columnName;
            $columns[strtolower($columnName)]    = $columnName;
        }

        foreach ($diff->addedColumns as $column) {
            $columnName                       = $column->getName();
            $columns[strtolower($columnName)] = $columnName;
        }

        return $columns;
    }

    /**
     * @return Index[]
     */
    private function getIndexesInAlteredTable(TableDiff $diff, Table $fromTable): array
    {
        $indexes     = $fromTable->getIndexes();
        $columnNames = $this->getColumnNamesInAlteredTable($diff, $fromTable);

        foreach ($indexes as $key => $index) {
            foreach ($diff->renamedIndexes as $oldIndexName => $renamedIndex) {
                if (strtolower($key) !== strtolower($oldIndexName)) {
                    continue;
                }

                unset($indexes[$key]);
            }

            $changed      = false;
            $indexColumns = [];
            foreach ($index->getColumns() as $columnName) {
                $normalizedColumnName = strtolower($columnName);
                if (! isset($columnNames[$normalizedColumnName])) {
                    unset($indexes[$key]);
                    continue 2;
                }

                $indexColumns[] = $columnNames[$normalizedColumnName];
                if ($columnName === $columnNames[$normalizedColumnName]) {
                    continue;
                }

                $changed = true;
            }

            if (! $changed) {
                continue;
            }

            $indexes[$key] = new Index(
                $index->getName(),
                $indexColumns,
                $index->isUnique(),
                $index->isPrimary(),
                $index->getFlags()
            );
        }

        foreach ($diff->removedIndexes as $index) {
            $indexName = $index->getName();

            if ($indexName === '') {
                continue;
            }

            unset($indexes[strtolower($indexName)]);
        }

        foreach (array_merge($diff->changedIndexes, $diff->addedIndexes, $diff->renamedIndexes) as $index) {
            $indexName = $index->getName();

            if ($indexName !== '') {
                $indexes[strtolower($indexName)] = $index;
            } else {
                $indexes[] = $index;
            }
        }

        return $indexes;
    }

    /**
     * @return ForeignKeyConstraint[]
     */
    private function getForeignKeysInAlteredTable(TableDiff $diff, Table $fromTable): array
    {
        $foreignKeys = $fromTable->getForeignKeys();
        $columnNames = $this->getColumnNamesInAlteredTable($diff, $fromTable);

        foreach ($foreignKeys as $key => $constraint) {
            $changed      = false;
            $localColumns = [];
            foreach ($constraint->getLocalColumns() as $columnName) {
                $normalizedColumnName = strtolower($columnName);
                if (! isset($columnNames[$normalizedColumnName])) {
                    unset($foreignKeys[$key]);
                    continue 2;
                }

                $localColumns[] = $columnNames[$normalizedColumnName];
                if ($columnName === $columnNames[$normalizedColumnName]) {
                    continue;
                }

                $changed = true;
            }

            if (! $changed) {
                continue;
            }

            $foreignKeys[$key] = new ForeignKeyConstraint(
                $localColumns,
                $constraint->getForeignTableName(),
                $constraint->getForeignColumns(),
                $constraint->getName(),
                $constraint->getOptions()
            );
        }

        foreach ($diff->removedForeignKeys as $constraint) {
            $constraintName = $constraint->getName();

            if ($constraintName === '') {
                continue;
            }

            unset($foreignKeys[strtolower($constraintName)]);
        }

        foreach (array_merge($diff->changedForeignKeys, $diff->addedForeignKeys) as $constraint) {
            $constraintName = $constraint->getName();

            if ($constraintName !== '') {
                $foreignKeys[strtolower($constraintName)] = $constraint;
            } else {
                $foreignKeys[] = $constraint;
            }
        }

        return $foreignKeys;
    }

    /**
     * @return Index[]
     */
    private function getPrimaryIndexInAlteredTable(TableDiff $diff, Table $fromTable): array
    {
        $primaryIndex = [];

        foreach ($this->getIndexesInAlteredTable($diff, $fromTable) as $index) {
            if (! $index->isPrimary()) {
                continue;
            }

            $primaryIndex = [$index->getName() => $index];
        }

        return $primaryIndex;
    }
}<|MERGE_RESOLUTION|>--- conflicted
+++ resolved
@@ -13,11 +13,8 @@
 use Doctrine\DBAL\Schema\TableDiff;
 use Doctrine\DBAL\TransactionIsolationLevel;
 use Doctrine\DBAL\Types;
-<<<<<<< HEAD
+use Doctrine\Deprecations\Deprecation;
 use InvalidArgumentException;
-=======
-use Doctrine\Deprecations\Deprecation;
->>>>>>> b2befb0e
 
 use function array_merge;
 use function array_unique;
@@ -590,16 +587,10 @@
         ];
     }
 
-<<<<<<< HEAD
+    /**
+     * @deprecated Implement {@link createReservedKeywordsList()} instead.
+     */
     protected function getReservedKeywordsClass(): string
-=======
-    /**
-     * {@inheritDoc}
-     *
-     * @deprecated Implement {@link createReservedKeywordsList()} instead.
-     */
-    protected function getReservedKeywordsClass()
->>>>>>> b2befb0e
     {
         Deprecation::triggerIfCalledFromOutside(
             'doctrine/dbal',
