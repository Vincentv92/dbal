--- conflicted
+++ resolved
@@ -55,15 +55,11 @@
 
     public function getTrimExpression(string $str, int $mode = TrimMode::UNSPECIFIED, ?string $char = null) : string
     {
-<<<<<<< HEAD
         switch ($mode) {
             case TrimMode::UNSPECIFIED:
             case TrimMode::BOTH:
                 $trimFn = 'TRIM';
                 break;
-=======
-        $trimChar = $char !== false ? ', ' . $char : '';
->>>>>>> 430dce61
 
             case TrimMode::LEADING:
                 $trimFn = 'LTRIM';
@@ -112,7 +108,6 @@
     protected function getDateArithmeticIntervalExpression(string $date, string $operator, string $interval, string $unit) : string
     {
         switch ($unit) {
-<<<<<<< HEAD
             case DateIntervalUnit::WEEK:
                 $interval = $this->multiplyInterval($interval, 7);
                 $unit     = DateIntervalUnit::DAY;
@@ -129,31 +124,6 @@
             $interval,
             $this->quoteStringLiteral(' ' . $unit)
         ) . ')';
-=======
-            case DateIntervalUnit::SECOND:
-            case DateIntervalUnit::MINUTE:
-            case DateIntervalUnit::HOUR:
-                return 'DATETIME(' . $date . ",'" . $operator . $interval . ' ' . $unit . "')";
-        }
-
-        switch ($unit) {
-            case DateIntervalUnit::WEEK:
-                $interval *= 7;
-                $unit      = DateIntervalUnit::DAY;
-                break;
-
-            case DateIntervalUnit::QUARTER:
-                $interval *= 3;
-                $unit      = DateIntervalUnit::MONTH;
-                break;
-        }
-
-        if (! is_numeric($interval)) {
-            $interval = "' || " . $interval . " || '";
-        }
-
-        return 'DATE(' . $date . ",'" . $operator . $interval . ' ' . $unit . "')";
->>>>>>> 430dce61
     }
 
     public function getDateDiffExpression(string $date1, string $date2) : string
