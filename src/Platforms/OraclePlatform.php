<?php

declare(strict_types=1);

namespace Doctrine\DBAL\Platforms;

use Doctrine\DBAL\Connection;
use Doctrine\DBAL\Exception\ColumnLengthRequired;
use Doctrine\DBAL\Platforms\Keywords\KeywordList;
use Doctrine\DBAL\Platforms\Keywords\OracleKeywords;
use Doctrine\DBAL\Schema\ForeignKeyConstraint;
use Doctrine\DBAL\Schema\Identifier;
use Doctrine\DBAL\Schema\Index;
use Doctrine\DBAL\Schema\OracleSchemaManager;
use Doctrine\DBAL\Schema\Sequence;
use Doctrine\DBAL\Schema\TableDiff;
use Doctrine\DBAL\TransactionIsolationLevel;
use InvalidArgumentException;

use function array_merge;
use function count;
use function explode;
use function implode;
use function sprintf;
use function str_contains;
use function strlen;
use function strtoupper;
use function substr;

/**
 * OraclePlatform.
 */
class OraclePlatform extends AbstractPlatform
{
    public function getSubstringExpression(string $string, string $start, ?string $length = null): string
    {
        if ($length === null) {
            return sprintf('SUBSTR(%s, %s)', $string, $start);
        }

        return sprintf('SUBSTR(%s, %s, %s)', $string, $start, $length);
    }

    public function getLocateExpression(string $string, string $substring, ?string $start = null): string
    {
        if ($start === null) {
            return sprintf('INSTR(%s, %s)', $string, $substring);
        }

        return sprintf('INSTR(%s, %s, %s)', $string, $substring, $start);
    }

    protected function getDateArithmeticIntervalExpression(
        string $date,
        string $operator,
        string $interval,
        DateIntervalUnit $unit,
    ): string {
        switch ($unit) {
            case DateIntervalUnit::MONTH:
            case DateIntervalUnit::QUARTER:
            case DateIntervalUnit::YEAR:
                switch ($unit) {
                    case DateIntervalUnit::QUARTER:
                        $interval = $this->multiplyInterval($interval, 3);
                        break;

                    case DateIntervalUnit::YEAR:
                        $interval = $this->multiplyInterval($interval, 12);
                        break;
                }

                return 'ADD_MONTHS(' . $date . ', ' . $operator . $interval . ')';

            default:
                $calculationClause = '';

                switch ($unit) {
                    case DateIntervalUnit::SECOND:
                        $calculationClause = '/24/60/60';
                        break;

                    case DateIntervalUnit::MINUTE:
                        $calculationClause = '/24/60';
                        break;

                    case DateIntervalUnit::HOUR:
                        $calculationClause = '/24';
                        break;

                    case DateIntervalUnit::WEEK:
                        $calculationClause = '*7';
                        break;
                }

                return '(' . $date . $operator . $interval . $calculationClause . ')';
        }
    }

    public function getDateDiffExpression(string $date1, string $date2): string
    {
        return sprintf('TRUNC(%s) - TRUNC(%s)', $date1, $date2);
    }

    public function getBitAndComparisonExpression(string $value1, string $value2): string
    {
        return 'BITAND(' . $value1 . ', ' . $value2 . ')';
    }

    public function getCurrentDatabaseExpression(): string
    {
        return "SYS_CONTEXT('USERENV', 'CURRENT_SCHEMA')";
    }

    public function getBitOrComparisonExpression(string $value1, string $value2): string
    {
        return '(' . $value1 . '-' .
                $this->getBitAndComparisonExpression($value1, $value2)
                . '+' . $value2 . ')';
    }

    public function getCreatePrimaryKeySQL(Index $index, string $table): string
    {
        return 'ALTER TABLE ' . $table . ' ADD CONSTRAINT ' . $index->getQuotedName($this)
            . ' PRIMARY KEY (' . implode(', ', $index->getQuotedColumns($this)) . ')';
    }

    /**
     * {@inheritDoc}
     *
     * Need to specifiy minvalue, since start with is hidden in the system and MINVALUE <= START WITH.
     * Therefore we can use MINVALUE to be able to get a hint what START WITH was for later introspection
     * in {@see listSequences()}
     */
    public function getCreateSequenceSQL(Sequence $sequence): string
    {
        return 'CREATE SEQUENCE ' . $sequence->getQuotedName($this) .
               ' START WITH ' . $sequence->getInitialValue() .
               ' MINVALUE ' . $sequence->getInitialValue() .
               ' INCREMENT BY ' . $sequence->getAllocationSize() .
               $this->getSequenceCacheSQL($sequence);
    }

    public function getAlterSequenceSQL(Sequence $sequence): string
    {
        return 'ALTER SEQUENCE ' . $sequence->getQuotedName($this) .
               ' INCREMENT BY ' . $sequence->getAllocationSize()
               . $this->getSequenceCacheSQL($sequence);
    }

    /**
     * Cache definition for sequences
     */
    private function getSequenceCacheSQL(Sequence $sequence): string
    {
        if ($sequence->getCache() === 0) {
            return ' NOCACHE';
        }

        if ($sequence->getCache() === 1) {
            return ' NOCACHE';
        }

        if ($sequence->getCache() > 1) {
            return ' CACHE ' . $sequence->getCache();
        }

        return '';
    }

    public function getSequenceNextValSQL(string $sequence): string
    {
        return 'SELECT ' . $sequence . '.nextval FROM DUAL';
    }

    public function getSetTransactionIsolationSQL(TransactionIsolationLevel $level): string
    {
        return 'SET TRANSACTION ISOLATION LEVEL ' . $this->_getTransactionIsolationLevelSQL($level);
    }

    protected function _getTransactionIsolationLevelSQL(TransactionIsolationLevel $level): string
    {
        return match ($level) {
            TransactionIsolationLevel::READ_UNCOMMITTED => 'READ UNCOMMITTED',
            TransactionIsolationLevel::READ_COMMITTED => 'READ COMMITTED',
            TransactionIsolationLevel::REPEATABLE_READ,
            TransactionIsolationLevel::SERIALIZABLE => 'SERIALIZABLE',
        };
    }

    /**
     * {@inheritDoc}
     */
    public function getBooleanTypeDeclarationSQL(array $column): string
    {
        return 'NUMBER(1)';
    }

    /**
     * {@inheritDoc}
     */
    public function getIntegerTypeDeclarationSQL(array $column): string
    {
        return 'NUMBER(10)';
    }

    /**
     * {@inheritDoc}
     */
    public function getBigIntTypeDeclarationSQL(array $column): string
    {
        return 'NUMBER(20)';
    }

    /**
     * {@inheritDoc}
     */
    public function getSmallIntTypeDeclarationSQL(array $column): string
    {
        return 'NUMBER(5)';
    }

    /**
     * {@inheritDoc}
     */
    public function getDateTimeTypeDeclarationSQL(array $column): string
    {
        return 'TIMESTAMP(0)';
    }

    /**
     * {@inheritDoc}
     */
    public function getDateTimeTzTypeDeclarationSQL(array $column): string
    {
        return 'TIMESTAMP(0) WITH TIME ZONE';
    }

    /**
     * {@inheritDoc}
     */
    public function getDateTypeDeclarationSQL(array $column): string
    {
        return 'DATE';
    }

    /**
     * {@inheritDoc}
     */
    public function getTimeTypeDeclarationSQL(array $column): string
    {
        return 'DATE';
    }

    /**
     * {@inheritDoc}
     */
    protected function _getCommonIntegerTypeDeclarationSQL(array $column): string
    {
        return '';
    }

    protected function getVarcharTypeDeclarationSQLSnippet(?int $length): string
    {
        if ($length === null) {
            throw ColumnLengthRequired::new($this, 'VARCHAR2');
        }

        return sprintf('VARCHAR2(%d)', $length);
    }

    protected function getBinaryTypeDeclarationSQLSnippet(?int $length): string
    {
        if ($length === null) {
            throw ColumnLengthRequired::new($this, 'RAW');
        }

        return sprintf('RAW(%d)', $length);
    }

    protected function getVarbinaryTypeDeclarationSQLSnippet(?int $length): string
    {
        return $this->getBinaryTypeDeclarationSQLSnippet($length);
    }

    /**
     * {@inheritDoc}
     */
    public function getClobTypeDeclarationSQL(array $column): string
    {
        return 'CLOB';
    }

    /** @internal The method should be only used from within the {@see AbstractSchemaManager} class hierarchy. */
    public function getListDatabasesSQL(): string
    {
        return 'SELECT username FROM all_users';
    }

    /** @internal The method should be only used from within the {@see AbstractSchemaManager} class hierarchy. */
    public function getListSequencesSQL(string $database): string
    {
        return 'SELECT SEQUENCE_NAME, MIN_VALUE, INCREMENT_BY FROM SYS.ALL_SEQUENCES WHERE SEQUENCE_OWNER = '
            . $this->quoteStringLiteral(
                $this->normalizeIdentifier($database)->getName(),
            );
    }

    /**
     * {@inheritDoc}
     */
    protected function _getCreateTableSQL(string $name, array $columns, array $options = []): array
    {
        $indexes            = $options['indexes'] ?? [];
        $options['indexes'] = [];
        $sql                = parent::_getCreateTableSQL($name, $columns, $options);

        foreach ($columns as $column) {
            if (isset($column['sequence'])) {
                $sql[] = $this->getCreateSequenceSQL($column['sequence']);
            }

            if (
                empty($column['autoincrement'])
            ) {
                continue;
            }

            $sql = array_merge($sql, $this->getCreateAutoincrementSql($column['name'], $name));
        }

        foreach ($indexes as $index) {
            $sql[] = $this->getCreateIndexSQL($index, $name);
        }

        return $sql;
    }

    /** @internal The method should be only used from within the {@see AbstractSchemaManager} class hierarchy. */
    public function getListViewsSQL(string $database): string
    {
        return 'SELECT view_name, text FROM sys.user_views';
    }

    /** @return array<int, string> */
    protected function getCreateAutoincrementSql(string $name, string $table, int $start = 1): array
    {
        $tableIdentifier   = $this->normalizeIdentifier($table);
        $quotedTableName   = $tableIdentifier->getQuotedName($this);
        $unquotedTableName = $tableIdentifier->getName();

        $nameIdentifier = $this->normalizeIdentifier($name);
        $quotedName     = $nameIdentifier->getQuotedName($this);
        $unquotedName   = $nameIdentifier->getName();

        $sql = [];

        $autoincrementIdentifierName = $this->getAutoincrementIdentifierName($tableIdentifier);

        $idx = new Index($autoincrementIdentifierName, [$quotedName], true, true);

        $sql[] = "DECLARE
  constraints_Count NUMBER;
BEGIN
  SELECT COUNT(CONSTRAINT_NAME) INTO constraints_Count
    FROM USER_CONSTRAINTS
   WHERE TABLE_NAME = '" . $unquotedTableName . "'
     AND CONSTRAINT_TYPE = 'P';
  IF constraints_Count = 0 OR constraints_Count = '' THEN
    EXECUTE IMMEDIATE '" . $this->getCreateIndexSQL($idx, $quotedTableName) . "';
  END IF;
END;";

        $sequenceName = $this->getIdentitySequenceName(
            $tableIdentifier->isQuoted() ? $quotedTableName : $unquotedTableName,
        );
        $sequence     = new Sequence($sequenceName, $start);
        $sql[]        = $this->getCreateSequenceSQL($sequence);

        $sql[] = 'CREATE TRIGGER ' . $autoincrementIdentifierName . '
   BEFORE INSERT
   ON ' . $quotedTableName . '
   FOR EACH ROW
DECLARE
   last_Sequence NUMBER;
   last_InsertID NUMBER;
BEGIN
   IF (:NEW.' . $quotedName . ' IS NULL OR :NEW.' . $quotedName . ' = 0) THEN
      SELECT ' . $sequenceName . '.NEXTVAL INTO :NEW.' . $quotedName . ' FROM DUAL;
   ELSE
      SELECT NVL(Last_Number, 0) INTO last_Sequence
        FROM User_Sequences
       WHERE Sequence_Name = \'' . $sequence->getName() . '\';
      SELECT :NEW.' . $quotedName . ' INTO last_InsertID FROM DUAL;
      WHILE (last_InsertID > last_Sequence) LOOP
         SELECT ' . $sequenceName . '.NEXTVAL INTO last_Sequence FROM DUAL;
      END LOOP;
      SELECT ' . $sequenceName . '.NEXTVAL INTO last_Sequence FROM DUAL;
   END IF;
END;';

        return $sql;
    }

    /**
     * @internal The method should be only used from within the OracleSchemaManager class hierarchy.
     *
     * Returns the SQL statements to drop the autoincrement for the given table name.
     *
     * @param string $table The table name to drop the autoincrement for.
     *
     * @return string[]
     */
    public function getDropAutoincrementSql(string $table): array
    {
        $table                       = $this->normalizeIdentifier($table);
        $autoincrementIdentifierName = $this->getAutoincrementIdentifierName($table);
        $identitySequenceName        = $this->getIdentitySequenceName(
            $table->isQuoted() ? $table->getQuotedName($this) : $table->getName(),
        );

        return [
            'DROP TRIGGER ' . $autoincrementIdentifierName,
            $this->getDropSequenceSQL($identitySequenceName),
            $this->getDropConstraintSQL($autoincrementIdentifierName, $table->getQuotedName($this)),
        ];
    }

    /**
     * Normalizes the given identifier.
     *
     * Uppercases the given identifier if it is not quoted by intention
     * to reflect Oracle's internal auto uppercasing strategy of unquoted identifiers.
     *
     * @param string $name The identifier to normalize.
     */
    private function normalizeIdentifier(string $name): Identifier
    {
        $identifier = new Identifier($name);

        return $identifier->isQuoted() ? $identifier : new Identifier(strtoupper($name));
    }

    /**
     * Adds suffix to identifier,
     *
     * if the new string exceeds max identifier length,
     * keeps $suffix, cuts from $identifier as much as the part exceeding.
     */
    private function addSuffix(string $identifier, string $suffix): string
    {
        $maxPossibleLengthWithoutSuffix = $this->getMaxIdentifierLength() - strlen($suffix);
        if (strlen($identifier) > $maxPossibleLengthWithoutSuffix) {
            $identifier = substr($identifier, 0, $maxPossibleLengthWithoutSuffix);
        }

        return $identifier . $suffix;
    }

    /**
     * Returns the autoincrement primary key identifier name for the given table identifier.
     *
     * Quotes the autoincrement primary key identifier name
     * if the given table name is quoted by intention.
     */
    private function getAutoincrementIdentifierName(Identifier $table): string
    {
        $identifierName = $this->addSuffix($table->getName(), '_AI_PK');

        return $table->isQuoted()
            ? $this->quoteSingleIdentifier($identifierName)
            : $identifierName;
    }

    public function getDropForeignKeySQL(string $foreignKey, string $table): string
    {
        return $this->getDropConstraintSQL($foreignKey, $table);
    }

    /** @internal The method should be only used from within the {@see AbstractPlatform} class hierarchy. */
    public function getAdvancedForeignKeyOptionsSQL(ForeignKeyConstraint $foreignKey): string
    {
        $referentialAction = '';

        if ($foreignKey->hasOption('onDelete')) {
            $referentialAction = $this->getForeignKeyReferentialActionSQL($foreignKey->getOption('onDelete'));
        }

        if ($referentialAction !== '') {
            return ' ON DELETE ' . $referentialAction;
        }

        return '';
    }

    /** @internal The method should be only used from within the {@see AbstractPlatform} class hierarchy. */
    public function getForeignKeyReferentialActionSQL(string $action): string
    {
        $action = strtoupper($action);

        return match ($action) {
            'RESTRICT',
            'NO ACTION' => '',
            'CASCADE',
            'SET NULL' => $action,
            default => throw new InvalidArgumentException(sprintf('Invalid foreign key action "%s".', $action)),
        };
    }

    public function getCreateDatabaseSQL(string $name): string
    {
        return 'CREATE USER ' . $name;
    }

    public function getDropDatabaseSQL(string $name): string
    {
        return 'DROP USER ' . $name . ' CASCADE';
    }

    /**
     * {@inheritDoc}
     */
    public function getAlterTableSQL(TableDiff $diff): array
    {
        $sql         = [];
        $commentsSQL = [];
        $columnSql   = [];

        $addColumnSQL = [];

        foreach ($diff->addedColumns as $column) {
            if ($this->onSchemaAlterTableAddColumn($column, $diff, $columnSql)) {
                continue;
            }

            $addColumnSQL[] = $this->getColumnDeclarationSQL($column->getQuotedName($this), $column->toArray());
            $comment        = $column->getComment();

            if ($comment === '') {
                continue;
            }

            $commentsSQL[] = $this->getCommentOnColumnSQL(
                $diff->getName($this)->getQuotedName($this),
                $column->getQuotedName($this),
                $comment,
            );
        }

        if (count($addColumnSQL) > 0) {
            $sql[] = 'ALTER TABLE ' . $diff->getName($this)->getQuotedName($this)
                . ' ADD (' . implode(', ', $addColumnSQL) . ')';
        }

        $modifyColumnSQL = [];
        foreach ($diff->changedColumns as $columnDiff) {
            if ($this->onSchemaAlterTableChangeColumn($columnDiff, $diff, $columnSql)) {
                continue;
            }

            $column = $columnDiff->column;

<<<<<<< HEAD
            $columnInfo = $column->toArray();
            $fromSQL    = $this->getColumnDeclarationSQL('', $columnDiff->fromColumn->toArray());
            $currentSQL = $this->getColumnDeclarationSQL('', $columnInfo);

            if ($currentSQL !== $fromSQL) {
                if (! $columnDiff->hasChanged('notnull')) {
=======
            // Do not generate column alteration clause if type is binary and only fixed property has changed.
            // Oracle only supports binary type columns with variable length.
            // Avoids unnecessary table alteration statements.
            if (
                $column->getType() instanceof BinaryType &&
                $columnDiff->hasFixedChanged() &&
                count($columnDiff->changedProperties) === 1
            ) {
                continue;
            }

            $columnHasChangedComment = $columnDiff->hasCommentChanged();

            /**
             * Do not add query part if only comment has changed
             */
            if (! ($columnHasChangedComment && count($columnDiff->changedProperties) === 1)) {
                $columnInfo = $column->toArray();

                if (! $columnDiff->hasNotNullChanged()) {
>>>>>>> 0a272ef4
                    unset($columnInfo['notnull']);
                    $currentSQL = $this->getColumnDeclarationSQL('', $columnInfo);
                }

                $modifyColumnSQL[] = $column->getQuotedName($this) . $currentSQL;
            }

            if (! $columnDiff->hasChanged('comment')) {
                continue;
            }

            $commentsSQL[] = $this->getCommentOnColumnSQL(
                $diff->getName($this)->getQuotedName($this),
                $column->getQuotedName($this),
                $column->getComment(),
            );
        }

        if (count($modifyColumnSQL) > 0) {
            $sql[] = 'ALTER TABLE ' . $diff->getName($this)->getQuotedName($this)
                . ' MODIFY (' . implode(', ', $modifyColumnSQL) . ')';
        }

        foreach ($diff->renamedColumns as $oldColumnName => $column) {
            if ($this->onSchemaAlterTableRenameColumn($oldColumnName, $column, $diff, $columnSql)) {
                continue;
            }

            $oldColumnName = new Identifier($oldColumnName);

            $sql[] = 'ALTER TABLE ' . $diff->getName($this)->getQuotedName($this) .
                ' RENAME COLUMN ' . $oldColumnName->getQuotedName($this) . ' TO ' . $column->getQuotedName($this);
        }

        $dropColumnSQL = [];
        foreach ($diff->removedColumns as $column) {
            if ($this->onSchemaAlterTableRemoveColumn($column, $diff, $columnSql)) {
                continue;
            }

            $dropColumnSQL[] = $column->getQuotedName($this);
        }

        if (count($dropColumnSQL) > 0) {
            $sql[] = 'ALTER TABLE ' . $diff->getName($this)->getQuotedName($this)
                . ' DROP (' . implode(', ', $dropColumnSQL) . ')';
        }

        $tableSql = [];

        if (! $this->onSchemaAlterTable($diff, $tableSql)) {
            $sql = array_merge($sql, $commentsSQL);

            $newName = $diff->getNewName();

            if ($newName !== null) {
                $sql[] = sprintf(
                    'ALTER TABLE %s RENAME TO %s',
                    $diff->getName($this)->getQuotedName($this),
                    $newName->getQuotedName($this),
                );
            }

            $sql = array_merge(
                $this->getPreAlterTableIndexForeignKeySQL($diff),
                $sql,
                $this->getPostAlterTableIndexForeignKeySQL($diff),
            );
        }

        return array_merge($sql, $tableSql, $columnSql);
    }

    /**
     * {@inheritdoc}
     *
     * @internal The method should be only used from within the {@see AbstractPlatform} class hierarchy.
     */
    public function getColumnDeclarationSQL(string $name, array $column): string
    {
        if (isset($column['columnDefinition'])) {
            $columnDef = $column['columnDefinition'];
        } else {
            $default = $this->getDefaultValueDeclarationSQL($column);

            $notnull = '';

            if (isset($column['notnull'])) {
                $notnull = $column['notnull'] ? ' NOT NULL' : ' NULL';
            }

            $unique = ! empty($column['unique']) ? ' UNIQUE' : '';

            $check = ! empty($column['check']) ?
                ' ' . $column['check'] : '';

            $typeDecl  = $column['type']->getSQLDeclaration($column, $this);
            $columnDef = $typeDecl . $default . $notnull . $unique . $check;
        }

        return $name . ' ' . $columnDef;
    }

    /**
     * {@inheritdoc}
     */
    protected function getRenameIndexSQL(string $oldIndexName, Index $index, string $tableName): array
    {
        if (str_contains($tableName, '.')) {
            [$schema]     = explode('.', $tableName);
            $oldIndexName = $schema . '.' . $oldIndexName;
        }

        return ['ALTER INDEX ' . $oldIndexName . ' RENAME TO ' . $index->getQuotedName($this)];
    }

    protected function getIdentitySequenceName(string $tableName): string
    {
        $table = new Identifier($tableName);

        // No usage of column name to preserve BC compatibility with <2.5
        $identitySequenceName = $this->addSuffix($table->getName(), '_SEQ');

        if ($table->isQuoted()) {
            $identitySequenceName = '"' . $identitySequenceName . '"';
        }

        $identitySequenceIdentifier = $this->normalizeIdentifier($identitySequenceName);

        return $identitySequenceIdentifier->getQuotedName($this);
    }

    /** @internal The method should be only used from within the {@see AbstractPlatform} class hierarchy. */
    public function supportsCommentOnStatement(): bool
    {
        return true;
    }

    protected function doModifyLimitQuery(string $query, ?int $limit, int $offset): string
    {
        if ($offset > 0) {
            $query .= sprintf(' OFFSET %d ROWS', $offset);
        }

        if ($limit !== null) {
            $query .= sprintf(' FETCH NEXT %d ROWS ONLY', $limit);
        }

        return $query;
    }

    public function getCreateTemporaryTableSnippetSQL(): string
    {
        return 'CREATE GLOBAL TEMPORARY TABLE';
    }

    public function getDateTimeTzFormatString(): string
    {
        return 'Y-m-d H:i:sP';
    }

    public function getDateFormatString(): string
    {
        return 'Y-m-d 00:00:00';
    }

    public function getTimeFormatString(): string
    {
        return '1900-01-01 H:i:s';
    }

    public function getMaxIdentifierLength(): int
    {
        return 128;
    }

    public function supportsSequences(): bool
    {
        return true;
    }

    public function supportsReleaseSavepoints(): bool
    {
        return false;
    }

    public function getTruncateTableSQL(string $tableName, bool $cascade = false): string
    {
        $tableIdentifier = new Identifier($tableName);

        return 'TRUNCATE TABLE ' . $tableIdentifier->getQuotedName($this);
    }

    public function getDummySelectSQL(string $expression = '1'): string
    {
        return sprintf('SELECT %s FROM DUAL', $expression);
    }

    protected function initializeDoctrineTypeMappings(): void
    {
        $this->doctrineTypeMapping = [
            'binary_double'  => 'float',
            'binary_float'   => 'float',
            'binary_integer' => 'boolean',
            'blob'           => 'blob',
            'char'           => 'string',
            'clob'           => 'text',
            'date'           => 'date',
            'float'          => 'float',
            'integer'        => 'integer',
            'long'           => 'string',
            'long raw'       => 'blob',
            'nchar'          => 'string',
            'nclob'          => 'text',
            'number'         => 'integer',
            'nvarchar2'      => 'string',
            'pls_integer'    => 'boolean',
            'raw'            => 'binary',
            'rowid'          => 'string',
            'timestamp'      => 'datetime',
            'timestamptz'    => 'datetimetz',
            'urowid'         => 'string',
            'varchar'        => 'string',
            'varchar2'       => 'string',
        ];
    }

    public function releaseSavePoint(string $savepoint): string
    {
        return '';
    }

    protected function createReservedKeywordsList(): KeywordList
    {
        return new OracleKeywords();
    }

    /**
     * {@inheritDoc}
     */
    public function getBlobTypeDeclarationSQL(array $column): string
    {
        return 'BLOB';
    }

    public function createSchemaManager(Connection $connection): OracleSchemaManager
    {
        return new OracleSchemaManager($connection, $this);
    }
}<|MERGE_RESOLUTION|>--- conflicted
+++ resolved
@@ -560,35 +560,12 @@
 
             $column = $columnDiff->column;
 
-<<<<<<< HEAD
             $columnInfo = $column->toArray();
             $fromSQL    = $this->getColumnDeclarationSQL('', $columnDiff->fromColumn->toArray());
             $currentSQL = $this->getColumnDeclarationSQL('', $columnInfo);
 
             if ($currentSQL !== $fromSQL) {
-                if (! $columnDiff->hasChanged('notnull')) {
-=======
-            // Do not generate column alteration clause if type is binary and only fixed property has changed.
-            // Oracle only supports binary type columns with variable length.
-            // Avoids unnecessary table alteration statements.
-            if (
-                $column->getType() instanceof BinaryType &&
-                $columnDiff->hasFixedChanged() &&
-                count($columnDiff->changedProperties) === 1
-            ) {
-                continue;
-            }
-
-            $columnHasChangedComment = $columnDiff->hasCommentChanged();
-
-            /**
-             * Do not add query part if only comment has changed
-             */
-            if (! ($columnHasChangedComment && count($columnDiff->changedProperties) === 1)) {
-                $columnInfo = $column->toArray();
-
                 if (! $columnDiff->hasNotNullChanged()) {
->>>>>>> 0a272ef4
                     unset($columnInfo['notnull']);
                     $currentSQL = $this->getColumnDeclarationSQL('', $columnInfo);
                 }
@@ -596,7 +573,7 @@
                 $modifyColumnSQL[] = $column->getQuotedName($this) . $currentSQL;
             }
 
-            if (! $columnDiff->hasChanged('comment')) {
+            if (! $columnDiff->hasCommentChanged()) {
                 continue;
             }
 
