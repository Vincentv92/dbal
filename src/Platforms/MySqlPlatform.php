<?php

declare(strict_types=1);

namespace Doctrine\DBAL\Platforms;

use Doctrine\DBAL\Schema\ForeignKeyConstraint;
use Doctrine\DBAL\Schema\Identifier;
use Doctrine\DBAL\Schema\Index;
use Doctrine\DBAL\Schema\Table;
use Doctrine\DBAL\Schema\TableDiff;
use Doctrine\DBAL\TransactionIsolationLevel;
use Doctrine\DBAL\Types\BlobType;
use Doctrine\DBAL\Types\TextType;
use InvalidArgumentException;
use function array_diff_key;
use function array_merge;
use function array_unique;
use function array_values;
use function count;
use function implode;
use function in_array;
use function is_numeric;
use function is_string;
use function sprintf;
use function str_replace;
use function strtoupper;
use function trim;

/**
 * The MySqlPlatform provides the behavior, features and SQL dialect of the
 * MySQL database platform. This platform represents a MySQL 5.0 or greater platform that
 * uses the InnoDB storage engine.
 *
 * @todo   Rename: MySQLPlatform
 */
class MySqlPlatform extends AbstractPlatform
{
    public const LENGTH_LIMIT_TINYTEXT   = 255;
    public const LENGTH_LIMIT_TEXT       = 65535;
    public const LENGTH_LIMIT_MEDIUMTEXT = 16777215;

    public const LENGTH_LIMIT_TINYBLOB   = 255;
    public const LENGTH_LIMIT_BLOB       = 65535;
    public const LENGTH_LIMIT_MEDIUMBLOB = 16777215;

    protected function doModifyLimitQuery(string $query, ?int $limit, int $offset) : string
    {
        if ($limit !== null) {
            $query .= ' LIMIT ' . $limit;

            if ($offset > 0) {
                $query .= ' OFFSET ' . $offset;
            }
        } elseif ($offset > 0) {
            // 2^64-1 is the maximum of unsigned BIGINT, the biggest limit possible
            $query .= ' LIMIT 18446744073709551615 OFFSET ' . $offset;
        }

        return $query;
    }

    public function getIdentifierQuoteCharacter() : string
    {
        return '`';
    }

    public function getRegexpExpression() : string
    {
        return 'RLIKE';
    }

    public function getLocateExpression(string $string, string $substring, ?string $start = null) : string
    {
        if ($start === null) {
            return sprintf('LOCATE(%s, %s)', $substring, $string);
        }

        return sprintf('LOCATE(%s, %s, %s)', $substring, $string, $start);
    }

    public function getConcatExpression(string ...$string) : string
    {
        return sprintf('CONCAT(%s)', implode(', ', $string));
    }

    protected function getDateArithmeticIntervalExpression(string $date, string $operator, string $interval, string $unit) : string
    {
        $function = $operator === '+' ? 'DATE_ADD' : 'DATE_SUB';

        return $function . '(' . $date . ', INTERVAL ' . $interval . ' ' . $unit . ')';
    }

    public function getDateDiffExpression(string $date1, string $date2) : string
    {
        return 'DATEDIFF(' . $date1 . ', ' . $date2 . ')';
    }

    public function getCurrentDatabaseExpression() : string
    {
        return 'DATABASE()';
    }

    public function getListDatabasesSQL() : string
    {
        return 'SHOW DATABASES';
    }

    public function getListTableConstraintsSQL(string $table) : string
    {
        return 'SHOW INDEX FROM ' . $table;
    }

    /**
     * {@inheritDoc}
     *
     * Two approaches to listing the table indexes. The information_schema is
     * preferred, because it doesn't cause problems with SQL keywords such as "order" or "table".
     */
    public function getListTableIndexesSQL(string $table, ?string $currentDatabase = null) : string
    {
        if ($currentDatabase !== null) {
            $currentDatabase = $this->quoteStringLiteral($currentDatabase);
            $table           = $this->quoteStringLiteral($table);

            return 'SELECT NON_UNIQUE AS Non_Unique, INDEX_NAME AS Key_name, COLUMN_NAME AS Column_Name,' .
                   ' SUB_PART AS Sub_Part, INDEX_TYPE AS Index_Type' .
                   ' FROM information_schema.STATISTICS WHERE TABLE_NAME = ' . $table .
                   ' AND TABLE_SCHEMA = ' . $currentDatabase .
                   ' ORDER BY SEQ_IN_INDEX ASC';
        }

        return 'SHOW INDEX FROM ' . $table;
    }

    public function getListViewsSQL(string $database) : string
    {
        return 'SELECT * FROM information_schema.VIEWS WHERE TABLE_SCHEMA = ' . $this->quoteStringLiteral($database);
    }

    public function getListTableForeignKeysSQL(string $table, ?string $database = null) : string
    {
        $table = $this->quoteStringLiteral($table);

        $sql = 'SELECT DISTINCT k.`CONSTRAINT_NAME`, k.`COLUMN_NAME`, k.`REFERENCED_TABLE_NAME`, ' .
               'k.`REFERENCED_COLUMN_NAME` /*!50116 , c.update_rule, c.delete_rule */ ' .
               'FROM information_schema.key_column_usage k /*!50116 ' .
               'INNER JOIN information_schema.referential_constraints c ON ' .
               '  c.constraint_name = k.constraint_name AND ' .
               '  c.table_name = ' . $table . ' */ WHERE k.table_name = ' . $table;

        $databaseNameSql = $this->getDatabaseNameSql($database);

        $sql .= ' AND k.table_schema = ' . $databaseNameSql . ' /*!50116 AND c.constraint_schema = ' . $databaseNameSql . ' */';
        $sql .= ' AND k.`REFERENCED_COLUMN_NAME` is not NULL';

        return $sql;
    }

    public function getCreateViewSQL(string $name, string $sql) : string
    {
        return 'CREATE VIEW ' . $name . ' AS ' . $sql;
    }

    public function getDropViewSQL(string $name) : string
    {
        return 'DROP VIEW ' . $name;
    }

    /**
<<<<<<< HEAD
=======
     * {@inheritDoc}
     */
    protected function getVarcharTypeDeclarationSQLSnippet($length, $fixed)
    {
        return $fixed ? ($length > 0 ? 'CHAR(' . $length . ')' : 'CHAR(255)')
                : ($length > 0 ? 'VARCHAR(' . $length . ')' : 'VARCHAR(255)');
    }

    /**
     * {@inheritdoc}
     */
    protected function getBinaryTypeDeclarationSQLSnippet($length, $fixed)
    {
        return $fixed
            ? 'BINARY(' . ($length > 0 ? $length : 255) . ')'
            : 'VARBINARY(' . ($length > 0 ? $length : 255) . ')';
    }

    /**
>>>>>>> 4c258314
     * Gets the SQL snippet used to declare a CLOB column type.
     *     TINYTEXT   : 2 ^  8 - 1 = 255
     *     TEXT       : 2 ^ 16 - 1 = 65535
     *     MEDIUMTEXT : 2 ^ 24 - 1 = 16777215
     *     LONGTEXT   : 2 ^ 32 - 1 = 4294967295
     *
     * {@inheritDoc}
     */
    public function getClobTypeDeclarationSQL(array $field) : string
    {
        if (! empty($field['length']) && is_numeric($field['length'])) {
            $length = $field['length'];

            if ($length <= static::LENGTH_LIMIT_TINYTEXT) {
                return 'TINYTEXT';
            }

            if ($length <= static::LENGTH_LIMIT_TEXT) {
                return 'TEXT';
            }

            if ($length <= static::LENGTH_LIMIT_MEDIUMTEXT) {
                return 'MEDIUMTEXT';
            }
        }

        return 'LONGTEXT';
    }

    /**
     * {@inheritDoc}
     */
    public function getDateTimeTypeDeclarationSQL(array $fieldDeclaration) : string
    {
        if (isset($fieldDeclaration['version']) && $fieldDeclaration['version'] === true) {
            return 'TIMESTAMP';
        }

        return 'DATETIME';
    }

    /**
     * {@inheritDoc}
     */
    public function getDateTypeDeclarationSQL(array $fieldDeclaration) : string
    {
        return 'DATE';
    }

    /**
     * {@inheritDoc}
     */
    public function getTimeTypeDeclarationSQL(array $fieldDeclaration) : string
    {
        return 'TIME';
    }

    /**
     * {@inheritDoc}
     */
    public function getBooleanTypeDeclarationSQL(array $columnDef) : string
    {
        return 'TINYINT(1)';
    }

    /**
     * {@inheritDoc}
     *
     * MySql prefers "autoincrement" identity columns since sequences can only
     * be emulated with a table.
     */
    public function prefersIdentityColumns() : bool
    {
        return true;
    }

    /**
     * {@inheritDoc}
     *
     * MySql supports this through AUTO_INCREMENT columns.
     */
    public function supportsIdentityColumns() : bool
    {
        return true;
    }

    public function supportsInlineColumnComments() : bool
    {
        return true;
    }

    public function supportsColumnCollation() : bool
    {
        return true;
    }

    public function getListTablesSQL() : string
    {
        return "SHOW FULL TABLES WHERE Table_type = 'BASE TABLE'";
    }

    public function getListTableColumnsSQL(string $table, ?string $database = null) : string
    {
<<<<<<< HEAD
=======
        $table = $this->quoteStringLiteral($table);

        if ($database !== null) {
            $database = $this->quoteStringLiteral($database);
        } else {
            $database = 'DATABASE()';
        }

>>>>>>> 4c258314
        return 'SELECT COLUMN_NAME AS Field, COLUMN_TYPE AS Type, IS_NULLABLE AS `Null`, ' .
               'COLUMN_KEY AS `Key`, COLUMN_DEFAULT AS `Default`, EXTRA AS Extra, COLUMN_COMMENT AS Comment, ' .
               'CHARACTER_SET_NAME AS CharacterSet, COLLATION_NAME AS Collation ' .
               'FROM information_schema.COLUMNS WHERE TABLE_SCHEMA = ' . $this->getDatabaseNameSql($database) . ' ' .
               'AND TABLE_NAME = ' . $this->quoteStringLiteral($table) . ' ORDER BY ORDINAL_POSITION';
    }

    public function getListTableMetadataSQL(string $table, ?string $database = null) : string
    {
        return sprintf(
            <<<'SQL'
SELECT ENGINE, AUTO_INCREMENT, TABLE_COLLATION, TABLE_COMMENT, CREATE_OPTIONS
FROM information_schema.TABLES
WHERE TABLE_TYPE = 'BASE TABLE' AND TABLE_SCHEMA = %s AND TABLE_NAME = %s
SQL
            ,
            $database !== null ? $this->quoteStringLiteral($database) : 'DATABASE()',
            $this->quoteStringLiteral($table)
        );
    }

    public function getCreateDatabaseSQL(string $database) : string
    {
        return 'CREATE DATABASE ' . $database;
    }

    public function getDropDatabaseSQL(string $database) : string
    {
        return 'DROP DATABASE ' . $database;
    }

    /**
     * {@inheritDoc}
     */
    protected function _getCreateTableSQL(string $tableName, array $columns, array $options = []) : array
    {
        $queryFields = $this->getColumnDeclarationListSQL($columns);

        if (isset($options['uniqueConstraints']) && ! empty($options['uniqueConstraints'])) {
            foreach ($options['uniqueConstraints'] as $name => $definition) {
                $queryFields .= ', ' . $this->getUniqueConstraintDeclarationSQL($name, $definition);
            }
        }

        // add all indexes
        if (isset($options['indexes']) && ! empty($options['indexes'])) {
            foreach ($options['indexes'] as $index => $definition) {
                $queryFields .= ', ' . $this->getIndexDeclarationSQL($index, $definition);
            }
        }

        // attach all primary keys
        if (isset($options['primary']) && ! empty($options['primary'])) {
            $keyColumns   = array_unique(array_values($options['primary']));
            $queryFields .= ', PRIMARY KEY(' . implode(', ', $keyColumns) . ')';
        }

        $query = 'CREATE ';

        if (! empty($options['temporary'])) {
            $query .= 'TEMPORARY ';
        }

        $query .= 'TABLE ' . $tableName . ' (' . $queryFields . ') ';
        $query .= $this->buildTableOptions($options);
        $query .= $this->buildPartitionOptions($options);

        $sql    = [$query];
        $engine = 'INNODB';

        if (isset($options['engine'])) {
            $engine = strtoupper(trim($options['engine']));
        }

        // Propagate foreign key constraints only for InnoDB.
        if (isset($options['foreignKeys']) && $engine === 'INNODB') {
            foreach ((array) $options['foreignKeys'] as $definition) {
                $sql[] = $this->getCreateForeignKeySQL($definition, $tableName);
            }
        }

        return $sql;
    }

    /**
     * {@inheritdoc}
     */
    public function getDefaultValueDeclarationSQL(array $field) : string
    {
        // Unset the default value if the given field definition does not allow default values.
        if ($field['type'] instanceof TextType || $field['type'] instanceof BlobType) {
            $field['default'] = null;
        }

        return parent::getDefaultValueDeclarationSQL($field);
    }

    /**
     * Build SQL for table options
     *
     * @param mixed[] $options
     */
    private function buildTableOptions(array $options) : string
    {
        if (isset($options['table_options'])) {
            return $options['table_options'];
        }

        $tableOptions = [];

        // Charset
        if (! isset($options['charset'])) {
            $options['charset'] = 'utf8';
        }

        $tableOptions[] = sprintf('DEFAULT CHARACTER SET %s', $options['charset']);

        // Collate
        if (! isset($options['collate'])) {
            $options['collate'] = $options['charset'] . '_unicode_ci';
        }

        $tableOptions[] = $this->getColumnCollationDeclarationSQL($options['collate']);

        // Engine
        if (! isset($options['engine'])) {
            $options['engine'] = 'InnoDB';
        }

        $tableOptions[] = sprintf('ENGINE = %s', $options['engine']);

        // Auto increment
        if (isset($options['auto_increment'])) {
            $tableOptions[] = sprintf('AUTO_INCREMENT = %s', $options['auto_increment']);
        }

        // Comment
        if (isset($options['comment'])) {
            $tableOptions[] = sprintf('COMMENT = %s ', $this->quoteStringLiteral($options['comment']));
        }

        // Row format
        if (isset($options['row_format'])) {
            $tableOptions[] = sprintf('ROW_FORMAT = %s', $options['row_format']);
        }

        return implode(' ', $tableOptions);
    }

    /**
     * Build SQL for partition options.
     *
     * @param mixed[] $options
     */
    private function buildPartitionOptions(array $options) : string
    {
        return isset($options['partition_options'])
            ? ' ' . $options['partition_options']
            : '';
    }

    /**
     * {@inheritDoc}
     */
    public function getAlterTableSQL(TableDiff $diff) : array
    {
        $columnSql  = [];
        $queryParts = [];
        $newName    = $diff->getNewName();

        if ($newName !== null) {
            $queryParts[] = 'RENAME TO ' . $newName->getQuotedName($this);
        }

        foreach ($diff->addedColumns as $column) {
            if ($this->onSchemaAlterTableAddColumn($column, $diff, $columnSql)) {
                continue;
            }

            $columnArray            = $column->toArray();
            $columnArray['comment'] = $this->getColumnComment($column);
            $queryParts[]           = 'ADD ' . $this->getColumnDeclarationSQL($column->getQuotedName($this), $columnArray);
        }

        foreach ($diff->removedColumns as $column) {
            if ($this->onSchemaAlterTableRemoveColumn($column, $diff, $columnSql)) {
                continue;
            }

            $queryParts[] =  'DROP ' . $column->getQuotedName($this);
        }

        foreach ($diff->changedColumns as $columnDiff) {
            if ($this->onSchemaAlterTableChangeColumn($columnDiff, $diff, $columnSql)) {
                continue;
            }

            $column      = $columnDiff->column;
            $columnArray = $column->toArray();

            // Don't propagate default value changes for unsupported column types.
            if ($columnDiff->hasChanged('default') &&
                count($columnDiff->changedProperties) === 1 &&
                ($columnArray['type'] instanceof TextType || $columnArray['type'] instanceof BlobType)
            ) {
                continue;
            }

            $columnArray['comment'] = $this->getColumnComment($column);
            $queryParts[]           =  'CHANGE ' . ($columnDiff->getOldColumnName()->getQuotedName($this)) . ' '
                    . $this->getColumnDeclarationSQL($column->getQuotedName($this), $columnArray);
        }

        foreach ($diff->renamedColumns as $oldColumnName => $column) {
            if ($this->onSchemaAlterTableRenameColumn($oldColumnName, $column, $diff, $columnSql)) {
                continue;
            }

            $oldColumnName          = new Identifier($oldColumnName);
            $columnArray            = $column->toArray();
            $columnArray['comment'] = $this->getColumnComment($column);
            $queryParts[]           =  'CHANGE ' . $oldColumnName->getQuotedName($this) . ' '
                    . $this->getColumnDeclarationSQL($column->getQuotedName($this), $columnArray);
        }

        if (isset($diff->addedIndexes['primary'])) {
            $keyColumns   = array_unique(array_values($diff->addedIndexes['primary']->getColumns()));
            $queryParts[] = 'ADD PRIMARY KEY (' . implode(', ', $keyColumns) . ')';
            unset($diff->addedIndexes['primary']);
        } elseif (isset($diff->changedIndexes['primary'])) {
            // Necessary in case the new primary key includes a new auto_increment column
            foreach ($diff->changedIndexes['primary']->getColumns() as $columnName) {
                if (isset($diff->addedColumns[$columnName]) && $diff->addedColumns[$columnName]->getAutoincrement()) {
                    $keyColumns   = array_unique(array_values($diff->changedIndexes['primary']->getColumns()));
                    $queryParts[] = 'DROP PRIMARY KEY';
                    $queryParts[] = 'ADD PRIMARY KEY (' . implode(', ', $keyColumns) . ')';
                    unset($diff->changedIndexes['primary']);
                    break;
                }
            }
        }

        $sql      = [];
        $tableSql = [];

        if (! $this->onSchemaAlterTable($diff, $tableSql)) {
            if (count($queryParts) > 0) {
                $sql[] = 'ALTER TABLE ' . $diff->getName($this)->getQuotedName($this) . ' ' . implode(', ', $queryParts);
            }

            $sql = array_merge(
                $this->getPreAlterTableIndexForeignKeySQL($diff),
                $sql,
                $this->getPostAlterTableIndexForeignKeySQL($diff)
            );
        }

        return array_merge($sql, $tableSql, $columnSql);
    }

    /**
     * {@inheritDoc}
     */
    protected function getPreAlterTableIndexForeignKeySQL(TableDiff $diff) : array
    {
        $sql   = [];
        $table = $diff->getName($this)->getQuotedName($this);

        foreach ($diff->changedIndexes as $changedIndex) {
            $sql = array_merge($sql, $this->getPreAlterTableAlterPrimaryKeySQL($diff, $changedIndex));
        }

        foreach ($diff->removedIndexes as $remKey => $remIndex) {
            $sql = array_merge($sql, $this->getPreAlterTableAlterPrimaryKeySQL($diff, $remIndex));

            foreach ($diff->addedIndexes as $addKey => $addIndex) {
                if ($remIndex->getColumns() === $addIndex->getColumns()) {
                    $indexClause = 'INDEX ' . $addIndex->getName();

                    if ($addIndex->isPrimary()) {
                        $indexClause = 'PRIMARY KEY';
                    } elseif ($addIndex->isUnique()) {
                        $indexClause = 'UNIQUE INDEX ' . $addIndex->getName();
                    }

                    $query  = 'ALTER TABLE ' . $table . ' DROP INDEX ' . $remIndex->getName() . ', ';
                    $query .= 'ADD ' . $indexClause;
                    $query .= ' (' . $this->getIndexFieldDeclarationListSQL($addIndex) . ')';

                    $sql[] = $query;

                    unset($diff->removedIndexes[$remKey], $diff->addedIndexes[$addKey]);

                    break;
                }
            }
        }

        $engine = 'INNODB';

        if ($diff->fromTable instanceof Table && $diff->fromTable->hasOption('engine')) {
            $engine = strtoupper(trim($diff->fromTable->getOption('engine')));
        }

        // Suppress foreign key constraint propagation on non-supporting engines.
        if ($engine !== 'INNODB') {
            $diff->addedForeignKeys   = [];
            $diff->changedForeignKeys = [];
            $diff->removedForeignKeys = [];
        }

        $sql = array_merge(
            $sql,
            $this->getPreAlterTableAlterIndexForeignKeySQL($diff),
            parent::getPreAlterTableIndexForeignKeySQL($diff),
            $this->getPreAlterTableRenameIndexForeignKeySQL($diff)
        );

        return $sql;
    }

    /**
     * @return string[]
     */
    private function getPreAlterTableAlterPrimaryKeySQL(TableDiff $diff, Index $index) : array
    {
        $sql = [];

        if (! $index->isPrimary() || ! $diff->fromTable instanceof Table) {
            return $sql;
        }

        $tableName = $diff->getName($this)->getQuotedName($this);

        // Dropping primary keys requires to unset autoincrement attribute on the particular column first.
        foreach ($index->getColumns() as $columnName) {
            if (! $diff->fromTable->hasColumn($columnName)) {
                continue;
            }

            $column = $diff->fromTable->getColumn($columnName);

            if (! $column->getAutoincrement()) {
                continue;
            }

            $column->setAutoincrement(false);

            $sql[] = 'ALTER TABLE ' . $tableName . ' MODIFY ' .
                $this->getColumnDeclarationSQL($column->getQuotedName($this), $column->toArray());

            // original autoincrement information might be needed later on by other parts of the table alteration
            $column->setAutoincrement(true);
        }

        return $sql;
    }

    /**
     * @param TableDiff $diff The table diff to gather the SQL for.
     *
     * @return string[]
     */
    private function getPreAlterTableAlterIndexForeignKeySQL(TableDiff $diff) : array
    {
        $sql   = [];
        $table = $diff->getName($this)->getQuotedName($this);

        foreach ($diff->changedIndexes as $changedIndex) {
            // Changed primary key
            if (! $changedIndex->isPrimary() || ! ($diff->fromTable instanceof Table)) {
                continue;
            }

            foreach ($diff->fromTable->getPrimaryKeyColumns() as $columnName) {
                $column = $diff->fromTable->getColumn($columnName);

                // Check if an autoincrement column was dropped from the primary key.
                if (! $column->getAutoincrement() || in_array($columnName, $changedIndex->getColumns(), true)) {
                    continue;
                }

                // The autoincrement attribute needs to be removed from the dropped column
                // before we can drop and recreate the primary key.
                $column->setAutoincrement(false);

                $sql[] = 'ALTER TABLE ' . $table . ' MODIFY ' .
                    $this->getColumnDeclarationSQL($column->getQuotedName($this), $column->toArray());

                // Restore the autoincrement attribute as it might be needed later on
                // by other parts of the table alteration.
                $column->setAutoincrement(true);
            }
        }

        return $sql;
    }

    /**
     * @param TableDiff $diff The table diff to gather the SQL for.
     *
     * @return string[]
     */
    protected function getPreAlterTableRenameIndexForeignKeySQL(TableDiff $diff) : array
    {
        $sql       = [];
        $tableName = $diff->getName($this)->getQuotedName($this);

        foreach ($this->getRemainingForeignKeyConstraintsRequiringRenamedIndexes($diff) as $foreignKey) {
            if (in_array($foreignKey, $diff->changedForeignKeys, true)) {
                continue;
            }

            $sql[] = $this->getDropForeignKeySQL($foreignKey, $tableName);
        }

        return $sql;
    }

    /**
     * Returns the remaining foreign key constraints that require one of the renamed indexes.
     *
     * "Remaining" here refers to the diff between the foreign keys currently defined in the associated
     * table and the foreign keys to be removed.
     *
     * @param TableDiff $diff The table diff to evaluate.
     *
     * @return ForeignKeyConstraint[]
     */
    private function getRemainingForeignKeyConstraintsRequiringRenamedIndexes(TableDiff $diff) : array
    {
        if (empty($diff->renamedIndexes) || ! $diff->fromTable instanceof Table) {
            return [];
        }

        $foreignKeys = [];
        /** @var ForeignKeyConstraint[] $remainingForeignKeys */
        $remainingForeignKeys = array_diff_key(
            $diff->fromTable->getForeignKeys(),
            $diff->removedForeignKeys
        );

        foreach ($remainingForeignKeys as $foreignKey) {
            foreach ($diff->renamedIndexes as $index) {
                if ($foreignKey->intersectsIndexColumns($index)) {
                    $foreignKeys[] = $foreignKey;

                    break;
                }
            }
        }

        return $foreignKeys;
    }

    /**
     * {@inheritdoc}
     */
    protected function getPostAlterTableIndexForeignKeySQL(TableDiff $diff) : array
    {
        return array_merge(
            parent::getPostAlterTableIndexForeignKeySQL($diff),
            $this->getPostAlterTableRenameIndexForeignKeySQL($diff)
        );
    }

    /**
     * @param TableDiff $diff The table diff to gather the SQL for.
     *
     * @return string[]
     */
    protected function getPostAlterTableRenameIndexForeignKeySQL(TableDiff $diff) : array
    {
        $sql     = [];
        $newName = $diff->getNewName();

        if ($newName !== null) {
            $tableName = $newName->getQuotedName($this);
        } else {
            $tableName = $diff->getName($this)->getQuotedName($this);
        }

        foreach ($this->getRemainingForeignKeyConstraintsRequiringRenamedIndexes($diff) as $foreignKey) {
            if (in_array($foreignKey, $diff->changedForeignKeys, true)) {
                continue;
            }

            $sql[] = $this->getCreateForeignKeySQL($foreignKey, $tableName);
        }

        return $sql;
    }

    protected function getCreateIndexSQLFlags(Index $index) : string
    {
        $type = '';
        if ($index->isUnique()) {
            $type .= 'UNIQUE ';
        } elseif ($index->hasFlag('fulltext')) {
            $type .= 'FULLTEXT ';
        } elseif ($index->hasFlag('spatial')) {
            $type .= 'SPATIAL ';
        }

        return $type;
    }

    /**
     * {@inheritDoc}
     */
    public function getIntegerTypeDeclarationSQL(array $columnDef) : string
    {
        return 'INT' . $this->_getCommonIntegerTypeDeclarationSQL($columnDef);
    }

    /**
     * {@inheritDoc}
     */
    public function getBigIntTypeDeclarationSQL(array $columnDef) : string
    {
        return 'BIGINT' . $this->_getCommonIntegerTypeDeclarationSQL($columnDef);
    }

    /**
     * {@inheritDoc}
     */
    public function getSmallIntTypeDeclarationSQL(array $columnDef) : string
    {
        return 'SMALLINT' . $this->_getCommonIntegerTypeDeclarationSQL($columnDef);
    }

    /**
     * {@inheritdoc}
     */
    public function getFloatDeclarationSQL(array $fieldDeclaration) : string
    {
        return 'DOUBLE PRECISION' . $this->getUnsignedDeclaration($fieldDeclaration);
    }

    /**
     * {@inheritdoc}
     */
    public function getDecimalTypeDeclarationSQL(array $columnDef) : string
    {
        return parent::getDecimalTypeDeclarationSQL($columnDef) . $this->getUnsignedDeclaration($columnDef);
    }

    /**
     * Get unsigned declaration for a column.
     *
     * @param mixed[] $columnDef
     */
    private function getUnsignedDeclaration(array $columnDef) : string
    {
        return ! empty($columnDef['unsigned']) ? ' UNSIGNED' : '';
    }

    /**
     * {@inheritDoc}
     */
    protected function _getCommonIntegerTypeDeclarationSQL(array $columnDef) : string
    {
        $autoinc = '';
        if (! empty($columnDef['autoincrement'])) {
            $autoinc = ' AUTO_INCREMENT';
        }

        return $this->getUnsignedDeclaration($columnDef) . $autoinc;
    }

    public function getColumnCharsetDeclarationSQL(string $charset) : string
    {
        return 'CHARACTER SET ' . $charset;
    }

    public function getColumnCollationDeclarationSQL(string $collation) : string
    {
        return 'COLLATE ' . $this->quoteSingleIdentifier($collation);
    }

    public function getAdvancedForeignKeyOptionsSQL(ForeignKeyConstraint $foreignKey) : string
    {
        $query = '';
        if ($foreignKey->hasOption('match')) {
            $query .= ' MATCH ' . $foreignKey->getOption('match');
        }

        $query .= parent::getAdvancedForeignKeyOptionsSQL($foreignKey);

        return $query;
    }

    /**
     * {@inheritDoc}
     */
    public function getDropIndexSQL($index, $table = null) : string
    {
        if ($index instanceof Index) {
            $indexName = $index->getQuotedName($this);
        } elseif (is_string($index)) {
            $indexName = $index;
        } else {
            throw new InvalidArgumentException('MysqlPlatform::getDropIndexSQL() expects $index parameter to be string or \Doctrine\DBAL\Schema\Index.');
        }

        if ($table instanceof Table) {
            $table = $table->getQuotedName($this);
        } elseif (! is_string($table)) {
            throw new InvalidArgumentException('MysqlPlatform::getDropIndexSQL() expects $table parameter to be string or \Doctrine\DBAL\Schema\Table.');
        }

        if ($index instanceof Index && $index->isPrimary()) {
            // mysql primary keys are always named "PRIMARY",
            // so we cannot use them in statements because of them being keyword.
            return $this->getDropPrimaryKeySQL($table);
        }

        return 'DROP INDEX ' . $indexName . ' ON ' . $table;
    }

    protected function getDropPrimaryKeySQL(string $table) : string
    {
        return 'ALTER TABLE ' . $table . ' DROP PRIMARY KEY';
    }

    public function getSetTransactionIsolationSQL(int $level) : string
    {
        return 'SET SESSION TRANSACTION ISOLATION LEVEL ' . $this->_getTransactionIsolationLevelSQL($level);
    }

    public function getName() : string
    {
        return 'mysql';
    }

    public function getReadLockSQL() : string
    {
        return 'LOCK IN SHARE MODE';
    }

    protected function initializeDoctrineTypeMappings() : void
    {
        $this->doctrineTypeMapping = [
            'bigint'     => 'bigint',
            'binary'     => 'binary',
            'blob'       => 'blob',
            'char'       => 'string',
            'date'       => 'date',
            'datetime'   => 'datetime',
            'decimal'    => 'decimal',
            'double'     => 'float',
            'float'      => 'float',
            'int'        => 'integer',
            'integer'    => 'integer',
            'longblob'   => 'blob',
            'longtext'   => 'text',
            'mediumblob' => 'blob',
            'mediumint'  => 'integer',
            'mediumtext' => 'text',
            'numeric'    => 'decimal',
            'real'       => 'float',
            'set'        => 'simple_array',
            'smallint'   => 'smallint',
            'string'     => 'string',
            'text'       => 'text',
            'time'       => 'time',
            'timestamp'  => 'datetime',
            'tinyblob'   => 'blob',
            'tinyint'    => 'boolean',
            'tinytext'   => 'text',
            'varbinary'  => 'binary',
            'varchar'    => 'string',
            'year'       => 'date',
        ];
    }

    protected function getReservedKeywordsClass() : string
    {
        return Keywords\MySQLKeywords::class;
    }

    /**
     * {@inheritDoc}
     *
     * MySQL commits a transaction implicitly when DROP TABLE is executed, however not
     * if DROP TEMPORARY TABLE is executed.
     */
    public function getDropTemporaryTableSQL($table) : string
    {
        if ($table instanceof Table) {
            $table = $table->getQuotedName($this);
        } elseif (! is_string($table)) {
            throw new InvalidArgumentException('getDropTemporaryTableSQL() expects $table parameter to be string or \Doctrine\DBAL\Schema\Table.');
        }

        return 'DROP TEMPORARY TABLE ' . $table;
    }

    /**
     * Gets the SQL Snippet used to declare a BLOB column type.
     *     TINYBLOB   : 2 ^  8 - 1 = 255
     *     BLOB       : 2 ^ 16 - 1 = 65535
     *     MEDIUMBLOB : 2 ^ 24 - 1 = 16777215
     *     LONGBLOB   : 2 ^ 32 - 1 = 4294967295
     *
     * {@inheritDoc}
     */
    public function getBlobTypeDeclarationSQL(array $field) : string
    {
        if (! empty($field['length']) && is_numeric($field['length'])) {
            $length = $field['length'];

            if ($length <= static::LENGTH_LIMIT_TINYBLOB) {
                return 'TINYBLOB';
            }

            if ($length <= static::LENGTH_LIMIT_BLOB) {
                return 'BLOB';
            }

            if ($length <= static::LENGTH_LIMIT_MEDIUMBLOB) {
                return 'MEDIUMBLOB';
            }
        }

        return 'LONGBLOB';
    }

    public function quoteStringLiteral(string $str) : string
    {
        $str = str_replace('\\', '\\\\', $str); // MySQL requires backslashes to be escaped aswell.

        return parent::quoteStringLiteral($str);
    }

    public function getDefaultTransactionIsolationLevel() : int
    {
        return TransactionIsolationLevel::REPEATABLE_READ;
    }

    public function supportsColumnLengthIndexes() : bool
    {
        return true;
    }

    /**
     * Returns an SQL expression representing the given database name or current database name
     *
     * @param string|null $database Database name
     */
    private function getDatabaseNameSql(?string $database) : string
    {
        if ($database === null) {
            return 'DATABASE()';
        }

        return $this->quoteStringLiteral($database);
    }
}<|MERGE_RESOLUTION|>--- conflicted
+++ resolved
@@ -168,28 +168,6 @@
     }
 
     /**
-<<<<<<< HEAD
-=======
-     * {@inheritDoc}
-     */
-    protected function getVarcharTypeDeclarationSQLSnippet($length, $fixed)
-    {
-        return $fixed ? ($length > 0 ? 'CHAR(' . $length . ')' : 'CHAR(255)')
-                : ($length > 0 ? 'VARCHAR(' . $length . ')' : 'VARCHAR(255)');
-    }
-
-    /**
-     * {@inheritdoc}
-     */
-    protected function getBinaryTypeDeclarationSQLSnippet($length, $fixed)
-    {
-        return $fixed
-            ? 'BINARY(' . ($length > 0 ? $length : 255) . ')'
-            : 'VARBINARY(' . ($length > 0 ? $length : 255) . ')';
-    }
-
-    /**
->>>>>>> 4c258314
      * Gets the SQL snippet used to declare a CLOB column type.
      *     TINYTEXT   : 2 ^  8 - 1 = 255
      *     TEXT       : 2 ^ 16 - 1 = 65535
@@ -293,17 +271,6 @@
 
     public function getListTableColumnsSQL(string $table, ?string $database = null) : string
     {
-<<<<<<< HEAD
-=======
-        $table = $this->quoteStringLiteral($table);
-
-        if ($database !== null) {
-            $database = $this->quoteStringLiteral($database);
-        } else {
-            $database = 'DATABASE()';
-        }
-
->>>>>>> 4c258314
         return 'SELECT COLUMN_NAME AS Field, COLUMN_TYPE AS Type, IS_NULLABLE AS `Null`, ' .
                'COLUMN_KEY AS `Key`, COLUMN_DEFAULT AS `Default`, EXTRA AS Extra, COLUMN_COMMENT AS Comment, ' .
                'CHARACTER_SET_NAME AS CharacterSet, COLLATION_NAME AS Collation ' .
