<?php

declare(strict_types=1);

namespace Doctrine\DBAL\Platforms;

use Doctrine\DBAL\Connection;
use Doctrine\DBAL\Exception\InvalidColumnType\ColumnLengthRequired;
use Doctrine\DBAL\LockMode;
use Doctrine\DBAL\Platforms\Keywords\KeywordList;
use Doctrine\DBAL\Platforms\Keywords\SQLServerKeywords;
use Doctrine\DBAL\Platforms\SQLServer\SQL\Builder\SQLServerSelectSQLBuilder;
use Doctrine\DBAL\Schema\Column;
use Doctrine\DBAL\Schema\ColumnDiff;
use Doctrine\DBAL\Schema\Identifier;
use Doctrine\DBAL\Schema\Index;
use Doctrine\DBAL\Schema\Sequence;
use Doctrine\DBAL\Schema\SQLServerSchemaManager;
use Doctrine\DBAL\Schema\TableDiff;
use Doctrine\DBAL\SQL\Builder\SelectSQLBuilder;
use Doctrine\DBAL\TransactionIsolationLevel;
use Doctrine\DBAL\Types\Types;
use InvalidArgumentException;

use function array_merge;
use function array_unique;
use function array_values;
use function explode;
use function implode;
use function is_array;
use function is_bool;
use function is_numeric;
use function preg_match;
use function preg_match_all;
use function sprintf;
use function str_contains;
use function str_ends_with;
use function str_replace;
use function str_starts_with;
use function strtoupper;
use function substr;
use function substr_count;

use const PREG_OFFSET_CAPTURE;

/**
 * Provides the behavior, features and SQL dialect of the Microsoft SQL Server database platform
 * of the oldest supported version.
 */
class SQLServerPlatform extends AbstractPlatform
{
    /** @internal Should be used only from within the {@see AbstractSchemaManager} class hierarchy. */
    public const OPTION_DEFAULT_CONSTRAINT_NAME = 'default_constraint_name';

    public function createSelectSQLBuilder(): SelectSQLBuilder
    {
        return new SQLServerSelectSQLBuilder($this);
    }

    public function getCurrentDateSQL(): string
    {
        return $this->getConvertExpression('date', 'GETDATE()');
    }

    public function getCurrentTimeSQL(): string
    {
        return $this->getConvertExpression('time', 'GETDATE()');
    }

    /**
     * Returns an expression that converts an expression of one data type to another.
     *
     * @param string $dataType   The target native data type. Alias data types cannot be used.
     * @param string $expression The SQL expression to convert.
     */
    private function getConvertExpression(string $dataType, string $expression): string
    {
        return sprintf('CONVERT(%s, %s)', $dataType, $expression);
    }

    protected function getDateArithmeticIntervalExpression(
        string $date,
        string $operator,
        string $interval,
        DateIntervalUnit $unit,
    ): string {
        $factorClause = '';

        if ($operator === '-') {
            $factorClause = '-1 * ';
        }

        return 'DATEADD(' . $unit->value . ', ' . $factorClause . $interval . ', ' . $date . ')';
    }

    public function getDateDiffExpression(string $date1, string $date2): string
    {
        return 'DATEDIFF(day, ' . $date2 . ',' . $date1 . ')';
    }

    /**
     * {@inheritDoc}
     *
     * Microsoft SQL Server supports this through AUTO_INCREMENT columns.
     */
    public function supportsIdentityColumns(): bool
    {
        return true;
    }

    public function supportsReleaseSavepoints(): bool
    {
        return false;
    }

    public function supportsSchemas(): bool
    {
        return true;
    }

    /** @internal The method should be only used from within the {@see AbstractPlatform} class hierarchy. */
    public function supportsColumnCollation(): bool
    {
        return true;
    }

    public function supportsSequences(): bool
    {
        return true;
    }

    public function getAlterSequenceSQL(Sequence $sequence): string
    {
        return 'ALTER SEQUENCE ' . $sequence->getQuotedName($this) .
            ' INCREMENT BY ' . $sequence->getAllocationSize();
    }

    public function getCreateSequenceSQL(Sequence $sequence): string
    {
        return 'CREATE SEQUENCE ' . $sequence->getQuotedName($this) .
            ' START WITH ' . $sequence->getInitialValue() .
            ' INCREMENT BY ' . $sequence->getAllocationSize() .
            ' MINVALUE ' . $sequence->getInitialValue();
    }

    /** @internal The method should be only used from within the {@see AbstractSchemaManager} class hierarchy. */
    public function getListSequencesSQL(string $database): string
    {
        return 'SELECT seq.name,
                       CAST(
                           seq.increment AS VARCHAR(MAX)
                       ) AS increment, -- CAST avoids driver error for sql_variant type
                       CAST(
                           seq.start_value AS VARCHAR(MAX)
                       ) AS start_value -- CAST avoids driver error for sql_variant type
                FROM   sys.sequences AS seq';
    }

    public function getSequenceNextValSQL(string $sequence): string
    {
        return 'SELECT NEXT VALUE FOR ' . $sequence;
    }

    public function getDropForeignKeySQL(string $foreignKey, string $table): string
    {
        return $this->getDropConstraintSQL($foreignKey, $table);
    }

    public function getDropIndexSQL(string $name, string $table): string
    {
        return 'DROP INDEX ' . $name . ' ON ' . $table;
    }

    /**
     * {@inheritDoc}
     */
    protected function _getCreateTableSQL(string $name, array $columns, array $options = []): array
    {
        $defaultConstraintsSql = [];
        $commentsSql           = [];

        $tableComment = $options['comment'] ?? null;
        if ($tableComment !== null) {
            $commentsSql[] = $this->getCommentOnTableSQL($name, $tableComment);
        }

        // @todo does other code breaks because of this?
        // force primary keys to be not null
        foreach ($columns as &$column) {
            if (! empty($column['primary'])) {
                $column['notnull'] = true;
            }

            // Build default constraints SQL statements.
            if (isset($column['default'])) {
                $defaultConstraintsSql[] = 'ALTER TABLE ' . $name .
                    ' ADD' . $this->getDefaultConstraintDeclarationSQL($column);
            }

            if (empty($column['comment']) && ! is_numeric($column['comment'])) {
                continue;
            }

            $commentsSql[] = $this->getCreateColumnCommentSQL($name, $column['name'], $column['comment']);
        }

        $columnListSql = $this->getColumnDeclarationListSQL($columns);

        if (isset($options['uniqueConstraints']) && ! empty($options['uniqueConstraints'])) {
            foreach ($options['uniqueConstraints'] as $definition) {
                $columnListSql .= ', ' . $this->getUniqueConstraintDeclarationSQL($definition);
            }
        }

        if (isset($options['primary']) && ! empty($options['primary'])) {
            $flags = '';
            if (isset($options['primary_index']) && $options['primary_index']->hasFlag('nonclustered')) {
                $flags = ' NONCLUSTERED';
            }

            $columnListSql .= ', PRIMARY KEY' . $flags
                . ' (' . implode(', ', array_unique(array_values($options['primary']))) . ')';
        }

        $query = 'CREATE TABLE ' . $name . ' (' . $columnListSql;

        $check = $this->getCheckDeclarationSQL($columns);
        if (! empty($check)) {
            $query .= ', ' . $check;
        }

        $query .= ')';

        $sql = [$query];

        if (isset($options['indexes']) && ! empty($options['indexes'])) {
            foreach ($options['indexes'] as $index) {
                $sql[] = $this->getCreateIndexSQL($index, $name);
            }
        }

        if (isset($options['foreignKeys'])) {
            foreach ($options['foreignKeys'] as $definition) {
                $sql[] = $this->getCreateForeignKeySQL($definition, $name);
            }
        }

        return array_merge($sql, $commentsSql, $defaultConstraintsSql);
    }

    public function getCreatePrimaryKeySQL(Index $index, string $table): string
    {
        $sql = 'ALTER TABLE ' . $table . ' ADD PRIMARY KEY';

        if ($index->hasFlag('nonclustered')) {
            $sql .= ' NONCLUSTERED';
        }

        return $sql . ' (' . implode(', ', $index->getQuotedColumns($this)) . ')';
    }

    private function unquoteSingleIdentifier(string $possiblyQuotedName): string
    {
        return str_starts_with($possiblyQuotedName, '[') && str_ends_with($possiblyQuotedName, ']')
            ? substr($possiblyQuotedName, 1, -1)
            : $possiblyQuotedName;
    }

    /**
     * Returns the SQL statement for creating a column comment.
     *
     * SQL Server does not support native column comments,
     * therefore the extended properties functionality is used
     * as a workaround to store them.
     * The property name used to store column comments is "MS_Description"
     * which provides compatibility with SQL Server Management Studio,
     * as column comments are stored in the same property there when
     * specifying a column's "Description" attribute.
     *
     * @param string $tableName  The quoted table name to which the column belongs.
     * @param string $columnName The quoted column name to create the comment for.
     * @param string $comment    The column's comment.
     */
    protected function getCreateColumnCommentSQL(string $tableName, string $columnName, string $comment): string
    {
        if (str_contains($tableName, '.')) {
            [$schemaName, $tableName] = explode('.', $tableName);
        } else {
            $schemaName = 'dbo';
        }

        return $this->getAddExtendedPropertySQL(
            'MS_Description',
            $comment,
            'SCHEMA',
            $this->quoteStringLiteral($this->unquoteSingleIdentifier($schemaName)),
            'TABLE',
            $this->quoteStringLiteral($this->unquoteSingleIdentifier($tableName)),
            'COLUMN',
            $this->quoteStringLiteral($this->unquoteSingleIdentifier($columnName)),
        );
    }

    /**
     * Returns the SQL snippet for declaring a default constraint.
     *
     * @param mixed[] $column Column definition.
     */
    protected function getDefaultConstraintDeclarationSQL(array $column): string
    {
        if (! isset($column['default'])) {
            throw new InvalidArgumentException('Incomplete column definition. "default" required.');
        }

        $columnName = new Identifier($column['name']);

        return $this->getDefaultValueDeclarationSQL($column) . ' FOR ' . $columnName->getQuotedName($this);
    }

    public function getCreateIndexSQL(Index $index, string $table): string
    {
        $constraint = parent::getCreateIndexSQL($index, $table);

        if ($index->isUnique() && ! $index->isPrimary()) {
            $constraint = $this->_appendUniqueConstraintDefinition($constraint, $index);
        }

        return $constraint;
    }

    protected function getCreateIndexSQLFlags(Index $index): string
    {
        $type = '';
        if ($index->isUnique()) {
            $type .= 'UNIQUE ';
        }

        if ($index->hasFlag('clustered')) {
            $type .= 'CLUSTERED ';
        } elseif ($index->hasFlag('nonclustered')) {
            $type .= 'NONCLUSTERED ';
        }

        return $type;
    }

    /**
     * Extend unique key constraint with required filters
     */
    private function _appendUniqueConstraintDefinition(string $sql, Index $index): string
    {
        $fields = [];

        foreach ($index->getQuotedColumns($this) as $field) {
            $fields[] = $field . ' IS NOT NULL';
        }

        return $sql . ' WHERE ' . implode(' AND ', $fields);
    }

    /**
     * {@inheritDoc}
     */
    public function getAlterTableSQL(TableDiff $diff): array
    {
        $queryParts  = [];
        $sql         = [];
        $commentsSql = [];

        $table = $diff->getOldTable();

        $tableName = $table->getName();

        foreach ($diff->getAddedColumns() as $column) {
            $columnProperties = $column->toArray();

            $addColumnSql = 'ADD ' . $this->getColumnDeclarationSQL($column->getQuotedName($this), $columnProperties);

            if (isset($columnProperties['default'])) {
                $addColumnSql .= $this->getDefaultValueDeclarationSQL($columnProperties);
            }

            $queryParts[] = $addColumnSql;

            $comment = $column->getComment();

            if ($comment === '') {
                continue;
            }

            $commentsSql[] = $this->getCreateColumnCommentSQL(
                $tableName,
                $column->getQuotedName($this),
                $comment,
            );
        }

        foreach ($diff->getDroppedColumns() as $column) {
            if ($column->getDefault() !== null) {
                $queryParts[] = $this->getAlterTableDropDefaultConstraintClause($column);
            }

            $queryParts[] = 'DROP COLUMN ' . $column->getQuotedName($this);
        }

        $tableNameSQL = $table->getQuotedName($this);

        foreach ($diff->getChangedColumns() as $columnDiff) {
            $newColumn     = $columnDiff->getNewColumn();
            $newColumnName = $newColumn->getQuotedName($this);

            $oldColumn     = $columnDiff->getOldColumn();
            $oldColumnName = $oldColumn->getQuotedName($this);
            $nameChanged   = $columnDiff->hasNameChanged();

            // Column names in SQL server are case insensitive and automatically uppercased on the server.
            if ($nameChanged) {
                $sql = array_merge(
                    $sql,
                    $this->getRenameColumnSQL($tableNameSQL, $oldColumnName, $newColumnName),
                );
            }

            $newComment    = $newColumn->getComment();
            $hasNewComment = $newComment !== '';

                $oldComment    = $oldColumn->getComment();
                $hasOldComment = $oldComment !== '';

            if ($hasOldComment && $hasNewComment && $oldComment !== $newComment) {
                $commentsSql[] = $this->getAlterColumnCommentSQL(
                    $tableName,
                    $newColumn->getQuotedName($this),
                    $newComment,
                );
            } elseif ($hasOldComment && ! $hasNewComment) {
                $commentsSql[] = $this->getDropColumnCommentSQL(
                    $tableName,
                    $newColumn->getQuotedName($this),
                );
            } elseif (! $hasOldComment && $hasNewComment) {
                $commentsSql[] = $this->getCreateColumnCommentSQL(
                    $tableName,
                    $newColumn->getQuotedName($this),
                    $newComment,
                );
            }

            $columnNameSQL = $newColumn->getQuotedName($this);

            $newDeclarationSQL     = $this->getColumnDeclarationSQL($columnNameSQL, $newColumn->toArray());
            $oldDeclarationSQL     = $this->getColumnDeclarationSQL($columnNameSQL, $oldColumn->toArray());
            $declarationSQLChanged = $newDeclarationSQL !== $oldDeclarationSQL;

            $defaultChanged = $columnDiff->hasDefaultChanged();

            if (! $declarationSQLChanged && ! $defaultChanged && ! $nameChanged) {
                continue;
            }

            $requireDropDefaultConstraint = $this->alterColumnRequiresDropDefaultConstraint($columnDiff);

            if ($requireDropDefaultConstraint) {
                $queryParts[] = $this->getAlterTableDropDefaultConstraintClause($oldColumn);
            }

            if ($declarationSQLChanged) {
                $queryParts[] = 'ALTER COLUMN ' . $newDeclarationSQL;
            }

            if (
                    $newColumn->getDefault() === null
                    || (! $requireDropDefaultConstraint && ! $defaultChanged)
            ) {
                continue;
            }

            $queryParts[] = $this->getAlterTableAddDefaultConstraintClause($tableName, $newColumn);
        }

        foreach ($queryParts as $query) {
            $sql[] = 'ALTER TABLE ' . $tableNameSQL . ' ' . $query;
        }

        return array_merge(
            $this->getPreAlterTableIndexForeignKeySQL($diff),
            $sql,
            $commentsSql,
            $this->getPostAlterTableIndexForeignKeySQL($diff),
        );
    }

    public function getRenameTableSQL(string $oldName, string $newName): string
    {
        return sprintf(
            'sp_rename %s, %s',
            $this->quoteStringLiteral($oldName),
            $this->quoteStringLiteral($newName),
        );
    }

    /**
     * Returns the SQL clause for adding a default constraint in an ALTER TABLE statement.
     *
     * @param string $tableName The name of the table to generate the clause for.
     * @param Column $column    The column to generate the clause for.
     */
    private function getAlterTableAddDefaultConstraintClause(string $tableName, Column $column): string
    {
        $columnDef         = $column->toArray();
        $columnDef['name'] = $column->getQuotedName($this);

        return 'ADD' . $this->getDefaultConstraintDeclarationSQL($columnDef);
    }

    /**
     * Returns the SQL clause for dropping an existing default constraint in an ALTER TABLE statement.
     */
    private function getAlterTableDropDefaultConstraintClause(Column $column): string
    {
        if (! $column->hasPlatformOption(self::OPTION_DEFAULT_CONSTRAINT_NAME)) {
            throw new InvalidArgumentException(
                'Column ' . $column->getName() . ' was not properly introspected as it has a default value'
                    . ' but does not have the default constraint name.',
            );
        }

        return 'DROP CONSTRAINT ' . $this->quoteIdentifier(
            $column->getPlatformOption(self::OPTION_DEFAULT_CONSTRAINT_NAME),
        );
    }

    /**
     * Checks whether a column alteration requires dropping its default constraint first.
     *
     * Different to other database vendors SQL Server implements column default values
     * as constraints and therefore changes in a column's default value as well as changes
     * in a column's type require dropping the default constraint first before being to
     * alter the particular column to the new definition.
     */
    private function alterColumnRequiresDropDefaultConstraint(ColumnDiff $columnDiff): bool
    {
        // We only need to drop an existing default constraint if we know the
        // column was defined with a default value before.
        if ($columnDiff->getOldColumn()->getDefault() === null) {
            return false;
        }

        // We need to drop an existing default constraint if the column was
        // defined with a default value before and it has changed.
        if ($columnDiff->hasDefaultChanged()) {
            return true;
        }

        // We need to drop an existing default constraint if the column was
        // defined with a default value before and the native column type has changed.
        return $columnDiff->hasTypeChanged() || $columnDiff->hasFixedChanged();
    }

    /**
     * Returns the SQL statement for altering a column comment.
     *
     * SQL Server does not support native column comments,
     * therefore the extended properties functionality is used
     * as a workaround to store them.
     * The property name used to store column comments is "MS_Description"
     * which provides compatibility with SQL Server Management Studio,
     * as column comments are stored in the same property there when
     * specifying a column's "Description" attribute.
     *
     * @param string $tableName  The quoted table name to which the column belongs.
     * @param string $columnName The quoted column name to alter the comment for.
     * @param string $comment    The column's comment.
     */
    protected function getAlterColumnCommentSQL(string $tableName, string $columnName, string $comment): string
    {
        if (str_contains($tableName, '.')) {
            [$schemaName, $tableName] = explode('.', $tableName);
        } else {
            $schemaName = 'dbo';
        }

        return $this->getUpdateExtendedPropertySQL(
            'MS_Description',
            $comment,
            'SCHEMA',
            $this->quoteStringLiteral($this->unquoteSingleIdentifier($schemaName)),
            'TABLE',
            $this->quoteStringLiteral($this->unquoteSingleIdentifier($tableName)),
            'COLUMN',
            $this->quoteStringLiteral($this->unquoteSingleIdentifier($columnName)),
        );
    }

    /**
     * Returns the SQL statement for dropping a column comment.
     *
     * SQL Server does not support native column comments,
     * therefore the extended properties functionality is used
     * as a workaround to store them.
     * The property name used to store column comments is "MS_Description"
     * which provides compatibility with SQL Server Management Studio,
     * as column comments are stored in the same property there when
     * specifying a column's "Description" attribute.
     *
     * @param string $tableName  The quoted table name to which the column belongs.
     * @param string $columnName The quoted column name to drop the comment for.
     */
    protected function getDropColumnCommentSQL(string $tableName, string $columnName): string
    {
        if (str_contains($tableName, '.')) {
            [$schemaName, $tableName] = explode('.', $tableName);
        } else {
            $schemaName = 'dbo';
        }

        return $this->getDropExtendedPropertySQL(
            'MS_Description',
            'SCHEMA',
            $this->quoteStringLiteral($this->unquoteSingleIdentifier($schemaName)),
            'TABLE',
            $this->quoteStringLiteral($this->unquoteSingleIdentifier($tableName)),
            'COLUMN',
            $this->quoteStringLiteral($this->unquoteSingleIdentifier($columnName)),
        );
    }

    /**
     * {@inheritDoc}
     */
    protected function getRenameIndexSQL(string $oldIndexName, Index $index, string $tableName): array
    {
        return [sprintf(
            "EXEC sp_rename N'%s.%s', N'%s', N'INDEX'",
            $tableName,
            $oldIndexName,
            $index->getQuotedName($this),
        ),
        ];
    }

    /**
     * Returns the SQL for renaming a column
     *
     * @param string $tableName     The table to rename the column on.
     * @param string $oldColumnName The name of the column we want to rename.
     * @param string $newColumnName The name we should rename it to.
     *
     * @return list<string> The sequence of SQL statements for renaming the given column.
     */
    protected function getRenameColumnSQL(string $tableName, string $oldColumnName, string $newColumnName): array
    {
        return [sprintf(
            "EXEC sp_rename %s, %s, 'COLUMN'",
            $this->quoteStringLiteral($tableName . '.' . $oldColumnName),
            $this->quoteStringLiteral($newColumnName),
        ),
        ];
    }

    /**
     * Returns the SQL statement for adding an extended property to a database object.
     *
     * @link http://msdn.microsoft.com/en-us/library/ms180047%28v=sql.90%29.aspx
     *
     * @param string      $name       The name of the property to add.
     * @param string|null $value      The value of the property to add.
     * @param string|null $level0Type The type of the object at level 0 the property belongs to.
     * @param string|null $level0Name The name of the object at level 0 the property belongs to.
     * @param string|null $level1Type The type of the object at level 1 the property belongs to.
     * @param string|null $level1Name The name of the object at level 1 the property belongs to.
     * @param string|null $level2Type The type of the object at level 2 the property belongs to.
     * @param string|null $level2Name The name of the object at level 2 the property belongs to.
     */
    protected function getAddExtendedPropertySQL(
        string $name,
        ?string $value = null,
        ?string $level0Type = null,
        ?string $level0Name = null,
        ?string $level1Type = null,
        ?string $level1Name = null,
        ?string $level2Type = null,
        ?string $level2Name = null,
    ): string {
        return 'EXEC sp_addextendedproperty ' .
            'N' . $this->quoteStringLiteral($name) . ', N' . $this->quoteStringLiteral($value ?? '') . ', ' .
            'N' . $this->quoteStringLiteral($level0Type ?? '') . ', ' . $level0Name . ', ' .
            'N' . $this->quoteStringLiteral($level1Type ?? '') . ', ' . $level1Name .
            ($level2Type !== null || $level2Name !== null
                ? ', N' . $this->quoteStringLiteral($level2Type ?? '') . ', ' . $level2Name
                : ''
            );
    }

    /**
     * Returns the SQL statement for dropping an extended property from a database object.
     *
     * @link http://technet.microsoft.com/en-gb/library/ms178595%28v=sql.90%29.aspx
     *
     * @param string      $name       The name of the property to drop.
     * @param string|null $level0Type The type of the object at level 0 the property belongs to.
     * @param string|null $level0Name The name of the object at level 0 the property belongs to.
     * @param string|null $level1Type The type of the object at level 1 the property belongs to.
     * @param string|null $level1Name The name of the object at level 1 the property belongs to.
     * @param string|null $level2Type The type of the object at level 2 the property belongs to.
     * @param string|null $level2Name The name of the object at level 2 the property belongs to.
     */
    protected function getDropExtendedPropertySQL(
        string $name,
        ?string $level0Type = null,
        ?string $level0Name = null,
        ?string $level1Type = null,
        ?string $level1Name = null,
        ?string $level2Type = null,
        ?string $level2Name = null,
    ): string {
        return 'EXEC sp_dropextendedproperty ' .
            'N' . $this->quoteStringLiteral($name) . ', ' .
            'N' . $this->quoteStringLiteral($level0Type ?? '') . ', ' . $level0Name . ', ' .
            'N' . $this->quoteStringLiteral($level1Type ?? '') . ', ' . $level1Name .
            ($level2Type !== null || $level2Name !== null
                ? ', N' . $this->quoteStringLiteral($level2Type ?? '') . ', ' . $level2Name
                : ''
            );
    }

    /**
     * Returns the SQL statement for updating an extended property of a database object.
     *
     * @link http://msdn.microsoft.com/en-us/library/ms186885%28v=sql.90%29.aspx
     *
     * @param string      $name       The name of the property to update.
     * @param string|null $value      The value of the property to update.
     * @param string|null $level0Type The type of the object at level 0 the property belongs to.
     * @param string|null $level0Name The name of the object at level 0 the property belongs to.
     * @param string|null $level1Type The type of the object at level 1 the property belongs to.
     * @param string|null $level1Name The name of the object at level 1 the property belongs to.
     * @param string|null $level2Type The type of the object at level 2 the property belongs to.
     * @param string|null $level2Name The name of the object at level 2 the property belongs to.
     */
    protected function getUpdateExtendedPropertySQL(
        string $name,
        ?string $value = null,
        ?string $level0Type = null,
        ?string $level0Name = null,
        ?string $level1Type = null,
        ?string $level1Name = null,
        ?string $level2Type = null,
        ?string $level2Name = null,
    ): string {
        return 'EXEC sp_updateextendedproperty ' .
            'N' . $this->quoteStringLiteral($name) . ', N' . $this->quoteStringLiteral($value ?? '') . ', ' .
            'N' . $this->quoteStringLiteral($level0Type ?? '') . ', ' . $level0Name . ', ' .
            'N' . $this->quoteStringLiteral($level1Type ?? '') . ', ' . $level1Name .
            ($level2Type !== null || $level2Name !== null
                ? ', N' . $this->quoteStringLiteral($level2Type ?? '') . ', ' . $level2Name
                : ''
            );
    }

    public function getEmptyIdentityInsertSQL(string $quotedTableName, string $quotedIdentifierColumnName): string
    {
        return 'INSERT INTO ' . $quotedTableName . ' DEFAULT VALUES';
    }

    /** @internal The method should be only used from within the {@see AbstractSchemaManager} class hierarchy. */
    public function getListViewsSQL(string $database): string
    {
        return "SELECT name, definition FROM sysobjects
                    INNER JOIN sys.sql_modules ON sysobjects.id = sys.sql_modules.object_id
                WHERE type = 'V' ORDER BY name";
    }

    public function getLocateExpression(string $string, string $substring, ?string $start = null): string
    {
        if ($start === null) {
            return sprintf('CHARINDEX(%s, %s)', $substring, $string);
        }

        return sprintf('CHARINDEX(%s, %s, %s)', $substring, $string, $start);
    }

    public function getModExpression(string $dividend, string $divisor): string
    {
        return $dividend . ' % ' . $divisor;
    }

    public function getTrimExpression(
        string $str,
        TrimMode $mode = TrimMode::UNSPECIFIED,
        ?string $char = null,
    ): string {
        if ($char === null) {
            return match ($mode) {
                TrimMode::LEADING => 'LTRIM(' . $str . ')',
                TrimMode::TRAILING => 'RTRIM(' . $str . ')',
                default => 'LTRIM(RTRIM(' . $str . '))',
            };
        }

        $pattern = "'%[^' + " . $char . " + ']%'";

        if ($mode === TrimMode::LEADING) {
            return 'stuff(' . $str . ', 1, patindex(' . $pattern . ', ' . $str . ') - 1, null)';
        }

        if ($mode === TrimMode::TRAILING) {
            return 'reverse(stuff(reverse(' . $str . '), 1, '
                . 'patindex(' . $pattern . ', reverse(' . $str . ')) - 1, null))';
        }

        return 'reverse(stuff(reverse(stuff(' . $str . ', 1, patindex(' . $pattern . ', ' . $str . ') - 1, null)), 1, '
            . 'patindex(' . $pattern . ', reverse(stuff(' . $str . ', 1, patindex(' . $pattern . ', ' . $str
            . ') - 1, null))) - 1, null))';
    }

    public function getConcatExpression(string ...$string): string
    {
        return sprintf('CONCAT(%s)', implode(', ', $string));
    }

    /** @internal The method should be only used from within the {@see AbstractSchemaManager} class hierarchy. */
    public function getListDatabasesSQL(): string
    {
        return 'SELECT * FROM sys.databases';
    }

    public function getSubstringExpression(string $string, string $start, ?string $length = null): string
    {
        if ($length === null) {
            return sprintf('SUBSTRING(%s, %s, LEN(%s) - %s + 1)', $string, $start, $string, $start);
        }

        return sprintf('SUBSTRING(%s, %s, %s)', $string, $start, $length);
    }

    public function getLengthExpression(string $string): string
    {
        return 'LEN(' . $string . ')';
    }

    public function getCurrentDatabaseExpression(): string
    {
        return 'DB_NAME()';
    }

    public function getSetTransactionIsolationSQL(TransactionIsolationLevel $level): string
    {
        return 'SET TRANSACTION ISOLATION LEVEL ' . $this->_getTransactionIsolationLevelSQL($level);
    }

    /**
     * {@inheritDoc}
     */
    public function getIntegerTypeDeclarationSQL(array $column): string
    {
        return 'INT' . $this->_getCommonIntegerTypeDeclarationSQL($column);
    }

    /**
     * {@inheritDoc}
     */
    public function getBigIntTypeDeclarationSQL(array $column): string
    {
        return 'BIGINT' . $this->_getCommonIntegerTypeDeclarationSQL($column);
    }

    /**
     * {@inheritDoc}
     */
    public function getSmallIntTypeDeclarationSQL(array $column): string
    {
        return 'SMALLINT' . $this->_getCommonIntegerTypeDeclarationSQL($column);
    }

    /**
     * {@inheritDoc}
     */
    public function getGuidTypeDeclarationSQL(array $column): string
    {
        return 'UNIQUEIDENTIFIER';
    }

    /**
     * {@inheritDoc}
     */
    public function getDateTimeTzTypeDeclarationSQL(array $column): string
    {
        return 'DATETIMEOFFSET(6)';
    }

    protected function getCharTypeDeclarationSQLSnippet(?int $length): string
    {
<<<<<<< HEAD
        $sql = 'NCHAR';
=======
        $length = $column['length'] ?? null;

        if (empty($column['fixed'])) {
            return sprintf('VARCHAR(%d)', $length ?? 255);
        }

        return sprintf('CHAR(%d)', $length ?? 255);
    }
>>>>>>> 5f43767d

        if ($length !== null) {
            $sql .= sprintf('(%d)', $length);
        }

        return $sql;
    }

    protected function getVarcharTypeDeclarationSQLSnippet(?int $length): string
    {
        if ($length === null) {
            throw ColumnLengthRequired::new($this, 'NVARCHAR');
        }

        return sprintf('NVARCHAR(%d)', $length);
    }

    /**
     * {@inheritDoc}
     */
    public function getAsciiStringTypeDeclarationSQL(array $column): string
    {
        $length = $column['length'] ?? null;

        if (empty($column['fixed'])) {
            return parent::getVarcharTypeDeclarationSQLSnippet($length);
        }

        return parent::getCharTypeDeclarationSQLSnippet($length);
    }

    /**
     * {@inheritDoc}
     */
    public function getClobTypeDeclarationSQL(array $column): string
    {
        return 'VARCHAR(MAX)';
    }

    /**
     * {@inheritDoc}
     */
    protected function _getCommonIntegerTypeDeclarationSQL(array $column): string
    {
        return ! empty($column['autoincrement']) ? ' IDENTITY' : '';
    }

    /**
     * {@inheritDoc}
     */
    public function getDateTimeTypeDeclarationSQL(array $column): string
    {
        // 3 - microseconds precision length
        // http://msdn.microsoft.com/en-us/library/ms187819.aspx
        return 'DATETIME2(6)';
    }

    /**
     * {@inheritDoc}
     */
    public function getDateTypeDeclarationSQL(array $column): string
    {
        return 'DATE';
    }

    /**
     * {@inheritDoc}
     */
    public function getTimeTypeDeclarationSQL(array $column): string
    {
        return 'TIME(0)';
    }

    /**
     * {@inheritDoc}
     */
    public function getBooleanTypeDeclarationSQL(array $column): string
    {
        return 'BIT';
    }

    protected function doModifyLimitQuery(string $query, ?int $limit, int $offset): string
    {
        if ($limit === null && $offset <= 0) {
            return $query;
        }

        if ($this->shouldAddOrderBy($query)) {
            if (preg_match('/^SELECT\s+DISTINCT/im', $query) > 0) {
                // SQL Server won't let us order by a non-selected column in a DISTINCT query,
                // so we have to do this madness. This says, order by the first column in the
                // result. SQL Server's docs say that a nonordered query's result order is non-
                // deterministic anyway, so this won't do anything that a bunch of update and
                // deletes to the table wouldn't do anyway.
                $query .= ' ORDER BY 1';
            } else {
                // In another DBMS, we could do ORDER BY 0, but SQL Server gets angry if you
                // use constant expressions in the order by list.
                $query .= ' ORDER BY (SELECT 0)';
            }
        }

        // This looks somewhat like MYSQL, but limit/offset are in inverse positions
        // Supposedly SQL:2008 core standard.
        // Per TSQL spec, FETCH NEXT n ROWS ONLY is not valid without OFFSET n ROWS.
        $query .= sprintf(' OFFSET %d ROWS', $offset);

        if ($limit !== null) {
            $query .= sprintf(' FETCH NEXT %d ROWS ONLY', $limit);
        }

        return $query;
    }

    public function convertBooleans(mixed $item): mixed
    {
        if (is_array($item)) {
            foreach ($item as $key => $value) {
                if (! is_bool($value) && ! is_numeric($value)) {
                    continue;
                }

                $item[$key] = (int) (bool) $value;
            }
        } elseif (is_bool($item) || is_numeric($item)) {
            $item = (int) (bool) $item;
        }

        return $item;
    }

    public function getCreateTemporaryTableSnippetSQL(): string
    {
        return 'CREATE TABLE';
    }

    public function getTemporaryTableName(string $tableName): string
    {
        return '#' . $tableName;
    }

    public function getDateTimeFormatString(): string
    {
        return 'Y-m-d H:i:s.u';
    }

    public function getDateFormatString(): string
    {
        return 'Y-m-d';
    }

    public function getTimeFormatString(): string
    {
        return 'H:i:s';
    }

    public function getDateTimeTzFormatString(): string
    {
        return 'Y-m-d H:i:s.u P';
    }

    protected function initializeDoctrineTypeMappings(): void
    {
        $this->doctrineTypeMapping = [
            'bigint'           => Types::BIGINT,
            'binary'           => Types::BINARY,
            'bit'              => Types::BOOLEAN,
            'blob'             => Types::BLOB,
            'char'             => Types::STRING,
            'date'             => Types::DATE_MUTABLE,
            'datetime'         => Types::DATETIME_MUTABLE,
            'datetime2'        => Types::DATETIME_MUTABLE,
            'datetimeoffset'   => Types::DATETIMETZ_MUTABLE,
            'decimal'          => Types::DECIMAL,
            'double'           => Types::FLOAT,
            'double precision' => Types::FLOAT,
            'float'            => Types::FLOAT,
            'image'            => Types::BLOB,
            'int'              => Types::INTEGER,
            'money'            => Types::INTEGER,
            'nchar'            => Types::STRING,
            'ntext'            => Types::TEXT,
            'numeric'          => Types::DECIMAL,
            'nvarchar'         => Types::STRING,
            'real'             => Types::SMALLFLOAT,
            'smalldatetime'    => Types::DATETIME_MUTABLE,
            'smallint'         => Types::SMALLINT,
            'smallmoney'       => Types::INTEGER,
            'sysname'          => Types::STRING,
            'text'             => Types::TEXT,
            'time'             => Types::TIME_MUTABLE,
            'tinyint'          => Types::SMALLINT,
            'uniqueidentifier' => Types::GUID,
            'varbinary'        => Types::BINARY,
            'varchar'          => Types::STRING,
            'xml'              => Types::TEXT,
        ];
    }

    public function createSavePoint(string $savepoint): string
    {
        return 'SAVE TRANSACTION ' . $savepoint;
    }

    public function releaseSavePoint(string $savepoint): string
    {
        return '';
    }

    public function rollbackSavePoint(string $savepoint): string
    {
        return 'ROLLBACK TRANSACTION ' . $savepoint;
    }

    /** @internal The method should be only used from within the {@see AbstractPlatform} class hierarchy. */
    public function getForeignKeyReferentialActionSQL(string $action): string
    {
        // RESTRICT is not supported, therefore falling back to NO ACTION.
        if (strtoupper($action) === 'RESTRICT') {
            return 'NO ACTION';
        }

        return parent::getForeignKeyReferentialActionSQL($action);
    }

    public function appendLockHint(string $fromClause, LockMode $lockMode): string
    {
        return match ($lockMode) {
            LockMode::NONE,
            LockMode::OPTIMISTIC => $fromClause,
            LockMode::PESSIMISTIC_READ => $fromClause . ' WITH (HOLDLOCK, ROWLOCK)',
            LockMode::PESSIMISTIC_WRITE => $fromClause . ' WITH (UPDLOCK, ROWLOCK)',
        };
    }

    protected function createReservedKeywordsList(): KeywordList
    {
        return new SQLServerKeywords();
    }

    public function quoteSingleIdentifier(string $str): string
    {
        return '[' . str_replace(']', ']]', $str) . ']';
    }

    public function getTruncateTableSQL(string $tableName, bool $cascade = false): string
    {
        $tableIdentifier = new Identifier($tableName);

        return 'TRUNCATE TABLE ' . $tableIdentifier->getQuotedName($this);
    }

    /**
     * {@inheritDoc}
     */
    public function getBlobTypeDeclarationSQL(array $column): string
    {
        return 'VARBINARY(MAX)';
    }

    /**
     * {@inheritDoc}
     *
     * @internal The method should be only used from within the {@see AbstractPlatform} class hierarchy.
     */
    public function getColumnDeclarationSQL(string $name, array $column): string
    {
        if (isset($column['columnDefinition'])) {
            $declaration = $column['columnDefinition'];
        } else {
            $collation = ! empty($column['collation']) ?
                ' ' . $this->getColumnCollationDeclarationSQL($column['collation']) : '';

            $notnull = ! empty($column['notnull']) ? ' NOT NULL' : '';

            $typeDecl    = $column['type']->getSQLDeclaration($column, $this);
            $declaration = $typeDecl . $collation . $notnull;
        }

        return $name . ' ' . $declaration;
    }

    /**
     * SQL Server does not support quoting collation identifiers.
     */
    public function getColumnCollationDeclarationSQL(string $collation): string
    {
        return 'COLLATE ' . $collation;
    }

    public function columnsEqual(Column $column1, Column $column2): bool
    {
        if (! parent::columnsEqual($column1, $column2)) {
            return false;
        }

        return $this->getDefaultValueDeclarationSQL($column1->toArray())
            === $this->getDefaultValueDeclarationSQL($column2->toArray());
    }

    protected function getLikeWildcardCharacters(): string
    {
        return parent::getLikeWildcardCharacters() . '[]^';
    }

    protected function getCommentOnTableSQL(string $tableName, string $comment): string
    {
        return $this->getAddExtendedPropertySQL(
            'MS_Description',
            $comment,
            'SCHEMA',
            $this->quoteStringLiteral('dbo'),
            'TABLE',
            $this->quoteStringLiteral($this->unquoteSingleIdentifier($tableName)),
        );
    }

    private function shouldAddOrderBy(string $query): bool
    {
        // Find the position of the last instance of ORDER BY and ensure it is not within a parenthetical statement
        // but can be in a newline
        $matches      = [];
        $matchesCount = preg_match_all('/[\\s]+order\\s+by\\s/im', $query, $matches, PREG_OFFSET_CAPTURE);
        if ($matchesCount === 0) {
            return true;
        }

        // ORDER BY instance may be in a subquery after ORDER BY
        // e.g. SELECT col1 FROM test ORDER BY (SELECT col2 from test ORDER BY col2)
        // if in the searched query ORDER BY clause was found where
        // number of open parentheses after the occurrence of the clause is equal to
        // number of closed brackets after the occurrence of the clause,
        // it means that ORDER BY is included in the query being checked
        while ($matchesCount > 0) {
            $orderByPos          = $matches[0][--$matchesCount][1];
            $openBracketsCount   = substr_count($query, '(', $orderByPos);
            $closedBracketsCount = substr_count($query, ')', $orderByPos);
            if ($openBracketsCount === $closedBracketsCount) {
                return false;
            }
        }

        return true;
    }

    public function createSchemaManager(Connection $connection): SQLServerSchemaManager
    {
        return new SQLServerSchemaManager($connection, $this);
    }
}<|MERGE_RESOLUTION|>--- conflicted
+++ resolved
@@ -891,18 +891,7 @@
 
     protected function getCharTypeDeclarationSQLSnippet(?int $length): string
     {
-<<<<<<< HEAD
         $sql = 'NCHAR';
-=======
-        $length = $column['length'] ?? null;
-
-        if (empty($column['fixed'])) {
-            return sprintf('VARCHAR(%d)', $length ?? 255);
-        }
-
-        return sprintf('CHAR(%d)', $length ?? 255);
-    }
->>>>>>> 5f43767d
 
         if ($length !== null) {
             $sql .= sprintf('(%d)', $length);
