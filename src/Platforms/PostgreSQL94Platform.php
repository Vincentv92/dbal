--- conflicted
+++ resolved
@@ -88,19 +88,19 @@
         if ($start !== null) {
             $string = $this->getSubstringExpression($string, $start);
 
-<<<<<<< HEAD
-            return 'CASE WHEN (POSITION(' . $substring . ' IN ' . $string . ') = 0) THEN 0 ELSE (POSITION(' . $substring . ' IN ' . $string . ') + ' . $start . ' - 1) END';
-=======
-            return 'CASE WHEN (POSITION(' . $substr . ' IN ' . $str . ') = 0) THEN 0'
-                . ' ELSE (POSITION(' . $substr . ' IN ' . $str . ') + ' . ($startPos - 1) . ') END';
->>>>>>> 95b40a13
+            return 'CASE WHEN (POSITION(' . $substring . ' IN ' . $string . ') = 0) THEN 0'
+                . ' ELSE (POSITION(' . $substring . ' IN ' . $string . ') + ' . $start . ' - 1) END';
         }
 
         return sprintf('POSITION(%s IN %s)', $substring, $string);
     }
 
-    protected function getDateArithmeticIntervalExpression(string $date, string $operator, string $interval, string $unit): string
-    {
+    protected function getDateArithmeticIntervalExpression(
+        string $date,
+        string $operator,
+        string $interval,
+        string $unit
+    ): string {
         if ($unit === DateIntervalUnit::QUARTER) {
             $interval = $this->multiplyInterval($interval, 3);
             $unit     = DateIntervalUnit::MONTH;
