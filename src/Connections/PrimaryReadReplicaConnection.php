<?php

declare(strict_types=1);

namespace Doctrine\DBAL\Connections;

use Doctrine\Common\EventManager;
use Doctrine\DBAL\Configuration;
use Doctrine\DBAL\Connection;
use Doctrine\DBAL\Driver;
use Doctrine\DBAL\Driver\Connection as DriverConnection;
use Doctrine\DBAL\Driver\Exception as DriverException;
use Doctrine\DBAL\Event\ConnectionEventArgs;
use Doctrine\DBAL\Events;
use Doctrine\DBAL\Exception;
use Doctrine\DBAL\Statement;
use InvalidArgumentException;

use function array_rand;
use function count;

/**
 * Primary-Replica Connection
 *
 * Connection can be used with primary-replica setups.
 *
 * Important for the understanding of this connection should be how and when
 * it picks the replica or primary.
 *
 * 1. Replica if primary was never picked before and ONLY if 'getWrappedConnection'
 *    or 'executeQuery' is used.
 * 2. Primary picked when 'executeStatement', 'insert', 'delete', 'update', 'createSavepoint',
 *    'releaseSavepoint', 'beginTransaction', 'rollback', 'commit' or 'prepare' is called.
 * 3. If Primary was picked once during the lifetime of the connection it will always get picked afterwards.
 * 4. One replica connection is randomly picked ONCE during a request.
 *
 * ATTENTION: You can write to the replica with this connection if you execute a write query without
 * opening up a transaction. For example:
 *
 *      $conn = DriverManager::getConnection(...);
 *      $conn->executeQuery("DELETE FROM table");
 *
 * Be aware that Connection#executeQuery is a method specifically for READ
 * operations only.
 *
 * Use Connection#executeStatement for any SQL statement that changes/updates
 * state in the database (UPDATE, INSERT, DELETE or DDL statements).
 *
 * This connection is limited to replica operations using the
 * Connection#executeQuery operation only, because it wouldn't be compatible
 * with the ORM or SchemaManager code otherwise. Both use all the other
 * operations in a context where writes could happen to a replica, which makes
 * this restricted approach necessary.
 *
 * You can manually connect to the primary at any time by calling:
 *
 *      $conn->ensureConnectedToPrimary();
 *
 * Instantiation through the DriverManager looks like:
 *
 * @psalm-import-type Params from \Doctrine\DBAL\DriverManager
 * @example
 *
 * $conn = DriverManager::getConnection(array(
 *    'wrapperClass' => 'Doctrine\DBAL\Connections\PrimaryReadReplicaConnection',
 *    'driver' => 'pdo_mysql',
 *    'primary' => array('user' => '', 'password' => '', 'host' => '', 'dbname' => ''),
 *    'replica' => array(
 *        array('user' => 'replica1', 'password', 'host' => '', 'dbname' => ''),
 *        array('user' => 'replica2', 'password', 'host' => '', 'dbname' => ''),
 *    )
 * ));
 *
 * You can also pass 'driverOptions' and any other documented option to each of this drivers
 * to pass additional information.
 */
class PrimaryReadReplicaConnection extends Connection
{
    /**
     * Primary and Replica connection (one of the randomly picked replicas).
     *
     * @var array<string, DriverConnection|null>
     */
    protected $connections = ['primary' => null, 'replica' => null];

    /**
     * You can keep the replica connection and then switch back to it
     * during the request if you know what you are doing.
     *
     * @var bool
     */
    protected $keepReplica = false;

    /**
     * Creates Primary Replica Connection.
     *
     * @internal The connection can be only instantiated by the driver manager.
     *
<<<<<<< HEAD
     * @param array<string, mixed> $params
=======
     * @param array<string,mixed> $params
>>>>>>> bd5fc0d7
     *
     * @throws Exception
     * @throws InvalidArgumentException
     *
     * @phpstan-param array<string,mixed> $params
     * @psalm-param Params $params
     */
    public function __construct(
        array $params,
        Driver $driver,
        ?Configuration $config = null,
        ?EventManager $eventManager = null
    ) {
        if (! isset($params['replica'], $params['primary'])) {
            throw new InvalidArgumentException('primary or replica configuration missing');
        }

        if (count($params['replica']) === 0) {
            throw new InvalidArgumentException('You have to configure at least one replica.');
        }

        if (isset($params['driver'])) {
            $params['primary']['driver'] = $params['driver'];

            foreach ($params['replica'] as $replicaKey => $replica) {
                $params['replica'][$replicaKey]['driver'] = $params['driver'];
            }
        }

        $this->keepReplica = (bool) ($params['keepReplica'] ?? false);

        parent::__construct($params, $driver, $config, $eventManager);
    }

    /**
     * Checks if the connection is currently towards the primary or not.
     */
    public function isConnectedToPrimary(): bool
    {
        return $this->_conn !== null && $this->_conn === $this->connections['primary'];
    }

    public function connect(?string $connectionName = null): void
    {
        if ($connectionName !== null) {
            throw new InvalidArgumentException(
                'Passing a connection name as first argument is not supported anymore.'
                    . ' Use ensureConnectedToPrimary()/ensureConnectedToReplica() instead.'
            );
        }

        $this->performConnect();
    }

    protected function performConnect(?string $connectionName = null): void
    {
        $requestedConnectionChange = ($connectionName !== null);
        $connectionName            = $connectionName ?? 'replica';

        if ($connectionName !== 'replica' && $connectionName !== 'primary') {
            throw new InvalidArgumentException('Invalid option to connect(), only primary or replica allowed.');
        }

        // If we have a connection open, and this is not an explicit connection
        // change request, then abort right here, because we are already done.
        // This prevents writes to the replica in case of "keepReplica" option enabled.
        if ($this->_conn !== null && ! $requestedConnectionChange) {
            return;
        }

        $forcePrimaryAsReplica = false;

        if ($this->getTransactionNestingLevel() > 0) {
            $connectionName        = 'primary';
            $forcePrimaryAsReplica = true;
        }

        if (isset($this->connections[$connectionName])) {
            $this->_conn = $this->connections[$connectionName];

            if ($forcePrimaryAsReplica && ! $this->keepReplica) {
                $this->connections['replica'] = $this->_conn;
            }

            return;
        }

        if ($connectionName === 'primary') {
            $this->connections['primary'] = $this->_conn = $this->connectTo($connectionName);

            // Set replica connection to primary to avoid invalid reads
            if (! $this->keepReplica) {
                $this->connections['replica'] = $this->connections['primary'];
            }
        } else {
            $this->connections['replica'] = $this->_conn = $this->connectTo($connectionName);
        }

        if (! $this->_eventManager->hasListeners(Events::postConnect)) {
            return;
        }

        $eventArgs = new ConnectionEventArgs($this);
        $this->_eventManager->dispatchEvent(Events::postConnect, $eventArgs);
    }

    /**
     * Connects to the primary node of the database cluster.
     *
     * All following statements after this will be executed against the primary node.
     */
    public function ensureConnectedToPrimary(): void
    {
        $this->performConnect('primary');
    }

    /**
     * Connects to a replica node of the database cluster.
     *
     * All following statements after this will be executed against the replica node,
     * unless the keepReplica option is set to false and a primary connection
     * was already opened.
     */
    public function ensureConnectedToReplica(): void
    {
        $this->performConnect('replica');
    }

    /**
     * Connects to a specific connection.
     *
     * @throws Exception
     */
    protected function connectTo(string $connectionName): DriverConnection
    {
        $params = $this->getParams();

        $connectionParams = $this->chooseConnectionConfiguration($connectionName, $params);

        try {
            return $this->_driver->connect($connectionParams);
        } catch (DriverException $e) {
            throw $this->convertException($e);
        }
    }

    /**
     * @param array<string, mixed> $params
     *
     * @return array<string, mixed>
     */
    protected function chooseConnectionConfiguration(string $connectionName, array $params): array
    {
        if ($connectionName === 'primary') {
            return $params['primary'];
        }

        $config = $params['replica'][array_rand($params['replica'])];

        if (! isset($config['charset']) && isset($params['primary']['charset'])) {
            $config['charset'] = $params['primary']['charset'];
        }

        return $config;
    }

    /**
     * {@inheritDoc}
     */
    public function executeStatement(string $sql, array $params = [], array $types = []): int
    {
        $this->ensureConnectedToPrimary();

        return parent::executeStatement($sql, $params, $types);
    }

    public function beginTransaction(): void
    {
        $this->ensureConnectedToPrimary();

        parent::beginTransaction();
    }

    public function commit(): void
    {
        $this->ensureConnectedToPrimary();

        parent::commit();
    }

    public function rollBack(): void
    {
        $this->ensureConnectedToPrimary();

        parent::rollBack();
    }

    public function close(): void
    {
        unset($this->connections['primary'], $this->connections['replica']);

        parent::close();

        $this->_conn       = null;
        $this->connections = ['primary' => null, 'replica' => null];
    }

    public function createSavepoint(string $savepoint): void
    {
        $this->ensureConnectedToPrimary();

        parent::createSavepoint($savepoint);
    }

    public function releaseSavepoint(string $savepoint): void
    {
        $this->ensureConnectedToPrimary();

        parent::releaseSavepoint($savepoint);
    }

    public function rollbackSavepoint(string $savepoint): void
    {
        $this->ensureConnectedToPrimary();

        parent::rollbackSavepoint($savepoint);
    }

    public function prepare(string $sql): Statement
    {
        $this->ensureConnectedToPrimary();

        return parent::prepare($sql);
    }
}<|MERGE_RESOLUTION|>--- conflicted
+++ resolved
@@ -96,11 +96,7 @@
      *
      * @internal The connection can be only instantiated by the driver manager.
      *
-<<<<<<< HEAD
      * @param array<string, mixed> $params
-=======
-     * @param array<string,mixed> $params
->>>>>>> bd5fc0d7
      *
      * @throws Exception
      * @throws InvalidArgumentException
