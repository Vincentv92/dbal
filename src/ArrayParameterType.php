<?php

declare(strict_types=1);

namespace Doctrine\DBAL;

enum ArrayParameterType
{
    /**
     * Represents an array of ints to be expanded by Doctrine SQL parsing.
     */
    case INTEGER;

    /**
     * Represents an array of strings to be expanded by Doctrine SQL parsing.
     */
    case STRING;

    /**
     * Represents an array of ascii strings to be expanded by Doctrine SQL parsing.
     */
<<<<<<< HEAD
    case ASCII;
=======
    public const ASCII = ParameterType::ASCII + Connection::ARRAY_PARAM_OFFSET;

    /**
     * Represents an array of ascii strings to be expanded by Doctrine SQL parsing.
     */
    public const BINARY = ParameterType::BINARY + Connection::ARRAY_PARAM_OFFSET;

    /**
     * @internal
     *
     * @psalm-param self::* $type
     *
     * @psalm-return ParameterType::INTEGER|ParameterType::STRING|ParameterType::ASCII|ParameterType::BINARY
     */
    public static function toElementParameterType(int $type): int
    {
        return $type - Connection::ARRAY_PARAM_OFFSET;
    }
>>>>>>> f29467a4

    /** @internal */
    public static function toElementParameterType(self $type): ParameterType
    {
        return match ($type) {
            self::INTEGER => ParameterType::INTEGER,
            self::STRING => ParameterType::STRING,
            self::ASCII => ParameterType::ASCII,
        };
    }
}<|MERGE_RESOLUTION|>--- conflicted
+++ resolved
@@ -19,28 +19,12 @@
     /**
      * Represents an array of ascii strings to be expanded by Doctrine SQL parsing.
      */
-<<<<<<< HEAD
     case ASCII;
-=======
-    public const ASCII = ParameterType::ASCII + Connection::ARRAY_PARAM_OFFSET;
 
     /**
      * Represents an array of ascii strings to be expanded by Doctrine SQL parsing.
      */
-    public const BINARY = ParameterType::BINARY + Connection::ARRAY_PARAM_OFFSET;
-
-    /**
-     * @internal
-     *
-     * @psalm-param self::* $type
-     *
-     * @psalm-return ParameterType::INTEGER|ParameterType::STRING|ParameterType::ASCII|ParameterType::BINARY
-     */
-    public static function toElementParameterType(int $type): int
-    {
-        return $type - Connection::ARRAY_PARAM_OFFSET;
-    }
->>>>>>> f29467a4
+    case BINARY;
 
     /** @internal */
     public static function toElementParameterType(self $type): ParameterType
@@ -49,6 +33,7 @@
             self::INTEGER => ParameterType::INTEGER,
             self::STRING => ParameterType::STRING,
             self::ASCII => ParameterType::ASCII,
+            self::BINARY => ParameterType::BINARY,
         };
     }
 }