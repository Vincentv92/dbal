<?php

declare(strict_types=1);

namespace Doctrine\DBAL\Driver;

use Doctrine\DBAL\ParameterType;

/**
 * Driver-level statement
 */
interface Statement
{
    /**
     * Binds a value to a corresponding named (not supported by mysqli driver, see comment below) or positional
     * placeholder in the SQL statement that was used to prepare the statement.
     *
     * As mentioned above, the named parameters are not natively supported by the mysqli driver, use executeQuery(),
     * fetchAll(), fetchArray(), fetchColumn(), fetchAssoc() methods to have the named parameter emulated by doctrine.
     *
     * @param string|int $param Parameter identifier. For a prepared statement using named placeholders,
     *                          this will be a parameter name of the form :name. For a prepared statement
     *                          using question mark placeholders, this will be the 1-indexed position of the parameter.
     * @param mixed      $value The value to bind to the parameter.
     * @param int        $type  Explicit data type for the parameter using the {@link \Doctrine\DBAL\ParameterType}
     *                          constants.
     *
     * @throws DriverException
     */
    public function bindValue($param, $value, int $type = ParameterType::STRING) : void;

    /**
     * Binds a PHP variable to a corresponding named (not supported by mysqli driver, see comment below) or question
     * mark placeholder in the SQL statement that was use to prepare the statement. Unlike PDOStatement->bindValue(),
     * the variable is bound as a reference and will only be evaluated at the time
     * that PDOStatement->execute() is called.
     *
     * As mentioned above, the named parameters are not natively supported by the mysqli driver, use executeQuery(),
     * fetchAll(), fetchArray(), fetchColumn(), fetchAssoc() methods to have the named parameter emulated by doctrine.
     *
     * Most parameters are input parameters, that is, parameters that are
     * used in a read-only fashion to build up the query. Some drivers support the invocation
     * of stored procedures that return data as output parameters, and some also as input/output
     * parameters that both send in data and are updated to receive it.
     *
     * @param string|int $param    Parameter identifier. For a prepared statement using named placeholders,
     *                             this will be a parameter name of the form :name. For a prepared statement using
     *                             question mark placeholders, this will be the 1-indexed position of the parameter.
     * @param mixed      $variable The variable to bind to the parameter.
     * @param int        $type     Explicit data type for the parameter using the {@link \Doctrine\DBAL\ParameterType}
     *                             constants.
     * @param int|null   $length   You must specify maxlength when using an OUT bind
     *                             so that PHP allocates enough memory to hold the returned value.
     *
     * @throws DriverException
     */
    public function bindParam($param, &$variable, int $type = ParameterType::STRING, ?int $length = null) : void;

    /**
     * Executes a prepared statement
     *
     * If the prepared statement included parameter markers, you must either:
     * call PDOStatement->bindParam() to bind PHP variables to the parameter markers:
     * bound variables pass their value as input and receive the output value,
     * if any, of their associated parameter markers or pass an array of input-only
     * parameter values.
     *
     * @param mixed[]|null $params A numeric array of values with as many elements as there are
     *                             bound parameters in the SQL statement being executed.
     *
     * @throws DriverException
     */
<<<<<<< HEAD
    public function execute(?array $params = null) : void;
=======
    public function execute($params = null): Result;
>>>>>>> 66b1f3d2
}<|MERGE_RESOLUTION|>--- conflicted
+++ resolved
@@ -27,7 +27,7 @@
      *
      * @throws DriverException
      */
-    public function bindValue($param, $value, int $type = ParameterType::STRING) : void;
+    public function bindValue($param, $value, int $type = ParameterType::STRING): void;
 
     /**
      * Binds a PHP variable to a corresponding named (not supported by mysqli driver, see comment below) or question
@@ -54,7 +54,7 @@
      *
      * @throws DriverException
      */
-    public function bindParam($param, &$variable, int $type = ParameterType::STRING, ?int $length = null) : void;
+    public function bindParam($param, &$variable, int $type = ParameterType::STRING, ?int $length = null): void;
 
     /**
      * Executes a prepared statement
@@ -70,9 +70,5 @@
      *
      * @throws DriverException
      */
-<<<<<<< HEAD
-    public function execute(?array $params = null) : void;
-=======
-    public function execute($params = null): Result;
->>>>>>> 66b1f3d2
+    public function execute(?array $params = null): Result;
 }