--- conflicted
+++ resolved
@@ -57,13 +57,9 @@
      */
     public function bindValue($param, $value, int $type = ParameterType::STRING): void
     {
-<<<<<<< HEAD
-        $this->bindParam($param, $value, $type);
-=======
         assert(is_int($param));
 
-        return $this->bindParam($param, $value, $type);
->>>>>>> 4509f271
+        $this->bindParam($param, $value, $type);
     }
 
     /**
@@ -109,11 +105,7 @@
         $this->bindParam[$position] =& $variable;
 
         if (! db2_bind_param($this->stmt, $position, 'variable', $parameterType, $dataType)) {
-<<<<<<< HEAD
-            throw DB2Exception::fromStatementError($this->stmt);
-=======
             throw StatementError::new($this->stmt);
->>>>>>> 4509f271
         }
     }
 
@@ -151,11 +143,7 @@
         $this->lobs = [];
 
         if ($result === false) {
-<<<<<<< HEAD
-            throw DB2Exception::fromStatementError($this->stmt);
-=======
             throw StatementError::new($this->stmt);
->>>>>>> 4509f271
         }
 
         return new Result($this->stmt);
