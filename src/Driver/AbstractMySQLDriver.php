--- conflicted
+++ resolved
@@ -214,13 +214,8 @@
             '/^(?P<major>\d+)(?:\.(?P<minor>\d+)(?:\.(?P<patch>\d+))?)?/',
             $versionString,
             $versionParts
-<<<<<<< HEAD
-        )) {
+        ) === 0) {
             throw InvalidPlatformVersion::new(
-=======
-        ) === 0) {
-            throw DBALException::invalidPlatformVersionSpecified(
->>>>>>> 4c258314
                 $versionString,
                 '<major_version>.<minor_version>.<patch_version>'
             );
@@ -251,13 +246,8 @@
             '/^(?:5\.5\.5-)?(mariadb-)?(?P<major>\d+)\.(?P<minor>\d+)\.(?P<patch>\d+)/i',
             $versionString,
             $versionParts
-<<<<<<< HEAD
-        )) {
+        ) === 0) {
             throw InvalidPlatformVersion::new(
-=======
-        ) === 0) {
-            throw DBALException::invalidPlatformVersionSpecified(
->>>>>>> 4c258314
                 $versionString,
                 '^(?:5\.5\.5-)?(mariadb-)?<major_version>.<minor_version>.<patch_version>'
             );
