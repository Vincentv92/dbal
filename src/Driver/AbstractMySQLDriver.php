<?php

declare(strict_types=1);

namespace Doctrine\DBAL\Driver;

use Doctrine\DBAL\Driver;
use Doctrine\DBAL\Driver\API\ExceptionConverter as ExceptionConverterInterface;
use Doctrine\DBAL\Driver\API\MySQL\ExceptionConverter;
use Doctrine\DBAL\Platforms\AbstractMySQLPlatform;
use Doctrine\DBAL\Platforms\Exception\InvalidPlatformVersion;
use Doctrine\DBAL\Platforms\MariaDB1060Platform;
use Doctrine\DBAL\Platforms\MariaDBPlatform;
<<<<<<< HEAD
=======
use Doctrine\DBAL\Platforms\MySQL80Platform;
use Doctrine\DBAL\Platforms\MySQL84Platform;
>>>>>>> 002a4d91
use Doctrine\DBAL\Platforms\MySQLPlatform;
use Doctrine\DBAL\ServerVersionProvider;

use function preg_match;
use function stripos;
use function version_compare;

/**
 * Abstract base implementation of the {@see Driver} interface for MySQL based drivers.
 */
abstract class AbstractMySQLDriver implements Driver
{
    /**
     * {@inheritDoc}
     *
     * @throws InvalidPlatformVersion
     */
    public function getDatabasePlatform(ServerVersionProvider $versionProvider): AbstractMySQLPlatform
    {
        $version = $versionProvider->getServerVersion();
        if (stripos($version, 'mariadb') !== false) {
            $mariaDbVersion = $this->getMariaDbMysqlVersionNumber($version);
            if (version_compare($mariaDbVersion, '10.6.0', '>=')) {
                return new MariaDB1060Platform();
            }

            return new MariaDBPlatform();
        }

<<<<<<< HEAD
=======
        if (version_compare($version, '8.4.0', '>=')) {
            return new MySQL84Platform();
        }

        if (version_compare($version, '8.0.0', '>=')) {
            return new MySQL80Platform();
        }

        Deprecation::trigger(
            'doctrine/dbal',
            'https://github.com/doctrine/dbal/pull/6343',
            'Support for MySQL < 8 is deprecated and will be removed in DBAL 5',
        );

>>>>>>> 002a4d91
        return new MySQLPlatform();
    }

    public function getExceptionConverter(): ExceptionConverterInterface
    {
        return new ExceptionConverter();
    }

    /**
     * Detect MariaDB server version, including hack for some mariadb distributions
     * that starts with the prefix '5.5.5-'
     *
     * @param string $versionString Version string as returned by mariadb server, i.e. '5.5.5-Mariadb-10.0.8-xenial'
     *
     * @throws InvalidPlatformVersion
     */
    private function getMariaDbMysqlVersionNumber(string $versionString): string
    {
        if (
            preg_match(
                '/^(?:5\.5\.5-)?(mariadb-)?(?P<major>\d+)\.(?P<minor>\d+)\.(?P<patch>\d+)/i',
                $versionString,
                $versionParts,
            ) === 0
        ) {
            throw InvalidPlatformVersion::new(
                $versionString,
                '^(?:5\.5\.5-)?(mariadb-)?<major_version>.<minor_version>.<patch_version>',
            );
        }

        return $versionParts['major'] . '.' . $versionParts['minor'] . '.' . $versionParts['patch'];
    }
}<|MERGE_RESOLUTION|>--- conflicted
+++ resolved
@@ -11,11 +11,7 @@
 use Doctrine\DBAL\Platforms\Exception\InvalidPlatformVersion;
 use Doctrine\DBAL\Platforms\MariaDB1060Platform;
 use Doctrine\DBAL\Platforms\MariaDBPlatform;
-<<<<<<< HEAD
-=======
-use Doctrine\DBAL\Platforms\MySQL80Platform;
 use Doctrine\DBAL\Platforms\MySQL84Platform;
->>>>>>> 002a4d91
 use Doctrine\DBAL\Platforms\MySQLPlatform;
 use Doctrine\DBAL\ServerVersionProvider;
 
@@ -45,23 +41,10 @@
             return new MariaDBPlatform();
         }
 
-<<<<<<< HEAD
-=======
         if (version_compare($version, '8.4.0', '>=')) {
             return new MySQL84Platform();
         }
 
-        if (version_compare($version, '8.0.0', '>=')) {
-            return new MySQL80Platform();
-        }
-
-        Deprecation::trigger(
-            'doctrine/dbal',
-            'https://github.com/doctrine/dbal/pull/6343',
-            'Support for MySQL < 8 is deprecated and will be removed in DBAL 5',
-        );
-
->>>>>>> 002a4d91
         return new MySQLPlatform();
     }
 
