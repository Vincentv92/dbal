<?php

declare(strict_types=1);

namespace Doctrine\DBAL\Driver;

use Doctrine\DBAL\Driver;
use Doctrine\DBAL\Driver\API\MySQL\ExceptionConverter;
use Doctrine\DBAL\Platforms\AbstractMySQLPlatform;
use Doctrine\DBAL\Platforms\Exception\InvalidPlatformVersion;
use Doctrine\DBAL\Platforms\MariaDB1043Platform;
use Doctrine\DBAL\Platforms\MariaDB1052Platform;
use Doctrine\DBAL\Platforms\MariaDBPlatform;
use Doctrine\DBAL\Platforms\MySQL80Platform;
use Doctrine\DBAL\Platforms\MySQLPlatform;
use Doctrine\DBAL\ServerVersionProvider;

use function preg_match;
use function stripos;
use function version_compare;

/**
 * Abstract base implementation of the {@see Driver} interface for MySQL based drivers.
 */
abstract class AbstractMySQLDriver implements Driver
{
    /**
     * {@inheritDoc}
     *
     * @throws InvalidPlatformVersion
     */
    public function getDatabasePlatform(ServerVersionProvider $versionProvider): AbstractMySQLPlatform
    {
        $version = $versionProvider->getServerVersion();
        if (stripos($version, 'mariadb') !== false) {
            $mariaDbVersion = $this->getMariaDbMysqlVersionNumber($version);
            if (version_compare($mariaDbVersion, '10.5.2', '>=')) {
                return new MariaDB1052Platform();
            }

            if (version_compare($mariaDbVersion, '10.4.3', '>=')) {
                return new MariaDB1043Platform();
            }

            return new MariaDBPlatform();
        }

        if (version_compare($version, '8.0.0', '>=')) {
            return new MySQL80Platform();
        }

        return new MySQLPlatform();
    }

    public function getExceptionConverter(): ExceptionConverter
    {
        return new ExceptionConverter();
    }

    /**
     * Detect MariaDB server version, including hack for some mariadb distributions
     * that starts with the prefix '5.5.5-'
     *
     * @param string $versionString Version string as returned by mariadb server, i.e. '5.5.5-Mariadb-10.0.8-xenial'
     *
     * @throws InvalidPlatformVersion
     */
    private function getMariaDbMysqlVersionNumber(string $versionString): string
    {
        if (
            preg_match(
                '/^(?:5\.5\.5-)?(mariadb-)?(?P<major>\d+)\.(?P<minor>\d+)\.(?P<patch>\d+)/i',
                $versionString,
                $versionParts,
            ) === 0
        ) {
            throw InvalidPlatformVersion::new(
                $versionString,
                '^(?:5\.5\.5-)?(mariadb-)?<major_version>.<minor_version>.<patch_version>',
            );
        }

        return $versionParts['major'] . '.' . $versionParts['minor'] . '.' . $versionParts['patch'];
    }
<<<<<<< HEAD
=======

    /**
     * {@inheritDoc}
     *
     * @return AbstractMySQLPlatform
     */
    public function getDatabasePlatform()
    {
        return new MySQLPlatform();
    }

    /**
     * {@inheritDoc}
     *
     * @deprecated Use {@link AbstractMySQLPlatform::createSchemaManager()} instead.
     *
     * @return MySQLSchemaManager
     */
    public function getSchemaManager(Connection $conn, AbstractPlatform $platform)
    {
        Deprecation::triggerIfCalledFromOutside(
            'doctrine/dbal',
            'https://github.com/doctrine/dbal/pull/5458',
            'AbstractMySQLDriver::getSchemaManager() is deprecated.'
                . ' Use MySQLPlatform::createSchemaManager() instead.',
        );

        assert($platform instanceof AbstractMySQLPlatform);

        return new MySQLSchemaManager($conn, $platform);
    }

    public function getExceptionConverter(): ExceptionConverter
    {
        return new MySQL\ExceptionConverter();
    }
>>>>>>> fd47abd3
}<|MERGE_RESOLUTION|>--- conflicted
+++ resolved
@@ -82,43 +82,4 @@
 
         return $versionParts['major'] . '.' . $versionParts['minor'] . '.' . $versionParts['patch'];
     }
-<<<<<<< HEAD
-=======
-
-    /**
-     * {@inheritDoc}
-     *
-     * @return AbstractMySQLPlatform
-     */
-    public function getDatabasePlatform()
-    {
-        return new MySQLPlatform();
-    }
-
-    /**
-     * {@inheritDoc}
-     *
-     * @deprecated Use {@link AbstractMySQLPlatform::createSchemaManager()} instead.
-     *
-     * @return MySQLSchemaManager
-     */
-    public function getSchemaManager(Connection $conn, AbstractPlatform $platform)
-    {
-        Deprecation::triggerIfCalledFromOutside(
-            'doctrine/dbal',
-            'https://github.com/doctrine/dbal/pull/5458',
-            'AbstractMySQLDriver::getSchemaManager() is deprecated.'
-                . ' Use MySQLPlatform::createSchemaManager() instead.',
-        );
-
-        assert($platform instanceof AbstractMySQLPlatform);
-
-        return new MySQLSchemaManager($conn, $platform);
-    }
-
-    public function getExceptionConverter(): ExceptionConverter
-    {
-        return new MySQL\ExceptionConverter();
-    }
->>>>>>> fd47abd3
 }