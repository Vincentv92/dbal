<?php

declare(strict_types=1);

namespace Doctrine\DBAL\Driver;

use Doctrine\DBAL\Connection;
use Doctrine\DBAL\Driver\DriverException as DriverExceptionInterface;
use Doctrine\DBAL\Exception;
use Doctrine\DBAL\Exception\DriverException;
use Doctrine\DBAL\Platforms\AbstractPlatform;
use Doctrine\DBAL\Platforms\Exception\InvalidPlatformVersion;
use Doctrine\DBAL\Platforms\PostgreSQL100Platform;
use Doctrine\DBAL\Platforms\PostgreSQL94Platform;
use Doctrine\DBAL\Schema\AbstractSchemaManager;
use Doctrine\DBAL\Schema\PostgreSqlSchemaManager;
use Doctrine\DBAL\VersionAwarePlatformDriver;
use function preg_match;
use function strpos;
use function version_compare;

/**
 * Abstract base implementation of the {@link Doctrine\DBAL\Driver} interface for PostgreSQL based drivers.
 */
abstract class AbstractPostgreSQLDriver implements ExceptionConverterDriver, VersionAwarePlatformDriver
{
    /**
     * {@inheritdoc}
     *
     * @link http://www.postgresql.org/docs/9.4/static/errcodes-appendix.html
     */
    public function convertException(string $message, DriverExceptionInterface $exception) : DriverException
    {
        switch ($exception->getSQLState()) {
            case '40001':
            case '40P01':
                return new Exception\DeadlockException($message, $exception);

            case '0A000':
                // Foreign key constraint violations during a TRUNCATE operation
                // are considered "feature not supported" in PostgreSQL.
                if (strpos($exception->getMessage(), 'truncate') !== false) {
                    return new Exception\ForeignKeyConstraintViolationException($message, $exception);
                }

                break;

            case '23502':
                return new Exception\NotNullConstraintViolationException($message, $exception);

            case '23503':
                return new Exception\ForeignKeyConstraintViolationException($message, $exception);

            case '23505':
                return new Exception\UniqueConstraintViolationException($message, $exception);

            case '42601':
                return new Exception\SyntaxErrorException($message, $exception);

            case '42702':
                return new Exception\NonUniqueFieldNameException($message, $exception);

            case '42703':
                return new Exception\InvalidFieldNameException($message, $exception);

            case '42P01':
                return new Exception\TableNotFoundException($message, $exception);

            case '42P07':
                return new Exception\TableExistsException($message, $exception);
        }

        // In some case (mainly connection errors) the PDO exception does not provide a SQLSTATE via its code.
        // The exception code is always set to 7 here.
        // We have to match against the SQLSTATE in the error message in these cases.
        if ($exception->getCode() === 7 && strpos($exception->getMessage(), 'SQLSTATE[08006]') !== false) {
            return new Exception\ConnectionException($message, $exception);
        }

        return new DriverException($message, $exception);
    }

    public function createDatabasePlatformForVersion(string $version) : AbstractPlatform
    {
<<<<<<< HEAD
        if (! preg_match('/^(?P<major>\d+)(?:\.(?P<minor>\d+)(?:\.(?P<patch>\d+))?)?/', $version, $versionParts)) {
            throw InvalidPlatformVersion::new(
=======
        if (preg_match('/^(?P<major>\d+)(?:\.(?P<minor>\d+)(?:\.(?P<patch>\d+))?)?/', $version, $versionParts) === 0) {
            throw DBALException::invalidPlatformVersionSpecified(
>>>>>>> 4c258314
                $version,
                '<major_version>.<minor_version>.<patch_version>'
            );
        }

        $majorVersion = $versionParts['major'];
        $minorVersion = $versionParts['minor'] ?? 0;
        $patchVersion = $versionParts['patch'] ?? 0;
        $version      = $majorVersion . '.' . $minorVersion . '.' . $patchVersion;

        if (version_compare($version, '10.0', '>=')) {
            return new PostgreSQL100Platform();
        }

        return new PostgreSQL94Platform();
    }

    public function getDatabasePlatform() : AbstractPlatform
    {
        return new PostgreSQL94Platform();
    }

    public function getSchemaManager(Connection $conn) : AbstractSchemaManager
    {
        return new PostgreSqlSchemaManager($conn);
    }
}<|MERGE_RESOLUTION|>--- conflicted
+++ resolved
@@ -82,13 +82,8 @@
 
     public function createDatabasePlatformForVersion(string $version) : AbstractPlatform
     {
-<<<<<<< HEAD
-        if (! preg_match('/^(?P<major>\d+)(?:\.(?P<minor>\d+)(?:\.(?P<patch>\d+))?)?/', $version, $versionParts)) {
+        if (preg_match('/^(?P<major>\d+)(?:\.(?P<minor>\d+)(?:\.(?P<patch>\d+))?)?/', $version, $versionParts) === 0) {
             throw InvalidPlatformVersion::new(
-=======
-        if (preg_match('/^(?P<major>\d+)(?:\.(?P<minor>\d+)(?:\.(?P<patch>\d+))?)?/', $version, $versionParts) === 0) {
-            throw DBALException::invalidPlatformVersionSpecified(
->>>>>>> 4c258314
                 $version,
                 '<major_version>.<minor_version>.<patch_version>'
             );
