--- conflicted
+++ resolved
@@ -78,19 +78,12 @@
         $this->statement->closeCursor();
     }
 
-<<<<<<< HEAD
-    /** @throws Exception */
-    private function fetch(int $mode): mixed
-=======
     /**
      * @psalm-param PDO::FETCH_* $mode
      *
-     * @return mixed
-     *
      * @throws Exception
      */
-    private function fetch(int $mode)
->>>>>>> 0b23e06d
+    private function fetch(int $mode): mixed
     {
         try {
             return $this->statement->fetch($mode);
