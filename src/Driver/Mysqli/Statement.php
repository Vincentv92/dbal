<?php

declare(strict_types=1);

namespace Doctrine\DBAL\Driver\Mysqli;

use Doctrine\DBAL\Driver\Exception;
use Doctrine\DBAL\Driver\Exception\UnknownParameterType;
use Doctrine\DBAL\Driver\Mysqli\Exception\FailedReadingStreamOffset;
use Doctrine\DBAL\Driver\Mysqli\Exception\NonStreamResourceUsedAsLargeObject;
use Doctrine\DBAL\Driver\Mysqli\Exception\StatementError;
use Doctrine\DBAL\Driver\Statement as StatementInterface;
use Doctrine\DBAL\ParameterType;
use mysqli_sql_exception;
use mysqli_stmt;

use function array_fill;
use function assert;
use function count;
use function feof;
use function fread;
use function get_resource_type;
use function is_int;
use function is_resource;
use function str_repeat;

final class Statement implements StatementInterface
{
    /** @var string[] */
    private static array $paramTypeMap = [
        ParameterType::ASCII        => 's',
        ParameterType::STRING       => 's',
        ParameterType::BINARY       => 's',
        ParameterType::BOOLEAN      => 'i',
        ParameterType::NULL         => 's',
        ParameterType::INTEGER      => 'i',
        ParameterType::LARGE_OBJECT => 'b',
    ];

    private mysqli_stmt $stmt;

    /** @var mixed[] */
<<<<<<< HEAD
    private array $boundValues;
=======
    private $boundValues;
>>>>>>> b3ae8f4b

    private string $types;

    /**
     * Contains ref values for bindValue().
     *
     * @var mixed[]
     */
    private array $values = [];

    /**
     * @internal The statement can be only instantiated by its driver connection.
     */
    public function __construct(mysqli_stmt $stmt)
    {
        $this->stmt = $stmt;

<<<<<<< HEAD
        $paramCount = $this->stmt->param_count;

=======
        $paramCount        = $this->stmt->param_count;
>>>>>>> b3ae8f4b
        $this->types       = str_repeat('s', $paramCount);
        $this->boundValues = array_fill(1, $paramCount, null);
    }

    /**
     * {@inheritdoc}
     */
    public function bindParam($param, &$variable, int $type = ParameterType::STRING, ?int $length = null): void
    {
        assert(is_int($param));

        if (! isset(self::$paramTypeMap[$type])) {
            throw UnknownParameterType::new($type);
        }

        $this->boundValues[$param] =& $variable;
        $this->types[$param - 1]   = self::$paramTypeMap[$type];
    }

    /**
     * {@inheritdoc}
     */
    public function bindValue($param, $value, int $type = ParameterType::STRING): void
    {
        assert(is_int($param));

        if (! isset(self::$paramTypeMap[$type])) {
            throw UnknownParameterType::new($type);
        }

        $this->values[$param]      = $value;
        $this->boundValues[$param] =& $this->values[$param];
        $this->types[$param - 1]   = self::$paramTypeMap[$type];
    }

    public function execute(?array $params = null): Result
    {
        if ($params !== null && count($params) > 0) {
<<<<<<< HEAD
            $this->bindUntypedValues($params);
=======
            if (! $this->bindUntypedValues($params)) {
                throw StatementError::new($this->stmt);
            }
>>>>>>> b3ae8f4b
        } elseif (count($this->boundValues) > 0) {
            $this->bindTypedParameters();
        }

        try {
            if (! $this->stmt->execute()) {
                throw StatementError::new($this->stmt);
            }
        } catch (mysqli_sql_exception $e) {
            throw StatementError::upcast($e);
        }

        return new Result($this->stmt);
    }

    /**
     * Binds parameters with known types previously bound to the statement
     *
     * @throws Exception
     */
    private function bindTypedParameters(): void
    {
        $streams = $values = [];
        $types   = $this->types;

        foreach ($this->boundValues as $parameter => $value) {
            assert(is_int($parameter));
            if (! isset($types[$parameter - 1])) {
                $types[$parameter - 1] = self::$paramTypeMap[ParameterType::STRING];
            }

            if ($types[$parameter - 1] === self::$paramTypeMap[ParameterType::LARGE_OBJECT]) {
                if (is_resource($value)) {
                    if (get_resource_type($value) !== 'stream') {
                        throw NonStreamResourceUsedAsLargeObject::new($parameter);
                    }

                    $streams[$parameter] = $value;
                    $values[$parameter]  = null;
                    continue;
                }

                $types[$parameter - 1] = self::$paramTypeMap[ParameterType::STRING];
            }

            $values[$parameter] = $value;
        }

        if (! $this->stmt->bind_param($types, ...$values)) {
            throw StatementError::new($this->stmt);
        }

        $this->sendLongData($streams);
    }

    /**
     * Handle $this->_longData after regular query parameters have been bound
     *
     * @param array<int, resource> $streams
     *
     * @throws Exception
     */
    private function sendLongData(array $streams): void
    {
        foreach ($streams as $paramNr => $stream) {
            while (! feof($stream)) {
                $chunk = fread($stream, 8192);

                if ($chunk === false) {
                    throw FailedReadingStreamOffset::new($paramNr);
                }

                if (! $this->stmt->send_long_data($paramNr - 1, $chunk)) {
                    throw StatementError::new($this->stmt);
                }
            }
        }
    }

    /**
     * Binds a array of values to bound parameters.
     *
     * @param mixed[] $values
     *
     * @throws Exception
     */
    private function bindUntypedValues(array $values): void
    {
        if (! $this->stmt->bind_param(str_repeat('s', count($values)), ...$values)) {
            throw StatementError::new($this->stmt);
        }
    }
}<|MERGE_RESOLUTION|>--- conflicted
+++ resolved
@@ -40,11 +40,7 @@
     private mysqli_stmt $stmt;
 
     /** @var mixed[] */
-<<<<<<< HEAD
     private array $boundValues;
-=======
-    private $boundValues;
->>>>>>> b3ae8f4b
 
     private string $types;
 
@@ -62,12 +58,7 @@
     {
         $this->stmt = $stmt;
 
-<<<<<<< HEAD
-        $paramCount = $this->stmt->param_count;
-
-=======
         $paramCount        = $this->stmt->param_count;
->>>>>>> b3ae8f4b
         $this->types       = str_repeat('s', $paramCount);
         $this->boundValues = array_fill(1, $paramCount, null);
     }
@@ -106,13 +97,7 @@
     public function execute(?array $params = null): Result
     {
         if ($params !== null && count($params) > 0) {
-<<<<<<< HEAD
             $this->bindUntypedValues($params);
-=======
-            if (! $this->bindUntypedValues($params)) {
-                throw StatementError::new($this->stmt);
-            }
->>>>>>> b3ae8f4b
         } elseif (count($this->boundValues) > 0) {
             $this->bindTypedParameters();
         }
