--- conflicted
+++ resolved
@@ -28,7 +28,6 @@
 final class Statement implements StatementInterface
 {
     /** @var string[] */
-<<<<<<< HEAD
     private static array $paramTypeMap = [
         ParameterType::ASCII        => 's',
         ParameterType::STRING       => 's',
@@ -39,80 +38,28 @@
         ParameterType::LARGE_OBJECT => 'b',
     ];
 
-    private mysqli $conn;
-
     private mysqli_stmt $stmt;
 
     /** @var mixed[] */
     private array $boundValues;
 
     private string $types;
-=======
-    private static $paramTypeMap = [
-        ParameterType::ASCII => 's',
-        ParameterType::STRING => 's',
-        ParameterType::BINARY => 's',
-        ParameterType::BOOLEAN => 'i',
-        ParameterType::NULL => 's',
-        ParameterType::INTEGER => 'i',
-        ParameterType::LARGE_OBJECT => 'b',
-    ];
-
-    /** @var mysqli_stmt */
-    private $stmt;
-
-    /** @var mixed[]|null */
-    private $boundValues;
-
-    /** @var string */
-    private $types;
->>>>>>> 99df4467
 
     /**
      * Contains ref values for bindValue().
      *
      * @var mixed[]
      */
-<<<<<<< HEAD
     private array $values = [];
 
     /**
      * @internal The statement can be only instantiated by its driver connection.
-     *
-     * @throws Exception
-     */
-    public function __construct(mysqli $conn, string $sql)
-    {
-        $this->conn = $conn;
-
-        try {
-            $stmt = $conn->prepare($sql);
-        } catch (mysqli_sql_exception $e) {
-            throw ConnectionError::upcast($e);
-        }
-
-        if ($stmt === false) {
-            throw ConnectionError::new($this->conn);
-        }
-
+     */
+    public function __construct(mysqli_stmt $stmt)
+    {
         $this->stmt = $stmt;
 
         $paramCount = $this->stmt->param_count;
-=======
-    private $values = [];
-
-    /**
-     * @internal The statement can be only instantiated by its driver connection.
-     */
-    public function __construct(mysqli_stmt $stmt)
-    {
-        $this->stmt = $stmt;
-
-        $paramCount = $this->stmt->param_count;
-        if (0 >= $paramCount) {
-            return;
-        }
->>>>>>> 99df4467
 
         $this->types       = str_repeat('s', $paramCount);
         $this->boundValues = array_fill(1, $paramCount, null);
@@ -131,11 +78,6 @@
 
         $this->boundValues[$param] =& $variable;
         $this->types[$param - 1]   = self::$paramTypeMap[$type];
-<<<<<<< HEAD
-=======
-
-        return true;
->>>>>>> 99df4467
     }
 
     /**
@@ -152,16 +94,10 @@
         $this->values[$param]      = $value;
         $this->boundValues[$param] =& $this->values[$param];
         $this->types[$param - 1]   = self::$paramTypeMap[$type];
-<<<<<<< HEAD
-=======
-
-        return true;
->>>>>>> 99df4467
     }
 
     public function execute(?array $params = null): ResultInterface
     {
-<<<<<<< HEAD
         if ($params !== null && count($params) > 0) {
             $this->bindUntypedValues($params);
         } else {
@@ -172,31 +108,10 @@
             if (! $this->stmt->execute()) {
                 throw StatementError::new($this->stmt);
             }
-=======
-        if ($this->boundValues !== null) {
-            if ($params !== null) {
-                if (! $this->bindUntypedValues($params)) {
-                    throw StatementError::new($this->stmt);
-                }
-            } else {
-                $this->bindTypedParameters();
-            }
-        }
-
-        try {
-            $result = $this->stmt->execute();
->>>>>>> 99df4467
         } catch (mysqli_sql_exception $e) {
             throw StatementError::upcast($e);
         }
 
-<<<<<<< HEAD
-=======
-        if (! $result) {
-            throw StatementError::new($this->stmt);
-        }
-
->>>>>>> 99df4467
         return new Result($this->stmt);
     }
 
@@ -210,11 +125,6 @@
         $streams = $values = [];
         $types   = $this->types;
 
-<<<<<<< HEAD
-=======
-        assert($this->boundValues !== null);
-
->>>>>>> 99df4467
         foreach ($this->boundValues as $parameter => $value) {
             assert(is_int($parameter));
             if (! isset($types[$parameter - 1])) {
@@ -238,13 +148,8 @@
             $values[$parameter] = $value;
         }
 
-<<<<<<< HEAD
         if (count($values) > 0) {
             $this->bindParams($types, ...$values);
-=======
-        if (! $this->stmt->bind_param($types, ...$values)) {
-            throw StatementError::new($this->stmt);
->>>>>>> 99df4467
         }
 
         $this->sendLongData($streams);
@@ -278,15 +183,10 @@
      * Binds a array of values to bound parameters.
      *
      * @param mixed[] $values
-<<<<<<< HEAD
      *
      * @throws Exception
      */
     private function bindUntypedValues(array $values): void
-=======
-     */
-    private function bindUntypedValues(array $values): bool
->>>>>>> 99df4467
     {
         $params = [];
         $types  = str_repeat('s', count($values));
@@ -295,7 +195,6 @@
             $params[] =& $v;
         }
 
-<<<<<<< HEAD
         $this->bindParams($types, ...$params);
     }
 
@@ -309,8 +208,5 @@
         if (! $this->stmt->bind_param($types, ...$params)) {
             throw StatementError::new($this->stmt);
         }
-=======
-        return $this->stmt->bind_param($types, ...$params);
->>>>>>> 99df4467
     }
 }