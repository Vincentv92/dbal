<?php

declare(strict_types=1);

namespace Doctrine\DBAL\Driver\Mysqli;

use Doctrine\DBAL\Driver\Exception;
use Doctrine\DBAL\Driver\Mysqli\Exception\FailedReadingStreamOffset;
use Doctrine\DBAL\Driver\Mysqli\Exception\NonStreamResourceUsedAsLargeObject;
use Doctrine\DBAL\Driver\Mysqli\Exception\StatementError;
use Doctrine\DBAL\Driver\Statement as StatementInterface;
use Doctrine\DBAL\ParameterType;
use mysqli_sql_exception;
use mysqli_stmt;

use function array_fill;
use function assert;
use function count;
use function feof;
use function fread;
use function get_resource_type;
use function is_int;
use function is_resource;
use function str_repeat;

final class Statement implements StatementInterface
{
    private const PARAMETER_TYPE_STRING  = 's';
    private const PARAMETER_TYPE_INTEGER = 'i';
    private const PARAMETER_TYPE_BINARY  = 'b';

    /** @var mixed[] */
    private array $boundValues;

    private string $types;

    /**
     * Contains ref values for bindValue().
     *
     * @var mixed[]
     */
    private array $values = [];

    /**
     * @internal The statement can be only instantiated by its driver connection.
     */
    public function __construct(private readonly mysqli_stmt $stmt)
    {
        $paramCount        = $this->stmt->param_count;
        $this->types       = str_repeat(self::PARAMETER_TYPE_STRING, $paramCount);
        $this->boundValues = array_fill(1, $paramCount, null);
    }

<<<<<<< HEAD
    public function bindParam(
        int|string $param,
        mixed &$variable,
        ParameterType $type,
        ?int $length = null
    ): void {
=======
    /**
     * {@inheritdoc}
     *
     * @deprecated Use {@see bindValue()} instead.
     */
    public function bindParam($param, &$variable, $type = ParameterType::STRING, $length = null): bool
    {
        Deprecation::trigger(
            'doctrine/dbal',
            'https://github.com/doctrine/dbal/pull/5563',
            '%s is deprecated. Use bindValue() instead.',
            __METHOD__
        );

>>>>>>> eb78575c
        assert(is_int($param));

        $this->types[$param - 1]   = $this->convertParameterType($type);
        $this->boundValues[$param] =& $variable;
    }

    public function bindValue(int|string $param, mixed $value, ParameterType $type): void
    {
        assert(is_int($param));

        $this->types[$param - 1]   = $this->convertParameterType($type);
        $this->values[$param]      = $value;
        $this->boundValues[$param] =& $this->values[$param];
    }

    public function execute(): Result
    {
        if (count($this->boundValues) > 0) {
            $this->bindParameters();
        }

        try {
            if (! $this->stmt->execute()) {
                throw StatementError::new($this->stmt);
            }
        } catch (mysqli_sql_exception $e) {
            throw StatementError::upcast($e);
        }

        return new Result($this->stmt);
    }

    /**
     * Binds parameters with known types previously bound to the statement
     *
     * @throws Exception
     */
    private function bindParameters(): void
    {
        $streams = $values = [];
        $types   = $this->types;

        foreach ($this->boundValues as $parameter => $value) {
            assert(is_int($parameter));
            if (! isset($types[$parameter - 1])) {
                $types[$parameter - 1] = self::PARAMETER_TYPE_STRING;
            }

            if ($types[$parameter - 1] === self::PARAMETER_TYPE_BINARY) {
                if (is_resource($value)) {
                    if (get_resource_type($value) !== 'stream') {
                        throw NonStreamResourceUsedAsLargeObject::new($parameter);
                    }

                    $streams[$parameter] = $value;
                    $values[$parameter]  = null;
                    continue;
                }

                $types[$parameter - 1] = self::PARAMETER_TYPE_STRING;
            }

            $values[$parameter] = $value;
        }

        if (! $this->stmt->bind_param($types, ...$values)) {
            throw StatementError::new($this->stmt);
        }

        $this->sendLongData($streams);
    }

    /**
     * Handle $this->_longData after regular query parameters have been bound
     *
     * @param array<int, resource> $streams
     *
     * @throws Exception
     */
    private function sendLongData(array $streams): void
    {
        foreach ($streams as $paramNr => $stream) {
            while (! feof($stream)) {
                $chunk = fread($stream, 8192);

                if ($chunk === false) {
                    throw FailedReadingStreamOffset::new($paramNr);
                }

                if (! $this->stmt->send_long_data($paramNr - 1, $chunk)) {
                    throw StatementError::new($this->stmt);
                }
            }
        }
    }

    private function convertParameterType(ParameterType $type): string
    {
        return match ($type) {
            ParameterType::NULL,
            ParameterType::STRING,
            ParameterType::ASCII,
            ParameterType::BINARY => self::PARAMETER_TYPE_STRING,
            ParameterType::INTEGER,
            ParameterType::BOOLEAN => self::PARAMETER_TYPE_INTEGER,
            ParameterType::LARGE_OBJECT => self::PARAMETER_TYPE_BINARY,
        };
    }
}<|MERGE_RESOLUTION|>--- conflicted
+++ resolved
@@ -10,6 +10,7 @@
 use Doctrine\DBAL\Driver\Mysqli\Exception\StatementError;
 use Doctrine\DBAL\Driver\Statement as StatementInterface;
 use Doctrine\DBAL\ParameterType;
+use Doctrine\Deprecations\Deprecation;
 use mysqli_sql_exception;
 use mysqli_stmt;
 
@@ -51,21 +52,15 @@
         $this->boundValues = array_fill(1, $paramCount, null);
     }
 
-<<<<<<< HEAD
+    /**
+     * @deprecated Use {@see bindValue()} instead.
+     */
     public function bindParam(
         int|string $param,
         mixed &$variable,
         ParameterType $type,
         ?int $length = null
     ): void {
-=======
-    /**
-     * {@inheritdoc}
-     *
-     * @deprecated Use {@see bindValue()} instead.
-     */
-    public function bindParam($param, &$variable, $type = ParameterType::STRING, $length = null): bool
-    {
         Deprecation::trigger(
             'doctrine/dbal',
             'https://github.com/doctrine/dbal/pull/5563',
@@ -73,7 +68,6 @@
             __METHOD__
         );
 
->>>>>>> eb78575c
         assert(is_int($param));
 
         $this->types[$param - 1]   = $this->convertParameterType($type);
