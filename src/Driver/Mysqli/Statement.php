--- conflicted
+++ resolved
@@ -29,22 +29,13 @@
 final class Statement implements StatementInterface
 {
     /** @var string[] */
-<<<<<<< HEAD
     private static $paramTypeMap = [
+        ParameterType::ASCII        => 's',
         ParameterType::STRING       => 's',
         ParameterType::BINARY       => 's',
         ParameterType::BOOLEAN      => 'i',
         ParameterType::NULL         => 's',
         ParameterType::INTEGER      => 'i',
-=======
-    protected static $_paramTypeMap = [
-        ParameterType::ASCII => 's',
-        ParameterType::STRING => 's',
-        ParameterType::BINARY => 's',
-        ParameterType::BOOLEAN => 'i',
-        ParameterType::NULL => 's',
-        ParameterType::INTEGER => 'i',
->>>>>>> 6b57e8b5
         ParameterType::LARGE_OBJECT => 'b',
     ];
 
