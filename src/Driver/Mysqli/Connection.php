--- conflicted
+++ resolved
@@ -18,13 +18,7 @@
 use function mysqli_init;
 use function stripos;
 
-<<<<<<< HEAD
-use const MYSQLI_REPORT_OFF;
-
 final class Connection implements ConnectionInterface
-=======
-final class Connection implements ServerInfoAwareConnection
->>>>>>> 46e8c835
 {
     /**
      * Name of the option to set connection flags
@@ -42,21 +36,12 @@
      * @throws Exception
      */
     public function __construct(
-<<<<<<< HEAD
         string $host = '',
         string $username = '',
         string $password = '',
         string $database = '',
         int $port = 0,
         string $socket = '',
-=======
-        ?string $host = null,
-        ?string $username = null,
-        ?string $password = null,
-        ?string $database = null,
-        ?int $port = null,
-        ?string $socket = null,
->>>>>>> 46e8c835
         int $flags = 0,
         iterable $preInitializers = [],
         iterable $postInitializers = []
@@ -168,29 +153,23 @@
 
     public function commit(): void
     {
-<<<<<<< HEAD
-        if (! $this->conn->commit()) {
-            throw ConnectionError::new($this->conn);
-=======
         try {
-            return $this->conn->commit();
+            if (! $this->conn->commit()) {
+                throw ConnectionError::new($this->conn);
+            }
         } catch (mysqli_sql_exception $e) {
-            return false;
->>>>>>> 46e8c835
+            throw ConnectionError::upcast($e);
         }
     }
 
     public function rollBack(): void
     {
-<<<<<<< HEAD
-        if (! $this->conn->rollback()) {
-            throw ConnectionError::new($this->conn);
-=======
         try {
-            return $this->conn->rollback();
+            if (! $this->conn->rollback()) {
+                throw ConnectionError::new($this->conn);
+            }
         } catch (mysqli_sql_exception $e) {
-            return false;
->>>>>>> 46e8c835
+            throw ConnectionError::upcast($e);
         }
     }
 }