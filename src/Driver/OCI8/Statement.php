<?php

declare(strict_types=1);

namespace Doctrine\DBAL\Driver\OCI8;

use Doctrine\DBAL\Driver\OCI8\Exception\Error;
use Doctrine\DBAL\Driver\OCI8\Exception\UnknownParameterIndex;
use Doctrine\DBAL\Driver\Statement as StatementInterface;
use Doctrine\DBAL\ParameterType;

use function is_int;
use function oci_bind_by_name;
use function oci_execute;
use function oci_new_descriptor;

use const OCI_B_BIN;
use const OCI_B_BLOB;
use const OCI_COMMIT_ON_SUCCESS;
use const OCI_D_LOB;
use const OCI_NO_AUTO_COMMIT;
use const OCI_TEMP_BLOB;
use const SQLT_CHR;

final class Statement implements StatementInterface
{
    /** @var resource */
    private $connection;

    /** @var resource */
    private $statement;
<<<<<<< HEAD
=======

    /** @var array<int,string> */
    private $parameterMap;
>>>>>>> c355101a

    private ExecutionMode $executionMode;

<<<<<<< HEAD
    /** @var string[] */
    private array $parameterMap = [];

    /**
     * Holds references to bound parameter values.
     *
     * This is a new requirement for PHP7's oci8 extension that prevents bound values from being garbage collected.
     *
     * @var mixed[]
     */
    private array $boundValues = [];

=======
>>>>>>> c355101a
    /**
     * @internal The statement can be only instantiated by its driver connection.
     *
     * @param resource          $connection
     * @param resource          $statement
     * @param array<int,string> $parameterMap
     */
<<<<<<< HEAD
    public function __construct($dbh, string $query, ExecutionMode $executionMode)
    {
        $parser  = new Parser(false);
        $visitor = new ConvertPositionalToNamedPlaceholders();

        $parser->parse($query, $visitor);

        $stmt = oci_parse($dbh, $visitor->getSQL());
        assert(is_resource($stmt));

        $this->statement     = $stmt;
        $this->connection    = $dbh;
        $this->parameterMap  = $visitor->getParameterMap();
=======
    public function __construct($connection, $statement, array $parameterMap, ExecutionMode $executionMode)
    {
        $this->connection    = $connection;
        $this->statement     = $statement;
        $this->parameterMap  = $parameterMap;
>>>>>>> c355101a
        $this->executionMode = $executionMode;
    }

    /**
     * {@inheritdoc}
     */
    public function bindValue($param, $value, int $type = ParameterType::STRING): void
    {
<<<<<<< HEAD
        $this->bindParam($param, $value, $type, null);
=======
        return $this->bindParam($param, $value, $type);
>>>>>>> c355101a
    }

    /**
     * {@inheritdoc}
     */
    public function bindParam($param, &$variable, int $type = ParameterType::STRING, ?int $length = null): void
    {
        if (is_int($param)) {
            if (! isset($this->parameterMap[$param])) {
                throw UnknownParameterIndex::new($param);
            }

            $param = $this->parameterMap[$param];
        }

        if ($type === ParameterType::LARGE_OBJECT) {
            $lob = oci_new_descriptor($this->connection, OCI_D_LOB);
<<<<<<< HEAD

=======
>>>>>>> c355101a
            $lob->writeTemporary($variable, OCI_TEMP_BLOB);

            $variable =& $lob;
        }

<<<<<<< HEAD
        $this->boundValues[$param] =& $variable;

        if (
            ! oci_bind_by_name(
                $this->statement,
                $param,
                $variable,
                $length ?? -1,
                $this->convertParameterType($type)
            )
        ) {
            throw Error::new($this->statement);
        }
=======
        return oci_bind_by_name(
            $this->statement,
            $param,
            $variable,
            $length ?? -1,
            $this->convertParameterType($type)
        );
>>>>>>> c355101a
    }

    /**
     * Converts DBAL parameter type to oci8 parameter type
     */
    private function convertParameterType(int $type): int
    {
        switch ($type) {
            case ParameterType::BINARY:
                return OCI_B_BIN;

            case ParameterType::LARGE_OBJECT:
                return OCI_B_BLOB;

            default:
                return SQLT_CHR;
        }
    }

    public function execute(?array $params = null): Result
    {
        if ($params !== null) {
            foreach ($params as $key => $val) {
                if (is_int($key)) {
                    $param = $key + 1;
                } else {
                    $param = $key;
                }

                $this->bindValue($param, $val);
            }
        }

        if ($this->executionMode->isAutoCommitEnabled()) {
            $mode = OCI_COMMIT_ON_SUCCESS;
        } else {
            $mode = OCI_NO_AUTO_COMMIT;
        }

        $ret = @oci_execute($this->statement, $mode);
        if (! $ret) {
            throw Error::new($this->statement);
        }

        return new Result($this->statement);
    }
}<|MERGE_RESOLUTION|>--- conflicted
+++ resolved
@@ -29,30 +29,12 @@
 
     /** @var resource */
     private $statement;
-<<<<<<< HEAD
-=======
 
     /** @var array<int,string> */
-    private $parameterMap;
->>>>>>> c355101a
+    private array $parameterMap;
 
     private ExecutionMode $executionMode;
 
-<<<<<<< HEAD
-    /** @var string[] */
-    private array $parameterMap = [];
-
-    /**
-     * Holds references to bound parameter values.
-     *
-     * This is a new requirement for PHP7's oci8 extension that prevents bound values from being garbage collected.
-     *
-     * @var mixed[]
-     */
-    private array $boundValues = [];
-
-=======
->>>>>>> c355101a
     /**
      * @internal The statement can be only instantiated by its driver connection.
      *
@@ -60,27 +42,11 @@
      * @param resource          $statement
      * @param array<int,string> $parameterMap
      */
-<<<<<<< HEAD
-    public function __construct($dbh, string $query, ExecutionMode $executionMode)
-    {
-        $parser  = new Parser(false);
-        $visitor = new ConvertPositionalToNamedPlaceholders();
-
-        $parser->parse($query, $visitor);
-
-        $stmt = oci_parse($dbh, $visitor->getSQL());
-        assert(is_resource($stmt));
-
-        $this->statement     = $stmt;
-        $this->connection    = $dbh;
-        $this->parameterMap  = $visitor->getParameterMap();
-=======
     public function __construct($connection, $statement, array $parameterMap, ExecutionMode $executionMode)
     {
         $this->connection    = $connection;
         $this->statement     = $statement;
         $this->parameterMap  = $parameterMap;
->>>>>>> c355101a
         $this->executionMode = $executionMode;
     }
 
@@ -89,11 +55,7 @@
      */
     public function bindValue($param, $value, int $type = ParameterType::STRING): void
     {
-<<<<<<< HEAD
-        $this->bindParam($param, $value, $type, null);
-=======
-        return $this->bindParam($param, $value, $type);
->>>>>>> c355101a
+        $this->bindParam($param, $value, $type);
     }
 
     /**
@@ -111,17 +73,10 @@
 
         if ($type === ParameterType::LARGE_OBJECT) {
             $lob = oci_new_descriptor($this->connection, OCI_D_LOB);
-<<<<<<< HEAD
-
-=======
->>>>>>> c355101a
             $lob->writeTemporary($variable, OCI_TEMP_BLOB);
 
             $variable =& $lob;
         }
-
-<<<<<<< HEAD
-        $this->boundValues[$param] =& $variable;
 
         if (
             ! oci_bind_by_name(
@@ -134,15 +89,6 @@
         ) {
             throw Error::new($this->statement);
         }
-=======
-        return oci_bind_by_name(
-            $this->statement,
-            $param,
-            $variable,
-            $length ?? -1,
-            $this->convertParameterType($type)
-        );
->>>>>>> c355101a
     }
 
     /**
