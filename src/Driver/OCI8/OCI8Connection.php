--- conflicted
+++ resolved
@@ -145,12 +145,6 @@
             throw OCI8Exception::fromErrorInfo(oci_error($this->dbh));
         }
 
-<<<<<<< HEAD
         $this->executionMode->enableAutoCommit();
-=======
-        $this->executeMode = OCI_COMMIT_ON_SUCCESS;
-
-        return true;
->>>>>>> 74eca6ba
     }
 }