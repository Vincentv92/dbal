<?php

declare(strict_types=1);

namespace Doctrine\DBAL\Types;

use DateTime;
use DateTimeInterface;
use Doctrine\DBAL\Platforms\AbstractPlatform;
use Doctrine\DBAL\Types\Exception\InvalidFormat;
use Doctrine\DBAL\Types\Exception\InvalidType;
use function date_create;

/**
 * Type that maps an SQL DATETIME/TIMESTAMP to a PHP DateTime object.
 */
class DateTimeType extends Type implements PhpDateTimeMappingType
{
    public function getName() : string
    {
        return Types::DATETIME_MUTABLE;
    }

    /**
     * {@inheritdoc}
     */
    public function getSQLDeclaration(array $fieldDeclaration, AbstractPlatform $platform) : string
    {
        return $platform->getDateTimeTypeDeclarationSQL($fieldDeclaration);
    }

    /**
     * {@inheritdoc}
     */
    public function convertToDatabaseValue($value, AbstractPlatform $platform)
    {
        if ($value === null) {
            return $value;
        }

        if ($value instanceof DateTimeInterface) {
            return $value->format($platform->getDateTimeFormatString());
        }

        throw InvalidType::new($value, $this->getName(), ['null', 'DateTime']);
    }

    /**
     * {@inheritdoc}
     */
    public function convertToPHPValue($value, AbstractPlatform $platform)
    {
        if ($value === null || $value instanceof DateTimeInterface) {
            return $value;
        }

        $val = DateTime::createFromFormat($platform->getDateTimeFormatString(), $value);

        if ($val === false) {
            $val = date_create($value);
        }

<<<<<<< HEAD
        if (! $val) {
            throw InvalidFormat::new($value, $this->getName(), $platform->getDateTimeFormatString());
=======
        if ($val === false) {
            throw ConversionException::conversionFailedFormat($value, $this->getName(), $platform->getDateTimeFormatString());
>>>>>>> 4c258314
        }

        return $val;
    }
}<|MERGE_RESOLUTION|>--- conflicted
+++ resolved
@@ -60,13 +60,8 @@
             $val = date_create($value);
         }
 
-<<<<<<< HEAD
-        if (! $val) {
+        if ($val === false) {
             throw InvalidFormat::new($value, $this->getName(), $platform->getDateTimeFormatString());
-=======
-        if ($val === false) {
-            throw ConversionException::conversionFailedFormat($value, $this->getName(), $platform->getDateTimeFormatString());
->>>>>>> 4c258314
         }
 
         return $val;
