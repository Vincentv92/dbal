--- conflicted
+++ resolved
@@ -6,15 +6,8 @@
 
 use Doctrine\DBAL\ParameterType;
 use Doctrine\DBAL\Platforms\AbstractPlatform;
-<<<<<<< HEAD
 use Doctrine\DBAL\Types\Exception\ValueNotConvertible;
-=======
 
-use function assert;
-use function fopen;
-use function fseek;
-use function fwrite;
->>>>>>> 66b1f3d2
 use function is_resource;
 use function is_string;
 use function stream_get_contents;
@@ -27,7 +20,7 @@
     /**
      * {@inheritdoc}
      */
-    public function getSQLDeclaration(array $fieldDeclaration, AbstractPlatform $platform) : string
+    public function getSQLDeclaration(array $fieldDeclaration, AbstractPlatform $platform): string
     {
         return $platform->getBinaryTypeDeclarationSQL($fieldDeclaration);
     }
@@ -52,12 +45,12 @@
         return $value;
     }
 
-    public function getName() : string
+    public function getName(): string
     {
         return Types::BINARY;
     }
 
-    public function getBindingType() : int
+    public function getBindingType(): int
     {
         return ParameterType::BINARY;
     }
