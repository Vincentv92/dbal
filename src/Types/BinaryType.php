--- conflicted
+++ resolved
@@ -25,14 +25,7 @@
         return $platform->getBinaryTypeDeclarationSQL($column);
     }
 
-<<<<<<< HEAD
     public function convertToPHPValue(mixed $value, AbstractPlatform $platform): ?string
-=======
-    /**
-     * {@inheritDoc}
-     */
-    public function convertToPHPValue($value, AbstractPlatform $platform)
->>>>>>> fd47abd3
     {
         if ($value === null) {
             return null;
@@ -49,22 +42,7 @@
         return $value;
     }
 
-<<<<<<< HEAD
     public function getBindingType(): ParameterType
-=======
-    /**
-     * {@inheritDoc}
-     */
-    public function getName()
-    {
-        return Types::BINARY;
-    }
-
-    /**
-     * {@inheritDoc}
-     */
-    public function getBindingType()
->>>>>>> fd47abd3
     {
         return ParameterType::BINARY;
     }
