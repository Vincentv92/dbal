<?php

declare(strict_types=1);

namespace Doctrine\DBAL\Types;

use Doctrine\DBAL\ParameterType;
use Doctrine\DBAL\Platforms\AbstractPlatform;
use Doctrine\DBAL\Types\Exception\ValueNotConvertible;

use function assert;
use function fopen;
use function fseek;
use function fwrite;
use function is_resource;
use function is_string;

/**
 * Type that maps an SQL BLOB to a PHP resource stream.
 */
class BlobType extends Type
{
    /**
     * {@inheritDoc}
     */
    public function getSQLDeclaration(array $column, AbstractPlatform $platform): string
    {
        return $platform->getBlobTypeDeclarationSQL($column);
    }

<<<<<<< HEAD
    public function convertToPHPValue(mixed $value, AbstractPlatform $platform): mixed
=======
    /**
     * {@inheritDoc}
     */
    public function convertToPHPValue($value, AbstractPlatform $platform)
>>>>>>> fd47abd3
    {
        if ($value === null) {
            return null;
        }

        if (is_string($value)) {
            $fp = fopen('php://temp', 'rb+');
            assert(is_resource($fp));
            fwrite($fp, $value);
            fseek($fp, 0);
            $value = $fp;
        }

        if (! is_resource($value)) {
            throw ValueNotConvertible::new($value, Types::BLOB);
        }

        return $value;
    }

<<<<<<< HEAD
    public function getBindingType(): ParameterType
=======
    /**
     * {@inheritDoc}
     */
    public function getName()
    {
        return Types::BLOB;
    }

    /**
     * {@inheritDoc}
     */
    public function getBindingType()
>>>>>>> fd47abd3
    {
        return ParameterType::LARGE_OBJECT;
    }
}<|MERGE_RESOLUTION|>--- conflicted
+++ resolved
@@ -28,14 +28,7 @@
         return $platform->getBlobTypeDeclarationSQL($column);
     }
 
-<<<<<<< HEAD
     public function convertToPHPValue(mixed $value, AbstractPlatform $platform): mixed
-=======
-    /**
-     * {@inheritDoc}
-     */
-    public function convertToPHPValue($value, AbstractPlatform $platform)
->>>>>>> fd47abd3
     {
         if ($value === null) {
             return null;
@@ -56,22 +49,7 @@
         return $value;
     }
 
-<<<<<<< HEAD
     public function getBindingType(): ParameterType
-=======
-    /**
-     * {@inheritDoc}
-     */
-    public function getName()
-    {
-        return Types::BLOB;
-    }
-
-    /**
-     * {@inheritDoc}
-     */
-    public function getBindingType()
->>>>>>> fd47abd3
     {
         return ParameterType::LARGE_OBJECT;
     }
