--- conflicted
+++ resolved
@@ -20,24 +20,12 @@
         return $platform->getBooleanTypeDeclarationSQL($column);
     }
 
-<<<<<<< HEAD
     public function convertToDatabaseValue(mixed $value, AbstractPlatform $platform): mixed
-=======
-    /**
-     * {@inheritDoc}
-     */
-    public function convertToDatabaseValue($value, AbstractPlatform $platform)
->>>>>>> fd47abd3
     {
         return $platform->convertBooleansToDatabaseValue($value);
     }
 
     /**
-<<<<<<< HEAD
-=======
-     * {@inheritDoc}
-     *
->>>>>>> fd47abd3
      * @param T $value
      *
      * @return (T is null ? null : bool)
@@ -49,22 +37,7 @@
         return $platform->convertFromBoolean($value);
     }
 
-<<<<<<< HEAD
     public function getBindingType(): ParameterType
-=======
-    /**
-     * {@inheritDoc}
-     */
-    public function getName()
-    {
-        return Types::BOOLEAN;
-    }
-
-    /**
-     * {@inheritDoc}
-     */
-    public function getBindingType()
->>>>>>> fd47abd3
     {
         return ParameterType::BOOLEAN;
     }
