--- conflicted
+++ resolved
@@ -18,29 +18,12 @@
     /**
      * {@inheritDoc}
      */
-<<<<<<< HEAD
     public function getSQLDeclaration(array $column, AbstractPlatform $platform): string
-=======
-    public function getName()
-    {
-        return Types::DATE_MUTABLE;
-    }
-
-    /**
-     * {@inheritDoc}
-     */
-    public function getSQLDeclaration(array $column, AbstractPlatform $platform)
->>>>>>> fd47abd3
     {
         return $platform->getDateTypeDeclarationSQL($column);
     }
 
     /**
-<<<<<<< HEAD
-=======
-     * {@inheritDoc}
-     *
->>>>>>> fd47abd3
      * @psalm-param T $value
      *
      * @return (T is null ? null : string)
@@ -61,11 +44,6 @@
     }
 
     /**
-<<<<<<< HEAD
-=======
-     * {@inheritDoc}
-     *
->>>>>>> fd47abd3
      * @param T $value
      *
      * @return (T is null ? null : DateTimeInterface)
