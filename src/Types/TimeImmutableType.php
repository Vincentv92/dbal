--- conflicted
+++ resolved
@@ -53,22 +53,13 @@
 
         $dateTime = DateTimeImmutable::createFromFormat('!' . $platform->getTimeFormatString(), $value);
 
-<<<<<<< HEAD
-        if ($dateTime === false) {
-            throw InvalidFormat::new(
-                $value,
-                static::class,
-                $platform->getTimeFormatString(),
-            );
-=======
         if ($dateTime !== false) {
             return $dateTime;
->>>>>>> d7229924
         }
 
-        throw ConversionException::conversionFailedFormat(
+        throw InvalidFormat::new(
             $value,
-            $this->getName(),
+            static::class,
             $platform->getTimeFormatString(),
         );
     }
