--- conflicted
+++ resolved
@@ -14,28 +14,14 @@
  */
 class TimeImmutableType extends TimeType
 {
-<<<<<<< HEAD
-    public function convertToDatabaseValue(mixed $value, AbstractPlatform $platform): ?string
-=======
     /**
-     * {@inheritdoc}
-     */
-    public function getName()
-    {
-        return Types::TIME_IMMUTABLE;
-    }
-
-    /**
-     * {@inheritdoc}
-     *
      * @param T $value
      *
      * @return (T is null ? null : string)
      *
      * @template T
      */
-    public function convertToDatabaseValue($value, AbstractPlatform $platform)
->>>>>>> d432414e
+    public function convertToDatabaseValue(mixed $value, AbstractPlatform $platform): ?string
     {
         if ($value === null) {
             return $value;
@@ -52,20 +38,14 @@
         );
     }
 
-<<<<<<< HEAD
-    public function convertToPHPValue(mixed $value, AbstractPlatform $platform): ?DateTimeImmutable
-=======
     /**
-     * {@inheritdoc}
-     *
      * @param T $value
      *
      * @return (T is null ? null : DateTimeImmutable)
      *
      * @template T
      */
-    public function convertToPHPValue($value, AbstractPlatform $platform)
->>>>>>> d432414e
+    public function convertToPHPValue(mixed $value, AbstractPlatform $platform): ?DateTimeImmutable
     {
         if ($value === null || $value instanceof DateTimeImmutable) {
             return $value;
