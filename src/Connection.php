<?php

declare(strict_types=1);

namespace Doctrine\DBAL;

use Closure;
use Doctrine\DBAL\Cache\ArrayResult;
use Doctrine\DBAL\Cache\CacheException;
use Doctrine\DBAL\Cache\Exception\NoResultDriverConfigured;
use Doctrine\DBAL\Cache\QueryCacheProfile;
use Doctrine\DBAL\Connection\StaticServerVersionProvider;
use Doctrine\DBAL\Driver\API\ExceptionConverter;
use Doctrine\DBAL\Driver\Connection as DriverConnection;
use Doctrine\DBAL\Driver\Statement as DriverStatement;
use Doctrine\DBAL\Exception\CommitFailedRollbackOnly;
use Doctrine\DBAL\Exception\ConnectionLost;
use Doctrine\DBAL\Exception\DriverException;
use Doctrine\DBAL\Exception\NoActiveTransaction;
use Doctrine\DBAL\Exception\SavepointsNotSupported;
use Doctrine\DBAL\Platforms\AbstractPlatform;
use Doctrine\DBAL\Query\Expression\ExpressionBuilder;
use Doctrine\DBAL\Query\QueryBuilder;
use Doctrine\DBAL\Schema\AbstractSchemaManager;
use Doctrine\DBAL\Schema\DefaultSchemaManagerFactory;
use Doctrine\DBAL\Schema\LegacySchemaManagerFactory;
use Doctrine\DBAL\Schema\SchemaManagerFactory;
use Doctrine\DBAL\SQL\Parser;
use Doctrine\DBAL\Types\Type;
use Doctrine\Deprecations\Deprecation;
use InvalidArgumentException;
use SensitiveParameter;
use Throwable;
use Traversable;

use function array_key_exists;
use function assert;
use function count;
use function implode;
use function is_int;
use function is_string;
use function key;
use function sprintf;

/**
 * A database abstraction-level connection that implements features like transaction isolation levels,
 * configuration, emulated transaction nesting, lazy connecting and more.
 *
 * @psalm-import-type Params from DriverManager
 * @psalm-type WrapperParameterType = string|Type|ParameterType|ArrayParameterType
 * @psalm-type WrapperParameterTypeArray = array<int, WrapperParameterType>|array<string, WrapperParameterType>
 * @psalm-consistent-constructor
 */
class Connection implements ServerVersionProvider
{
    /**
     * The wrapped driver connection.
<<<<<<< HEAD
=======
     *
     * @var DriverConnection|null
>>>>>>> 0b23e06d
     */
    protected ?DriverConnection $_conn = null;

    protected Configuration $_config;

    /**
     * The current auto-commit mode of this connection.
     */
    private bool $autoCommit = true;

    /**
     * The transaction nesting level.
     */
    private int $transactionNestingLevel = 0;

    /**
     * The currently active transaction isolation level or NULL before it has been determined.
     */
    private ?TransactionIsolationLevel $transactionIsolationLevel = null;

    /**
     * The parameters used during creation of the Connection instance.
     *
     * @var array<string,mixed>
     * @psalm-var Params
     */
    private array $params;

    /**
     * The database platform object used by the connection or NULL before it's initialized.
     */
    private ?AbstractPlatform $platform = null;

    private ?ExceptionConverter $exceptionConverter = null;
    private ?Parser $parser                         = null;

    /**
     * Flag that indicates whether the current transaction is marked for rollback only.
     */
    private bool $isRollbackOnly = false;

    private SchemaManagerFactory $schemaManagerFactory;

    /**
     * Initializes a new instance of the Connection class.
     *
     * @internal The connection can be only instantiated by the driver manager.
     *
     * @param array<string, mixed> $params The connection parameters.
     * @param Driver               $driver The driver to use.
     * @param Configuration|null   $config The configuration, optional.
     * @psalm-param Params $params
     */
    public function __construct(
        #[SensitiveParameter]
        array $params,
        protected Driver $driver,
        ?Configuration $config = null,
    ) {
<<<<<<< HEAD
        $this->_config    = $config ?? new Configuration();
        $this->params     = $params;
        $this->autoCommit = $this->_config->getAutoCommit();
=======
        $this->_driver = $driver;
        $this->params  = $params;

        // Create default config and event manager if none given
        $config       ??= new Configuration();
        $eventManager ??= new EventManager();

        $this->_config       = $config;
        $this->_eventManager = $eventManager;

        if (isset($params['platform'])) {
            if (! $params['platform'] instanceof Platforms\AbstractPlatform) {
                throw Exception::invalidPlatformType($params['platform']);
            }

            Deprecation::trigger(
                'doctrine/dbal',
                'https://github.com/doctrine/dbal/pull/5699',
                'The "platform" connection parameter is deprecated.'
                    . ' Use a driver middleware that would instantiate the platform instead.',
            );

            $this->platform = $params['platform'];
            $this->platform->setEventManager($this->_eventManager);
        }

        $this->_expr = $this->createExpressionBuilder();

        $this->autoCommit = $config->getAutoCommit();

        $schemaManagerFactory = $config->getSchemaManagerFactory();
        if ($schemaManagerFactory === null) {
            Deprecation::trigger(
                'doctrine/dbal',
                'https://github.com/doctrine/dbal/issues/5812',
                'Not configuring a schema manager factory is deprecated.'
                    . ' Use %s which is going to be the default in DBAL 4.',
                DefaultSchemaManagerFactory::class,
            );

            $schemaManagerFactory = new LegacySchemaManagerFactory();
        }

        $this->schemaManagerFactory = $schemaManagerFactory;
>>>>>>> 0b23e06d
    }

    /**
     * Gets the parameters used during instantiation.
     *
     * @internal
     *
     * @return array<string,mixed>
     * @psalm-return Params
     */
    public function getParams(): array
    {
        return $this->params;
    }

    /**
     * Gets the name of the currently selected database.
     *
     * @return string|null The name of the database or NULL if a database is not selected.
     *                     The platforms which don't support the concept of a database (e.g. embedded databases)
     *                     must always return a string as an indicator of an implicitly selected database.
     *
     * @throws Exception
     */
    public function getDatabase(): ?string
    {
        $platform = $this->getDatabasePlatform();
        $query    = $platform->getDummySelectSQL($platform->getCurrentDatabaseExpression());
        $database = $this->fetchOne($query);

        assert(is_string($database) || $database === null);

        return $database;
    }

    /**
     * Gets the DBAL driver instance.
     */
    public function getDriver(): Driver
    {
        return $this->driver;
    }

    /**
     * Gets the Configuration used by the Connection.
     */
    public function getConfiguration(): Configuration
    {
        return $this->_config;
    }

    /**
     * Gets the DatabasePlatform for the connection.
     *
     * @throws Exception
     */
    public function getDatabasePlatform(): AbstractPlatform
    {
        if ($this->platform === null) {
            $versionProvider = $this;

            if (isset($this->params['serverVersion'])) {
                $versionProvider = new StaticServerVersionProvider($this->params['serverVersion']);
            }

            $this->platform = $this->driver->getDatabasePlatform($versionProvider);
        }

        return $this->platform;
    }

    /**
     * Creates an expression builder for the connection.
     */
    public function createExpressionBuilder(): ExpressionBuilder
    {
        return new ExpressionBuilder($this);
    }

    /**
     * Establishes the connection with the database and returns the underlying connection.
     *
     * @throws Exception
     *
     * @psalm-assert !null $this->_conn
     */
    protected function connect(): DriverConnection
    {
        if ($this->_conn !== null) {
            return $this->_conn;
        }

        try {
            $connection = $this->_conn = $this->driver->connect($this->params);
        } catch (Driver\Exception $e) {
            throw $this->convertException($e);
        }

        if ($this->autoCommit === false) {
            $this->beginTransaction();
        }

        return $connection;
    }

    /**
     * {@inheritDoc}
     *
     * @throws Exception
     */
    public function getServerVersion(): string
    {
        return $this->connect()->getServerVersion();
    }

    /**
     * Returns the current auto-commit mode for this connection.
     *
     * @see    setAutoCommit
     *
     * @return bool True if auto-commit mode is currently enabled for this connection, false otherwise.
     */
    public function isAutoCommit(): bool
    {
        return $this->autoCommit;
    }

    /**
     * Sets auto-commit mode for this connection.
     *
     * If a connection is in auto-commit mode, then all its SQL statements will be executed and committed as individual
     * transactions. Otherwise, its SQL statements are grouped into transactions that are terminated by a call to either
     * the method commit or the method rollback. By default, new connections are in auto-commit mode.
     *
     * NOTE: If this method is called during a transaction and the auto-commit mode is changed, the transaction is
     * committed. If this method is called and the auto-commit mode is not changed, the call is a no-op.
     *
     * @see isAutoCommit
     *
     * @throws ConnectionException
     * @throws DriverException
     */
    public function setAutoCommit(bool $autoCommit): void
    {
        // Mode not changed, no-op.
        if ($autoCommit === $this->autoCommit) {
            return;
        }

        $this->autoCommit = $autoCommit;

        // Commit all currently active transactions if any when switching auto-commit mode.
        if ($this->_conn === null || $this->transactionNestingLevel === 0) {
            return;
        }

        $this->commitAll();
    }

    /**
     * Prepares and executes an SQL query and returns the first row of the result
     * as an associative array.
     *
     * @param list<mixed>|array<string, mixed> $params
     * @psalm-param WrapperParameterTypeArray $types
     *
     * @return array<string, mixed>|false False is returned if no rows are found.
     *
     * @throws Exception
     */
    public function fetchAssociative(string $query, array $params = [], array $types = []): array|false
    {
        return $this->executeQuery($query, $params, $types)->fetchAssociative();
    }

    /**
     * Prepares and executes an SQL query and returns the first row of the result
     * as a numerically indexed array.
     *
     * @param list<mixed>|array<string, mixed> $params
     * @psalm-param WrapperParameterTypeArray $types
     *
     * @return list<mixed>|false False is returned if no rows are found.
     *
     * @throws Exception
     */
    public function fetchNumeric(string $query, array $params = [], array $types = []): array|false
    {
        return $this->executeQuery($query, $params, $types)->fetchNumeric();
    }

    /**
     * Prepares and executes an SQL query and returns the value of a single column
     * of the first row of the result.
     *
     * @param list<mixed>|array<string, mixed> $params
     * @psalm-param WrapperParameterTypeArray $types
     *
     * @return mixed|false False is returned if no rows are found.
     *
     * @throws Exception
     */
    public function fetchOne(string $query, array $params = [], array $types = []): mixed
    {
        return $this->executeQuery($query, $params, $types)->fetchOne();
    }

    /**
     * Whether an actual connection to the database is established.
     */
    public function isConnected(): bool
    {
        return $this->_conn !== null;
    }

    /**
     * Checks whether a transaction is currently active.
     *
     * @return bool TRUE if a transaction is currently active, FALSE otherwise.
     */
    public function isTransactionActive(): bool
    {
        return $this->transactionNestingLevel > 0;
    }

    /**
     * Adds condition based on the criteria to the query components
     *
     * @param array<string, mixed> $criteria   Map of key columns to their values
     * @param array<int, string>   $columns    Column names
     * @param array<int, mixed>    $values     Column values
     * @param array<int, string>   $conditions Key conditions
     *
     * @throws Exception
     */
    private function addCriteriaCondition(
        array $criteria,
        array &$columns,
        array &$values,
        array &$conditions,
    ): void {
        foreach ($criteria as $columnName => $value) {
            if ($value === null) {
                $conditions[] = $columnName . ' IS NULL';
                continue;
            }

            $columns[]    = $columnName;
            $values[]     = $value;
            $conditions[] = $columnName . ' = ?';
        }
    }

    /**
     * Executes an SQL DELETE statement on a table.
     *
     * Table expression and columns are not escaped and are not safe for user-input.
     *
     * @param array<string, mixed>                                                           $criteria
     * @param array<int, string|ParameterType|Type>|array<string, string|ParameterType|Type> $types
     *
     * @return int|string The number of affected rows.
     *
     * @throws Exception
     */
    public function delete(string $table, array $criteria = [], array $types = []): int|string
    {
        $columns = $values = $conditions = [];

        $this->addCriteriaCondition($criteria, $columns, $values, $conditions);

        $sql = 'DELETE FROM ' . $table;

        if ($conditions !== []) {
            $sql .= ' WHERE ' . implode(' AND ', $conditions);
        }

        return $this->executeStatement(
            $sql,
            $values,
            is_string(key($types)) ? $this->extractTypeValues($columns, $types) : $types,
        );
    }

    /**
     * Closes the connection.
     */
    public function close(): void
    {
        $this->_conn                   = null;
        $this->transactionNestingLevel = 0;
    }

    /**
     * Sets the transaction isolation level.
     *
     * @param TransactionIsolationLevel $level The level to set.
     *
     * @throws Exception
     */
    public function setTransactionIsolation(TransactionIsolationLevel $level): void
    {
        $this->transactionIsolationLevel = $level;

        $this->executeStatement($this->getDatabasePlatform()->getSetTransactionIsolationSQL($level));
    }

    /**
     * Gets the currently active transaction isolation level.
     *
     * @return TransactionIsolationLevel The current transaction isolation level.
     *
     * @throws Exception
     */
    public function getTransactionIsolation(): TransactionIsolationLevel
    {
        return $this->transactionIsolationLevel ??= $this->getDatabasePlatform()->getDefaultTransactionIsolationLevel();
    }

    /**
     * Executes an SQL UPDATE statement on a table.
     *
     * Table expression and columns are not escaped and are not safe for user-input.
     *
     * @param array<string, mixed>                                                           $data
     * @param array<string, mixed>                                                           $criteria
     * @param array<int, string|ParameterType|Type>|array<string, string|ParameterType|Type> $types
     *
     * @return int|string The number of affected rows.
     *
     * @throws Exception
     */
    public function update(string $table, array $data, array $criteria = [], array $types = []): int|string
    {
        $columns = $values = $conditions = $set = [];

        foreach ($data as $columnName => $value) {
            $columns[] = $columnName;
            $values[]  = $value;
            $set[]     = $columnName . ' = ?';
        }

        $this->addCriteriaCondition($criteria, $columns, $values, $conditions);

        if (is_string(key($types))) {
            $types = $this->extractTypeValues($columns, $types);
        }

        $sql = 'UPDATE ' . $table . ' SET ' . implode(', ', $set);

        if ($conditions !== []) {
            $sql .= ' WHERE ' . implode(' AND ', $conditions);
        }

        return $this->executeStatement($sql, $values, $types);
    }

    /**
     * Inserts a table row with specified data.
     *
     * Table expression and columns are not escaped and are not safe for user-input.
     *
     * @param array<string, mixed>                                                           $data
     * @param array<int, string|ParameterType|Type>|array<string, string|ParameterType|Type> $types
     *
     * @return int|string The number of affected rows.
     *
     * @throws Exception
     */
    public function insert(string $table, array $data, array $types = []): int|string
    {
        if (count($data) === 0) {
            return $this->executeStatement('INSERT INTO ' . $table . ' () VALUES ()');
        }

        $columns = [];
        $values  = [];
        $set     = [];

        foreach ($data as $columnName => $value) {
            $columns[] = $columnName;
            $values[]  = $value;
            $set[]     = '?';
        }

        return $this->executeStatement(
            'INSERT INTO ' . $table . ' (' . implode(', ', $columns) . ')' .
            ' VALUES (' . implode(', ', $set) . ')',
            $values,
            is_string(key($types)) ? $this->extractTypeValues($columns, $types) : $types,
        );
    }

    /**
     * Extract ordered type list from an ordered column list and type map.
     *
     * @param array<int, string>                                                             $columns
     * @param array<int, string|ParameterType|Type>|array<string, string|ParameterType|Type> $types
     *
     * @return array<int, string|ParameterType|Type>|array<string, string|ParameterType|Type>
     */
    private function extractTypeValues(array $columns, array $types): array
    {
        $typeValues = [];

        foreach ($columns as $columnName) {
            $typeValues[] = $types[$columnName] ?? ParameterType::STRING;
        }

        return $typeValues;
    }

    /**
     * Quotes a string so it can be safely used as a table or column name, even if
     * it is a reserved name.
     *
     * Delimiting style depends on the underlying database platform that is being used.
     *
     * NOTE: Just because you CAN use quoted identifiers does not mean
     * you SHOULD use them. In general, they end up causing way more
     * problems than they solve.
     *
     * @param string $identifier The identifier to be quoted.
     *
     * @return string The quoted identifier.
     */
    public function quoteIdentifier(string $identifier): string
    {
        return $this->getDatabasePlatform()->quoteIdentifier($identifier);
    }

    /**
     * The usage of this method is discouraged. Use prepared statements
     * or {@see AbstractPlatform::quoteStringLiteral()} instead.
     */
    public function quote(string $value): string
    {
        return $this->connect()->quote($value);
    }

    /**
     * Prepares and executes an SQL query and returns the result as an array of numeric arrays.
     *
     * @param list<mixed>|array<string, mixed> $params
     * @psalm-param WrapperParameterTypeArray $types
     *
     * @return list<list<mixed>>
     *
     * @throws Exception
     */
    public function fetchAllNumeric(string $query, array $params = [], array $types = []): array
    {
        return $this->executeQuery($query, $params, $types)->fetchAllNumeric();
    }

    /**
     * Prepares and executes an SQL query and returns the result as an array of associative arrays.
     *
     * @param list<mixed>|array<string, mixed> $params
     * @psalm-param WrapperParameterTypeArray $types
     *
     * @return list<array<string,mixed>>
     *
     * @throws Exception
     */
    public function fetchAllAssociative(string $query, array $params = [], array $types = []): array
    {
        return $this->executeQuery($query, $params, $types)->fetchAllAssociative();
    }

    /**
     * Prepares and executes an SQL query and returns the result as an associative array with the keys
     * mapped to the first column and the values mapped to the second column.
     *
     * @param list<mixed>|array<string, mixed> $params
     * @psalm-param WrapperParameterTypeArray $types
     *
     * @return array<mixed,mixed>
     *
     * @throws Exception
     */
    public function fetchAllKeyValue(string $query, array $params = [], array $types = []): array
    {
        return $this->executeQuery($query, $params, $types)->fetchAllKeyValue();
    }

    /**
     * Prepares and executes an SQL query and returns the result as an associative array with the keys mapped
     * to the first column and the values being an associative array representing the rest of the columns
     * and their values.
     *
     * @param list<mixed>|array<string, mixed> $params
     * @psalm-param WrapperParameterTypeArray $types
     *
     * @return array<mixed,array<string,mixed>>
     *
     * @throws Exception
     */
    public function fetchAllAssociativeIndexed(string $query, array $params = [], array $types = []): array
    {
        return $this->executeQuery($query, $params, $types)->fetchAllAssociativeIndexed();
    }

    /**
     * Prepares and executes an SQL query and returns the result as an array of the first column values.
     *
     * @param list<mixed>|array<string, mixed> $params
     * @psalm-param WrapperParameterTypeArray $types
     *
     * @return list<mixed>
     *
     * @throws Exception
     */
    public function fetchFirstColumn(string $query, array $params = [], array $types = []): array
    {
        return $this->executeQuery($query, $params, $types)->fetchFirstColumn();
    }

    /**
     * Prepares and executes an SQL query and returns the result as an iterator over rows represented as numeric arrays.
     *
     * @param list<mixed>|array<string, mixed> $params
     * @psalm-param WrapperParameterTypeArray $types
     *
     * @return Traversable<int,list<mixed>>
     *
     * @throws Exception
     */
    public function iterateNumeric(string $query, array $params = [], array $types = []): Traversable
    {
        return $this->executeQuery($query, $params, $types)->iterateNumeric();
    }

    /**
     * Prepares and executes an SQL query and returns the result as an iterator over rows represented
     * as associative arrays.
     *
     * @param list<mixed>|array<string, mixed> $params
     * @psalm-param WrapperParameterTypeArray $types
     *
     * @return Traversable<int,array<string,mixed>>
     *
     * @throws Exception
     */
    public function iterateAssociative(string $query, array $params = [], array $types = []): Traversable
    {
        return $this->executeQuery($query, $params, $types)->iterateAssociative();
    }

    /**
     * Prepares and executes an SQL query and returns the result as an iterator with the keys
     * mapped to the first column and the values mapped to the second column.
     *
     * @param list<mixed>|array<string, mixed> $params
     * @psalm-param WrapperParameterTypeArray $types
     *
     * @return Traversable<mixed,mixed>
     *
     * @throws Exception
     */
    public function iterateKeyValue(string $query, array $params = [], array $types = []): Traversable
    {
        return $this->executeQuery($query, $params, $types)->iterateKeyValue();
    }

    /**
     * Prepares and executes an SQL query and returns the result as an iterator with the keys mapped
     * to the first column and the values being an associative array representing the rest of the columns
     * and their values.
     *
     * @param list<mixed>|array<string, mixed> $params
     * @psalm-param WrapperParameterTypeArray $types
     *
     * @return Traversable<mixed,array<string,mixed>>
     *
     * @throws Exception
     */
    public function iterateAssociativeIndexed(string $query, array $params = [], array $types = []): Traversable
    {
        return $this->executeQuery($query, $params, $types)->iterateAssociativeIndexed();
    }

    /**
     * Prepares and executes an SQL query and returns the result as an iterator over the first column values.
     *
     * @param list<mixed>|array<string, mixed> $params
     * @psalm-param WrapperParameterTypeArray $types
     *
     * @return Traversable<int,mixed>
     *
     * @throws Exception
     */
    public function iterateColumn(string $query, array $params = [], array $types = []): Traversable
    {
        return $this->executeQuery($query, $params, $types)->iterateColumn();
    }

    /**
     * Prepares an SQL statement.
     *
     * @param string $sql The SQL statement to prepare.
     *
     * @throws Exception
     */
    public function prepare(string $sql): Statement
    {
        $connection = $this->connect();

        try {
            $statement = $connection->prepare($sql);
        } catch (Driver\Exception $e) {
            throw $this->convertExceptionDuringQuery($e, $sql);
        }

        return new Statement($this, $statement, $sql);
    }

    /**
     * Executes an, optionally parametrized, SQL query.
     *
     * If the query is parametrized, a prepared statement is used.
     *
     * @param list<mixed>|array<string, mixed> $params
     * @psalm-param WrapperParameterTypeArray $types
     *
     * @throws Exception
     */
    public function executeQuery(
        string $sql,
        array $params = [],
        array $types = [],
        ?QueryCacheProfile $qcp = null,
    ): Result {
        if ($qcp !== null) {
            return $this->executeCacheQuery($sql, $params, $types, $qcp);
        }

        $connection = $this->connect();

        try {
            if (count($params) > 0) {
                [$sql, $params, $types] = $this->expandArrayParameters($sql, $params, $types);

                $stmt = $connection->prepare($sql);

                $this->bindParameters($stmt, $params, $types);

                $result = $stmt->execute();
            } else {
                $result = $connection->query($sql);
            }

            return new Result($result, $this);
        } catch (Driver\Exception $e) {
            throw $this->convertExceptionDuringQuery($e, $sql, $params, $types);
        }
    }

    /**
     * Executes a caching query.
     *
     * @param list<mixed>|array<string, mixed> $params
     * @psalm-param WrapperParameterTypeArray $types
     *
     * @throws CacheException
     * @throws Exception
     */
    public function executeCacheQuery(string $sql, array $params, array $types, QueryCacheProfile $qcp): Result
    {
        $resultCache = $qcp->getResultCache() ?? $this->_config->getResultCache();

        if ($resultCache === null) {
            throw NoResultDriverConfigured::new();
        }

        $connectionParams = $this->params;
        unset($connectionParams['password']);

        [$cacheKey, $realKey] = $qcp->generateCacheKeys($sql, $params, $types, $connectionParams);

        $item = $resultCache->getItem($cacheKey);

        if ($item->isHit()) {
            $value = $item->get();
            if (isset($value[$realKey])) {
                return new Result(new ArrayResult($value[$realKey]), $this);
            }
        } else {
            $value = [];
        }

        $data = $this->fetchAllAssociative($sql, $params, $types);

        $value[$realKey] = $data;

        $item->set($value);

        $lifetime = $qcp->getLifetime();
        if ($lifetime > 0) {
            $item->expiresAfter($lifetime);
        }

        $resultCache->save($item);

        return new Result(new ArrayResult($data), $this);
    }

    /**
     * Executes an SQL statement with the given parameters and returns the number of affected rows.
     *
     * Could be used for:
     *  - DML statements: INSERT, UPDATE, DELETE, etc.
     *  - DDL statements: CREATE, DROP, ALTER, etc.
     *  - DCL statements: GRANT, REVOKE, etc.
     *  - Session control statements: ALTER SESSION, SET, DECLARE, etc.
     *  - Other statements that don't yield a row set.
     *
     * This method supports PDO binding types as well as DBAL mapping types.
     *
     * @param list<mixed>|array<string, mixed> $params
     * @psalm-param WrapperParameterTypeArray $types
     *
     * @throws Exception
     */
    public function executeStatement(string $sql, array $params = [], array $types = []): int|string
    {
        $connection = $this->connect();

        try {
            if (count($params) > 0) {
                [$sql, $params, $types] = $this->expandArrayParameters($sql, $params, $types);

                $stmt = $connection->prepare($sql);

                $this->bindParameters($stmt, $params, $types);

                return $stmt->execute()
                    ->rowCount();
            }

            return $connection->exec($sql);
        } catch (Driver\Exception $e) {
            throw $this->convertExceptionDuringQuery($e, $sql, $params, $types);
        }
    }

    /**
     * Returns the current transaction nesting level.
     *
     * @return int The nesting level. A value of 0 means there's no active transaction.
     */
    public function getTransactionNestingLevel(): int
    {
        return $this->transactionNestingLevel;
    }

    /**
     * Returns the ID of the last inserted row.
     *
     * If the underlying driver does not support identity columns, an exception is thrown.
     *
     * @return int|string The last insert ID, as an integer or a numeric string.
     *
     * @throws Exception
     */
    public function lastInsertId(): int|string
    {
        try {
            return $this->connect()->lastInsertId();
        } catch (Driver\Exception $e) {
            throw $this->convertException($e);
        }
    }

    /**
     * Executes a function in a transaction.
     *
     * The function gets passed this Connection instance as an (optional) parameter.
     *
     * If an exception occurs during execution of the function or transaction commit,
     * the transaction is rolled back and the exception re-thrown.
     *
     * @param Closure(self):T $func The function to execute transactionally.
     *
     * @return T The value returned by $func
     *
     * @throws Throwable
     *
     * @template T
     */
    public function transactional(Closure $func): mixed
    {
        $this->beginTransaction();
        try {
            $res = $func($this);
            $this->commit();

            return $res;
        } catch (Throwable $e) {
            $this->rollBack();

            throw $e;
        }
    }

    /**
     * Sets if nested transactions should use savepoints.
     *
     * @deprecated No replacement planned
     *
     * @throws Exception
     */
    public function setNestTransactionsWithSavepoints(bool $nestTransactionsWithSavepoints): void
    {
        if (! $nestTransactionsWithSavepoints) {
            throw new InvalidArgumentException(sprintf(
                'Calling %s with false to enable nesting transactions without savepoints is no longer supported.',
                __METHOD__,
            ));
        }

        Deprecation::trigger(
            'doctrine/dbal',
            'https://github.com/doctrine/dbal/pull/5383',
            '%s is deprecated and will be removed in 5.0',
            __METHOD__,
        );
    }

    /**
     * Gets if nested transactions should use savepoints.
     *
     * @deprecated No replacement planned
     */
    public function getNestTransactionsWithSavepoints(): bool
    {
        Deprecation::trigger(
            'doctrine/dbal',
            'https://github.com/doctrine/dbal/pull/5383',
            '%s is deprecated and will be removed in 5.0',
            __METHOD__,
        );

        return true;
    }

    /**
     * Returns the savepoint name to use for nested transactions.
     */
    protected function _getNestedTransactionSavePointName(): string
    {
        return 'DOCTRINE2_SAVEPOINT_' . $this->transactionNestingLevel;
    }

    /** @throws Exception */
    public function beginTransaction(): void
    {
        $connection = $this->connect();

        ++$this->transactionNestingLevel;

        if ($this->transactionNestingLevel === 1) {
            $connection->beginTransaction();
        } else {
            $this->createSavepoint($this->_getNestedTransactionSavePointName());
        }
    }

    /** @throws Exception */
    public function commit(): void
    {
        if ($this->transactionNestingLevel === 0) {
            throw NoActiveTransaction::new();
        }

        if ($this->isRollbackOnly) {
            throw CommitFailedRollbackOnly::new();
        }

        $connection = $this->connect();

        if ($this->transactionNestingLevel === 1) {
            try {
                $connection->commit();
            } catch (Driver\Exception $e) {
                throw $this->convertException($e);
            }
        } else {
            $this->releaseSavepoint($this->_getNestedTransactionSavePointName());
        }

        --$this->transactionNestingLevel;

        if ($this->autoCommit !== false || $this->transactionNestingLevel !== 0) {
            return;
        }

        $this->beginTransaction();
    }

    /**
     * Commits all current nesting transactions.
     *
     * @throws Exception
     */
    private function commitAll(): void
    {
        while ($this->transactionNestingLevel !== 0) {
            if ($this->autoCommit === false && $this->transactionNestingLevel === 1) {
                // When in no auto-commit mode, the last nesting commit immediately starts a new transaction.
                // Therefore we need to do the final commit here and then leave to avoid an infinite loop.
                $this->commit();

                return;
            }

            $this->commit();
        }
    }

    /** @throws Exception */
    public function rollBack(): void
    {
        if ($this->transactionNestingLevel === 0) {
            throw NoActiveTransaction::new();
        }

        $connection = $this->connect();

        if ($this->transactionNestingLevel === 1) {
            $this->transactionNestingLevel = 0;

            try {
                $connection->rollBack();
            } catch (Driver\Exception $e) {
                throw $this->convertException($e);
            } finally {
                $this->isRollbackOnly = false;

                if ($this->autoCommit === false) {
                    $this->beginTransaction();
                }
            }
        } else {
            $this->rollbackSavepoint($this->_getNestedTransactionSavePointName());
            --$this->transactionNestingLevel;
        }
    }

    /**
     * Creates a new savepoint.
     *
     * @param string $savepoint The name of the savepoint to create.
     *
     * @throws Exception
     */
    public function createSavepoint(string $savepoint): void
    {
        $platform = $this->getDatabasePlatform();

        if (! $platform->supportsSavepoints()) {
            throw SavepointsNotSupported::new();
        }

        $this->executeStatement($platform->createSavePoint($savepoint));
    }

    /**
     * Releases the given savepoint.
     *
     * @param string $savepoint The name of the savepoint to release.
     *
     * @throws Exception
     */
    public function releaseSavepoint(string $savepoint): void
    {
        $platform = $this->getDatabasePlatform();

        if (! $platform->supportsSavepoints()) {
            throw SavepointsNotSupported::new();
        }

        if (! $platform->supportsReleaseSavepoints()) {
            return;
        }

        $this->executeStatement($platform->releaseSavePoint($savepoint));
    }

    /**
     * Rolls back to the given savepoint.
     *
     * @param string $savepoint The name of the savepoint to rollback to.
     *
     * @throws Exception
     */
    public function rollbackSavepoint(string $savepoint): void
    {
        $platform = $this->getDatabasePlatform();

        if (! $platform->supportsSavepoints()) {
            throw SavepointsNotSupported::new();
        }

        $this->executeStatement($platform->rollbackSavePoint($savepoint));
    }

    /**
     * Provides access to the native database connection.
     *
     * @return resource|object
     *
     * @throws Exception
     */
<<<<<<< HEAD
    public function getNativeConnection()
    {
        return $this->connect()->getNativeConnection();
=======
    public function getWrappedConnection()
    {
        Deprecation::triggerIfCalledFromOutside(
            'doctrine/dbal',
            'https://github.com/doctrine/dbal/issues/4966',
            'Connection::getWrappedConnection() is deprecated.'
                . ' Use Connection::getNativeConnection() to access the native connection.',
        );

        $this->connect();

        return $this->_conn;
    }

    /** @return resource|object */
    public function getNativeConnection()
    {
        $this->connect();

        if (! method_exists($this->_conn, 'getNativeConnection')) {
            throw new LogicException(sprintf(
                'The driver connection %s does not support accessing the native connection.',
                get_class($this->_conn),
            ));
        }

        return $this->_conn->getNativeConnection();
>>>>>>> 0b23e06d
    }

    /**
     * Creates a SchemaManager that can be used to inspect or change the
     * database schema through the connection.
     *
     * @throws Exception
     */
    public function createSchemaManager(): AbstractSchemaManager
    {
<<<<<<< HEAD
        return $this->getDatabasePlatform()
            ->createSchemaManager($this);
=======
        return $this->schemaManagerFactory->createSchemaManager($this);
    }

    /**
     * Gets the SchemaManager that can be used to inspect or change the
     * database schema through the connection.
     *
     * @deprecated Use {@see createSchemaManager()} instead.
     *
     * @return AbstractSchemaManager
     *
     * @throws Exception
     */
    public function getSchemaManager()
    {
        Deprecation::triggerIfCalledFromOutside(
            'doctrine/dbal',
            'https://github.com/doctrine/dbal/issues/4515',
            'Connection::getSchemaManager() is deprecated, use Connection::createSchemaManager() instead.',
        );

        return $this->_schemaManager ??= $this->createSchemaManager();
>>>>>>> 0b23e06d
    }

    /**
     * Marks the current transaction so that the only possible
     * outcome for the transaction to be rolled back.
     *
     * @throws ConnectionException If no transaction is active.
     */
    public function setRollbackOnly(): void
    {
        if ($this->transactionNestingLevel === 0) {
            throw NoActiveTransaction::new();
        }

        $this->isRollbackOnly = true;
    }

    /**
     * Checks whether the current transaction is marked for rollback only.
     *
     * @throws ConnectionException If no transaction is active.
     */
    public function isRollbackOnly(): bool
    {
        if ($this->transactionNestingLevel === 0) {
            throw NoActiveTransaction::new();
        }

        return $this->isRollbackOnly;
    }

    /**
     * Converts a given value to its database representation according to the conversion
     * rules of a specific DBAL mapping type.
     *
     * @param mixed  $value The value to convert.
     * @param string $type  The name of the DBAL mapping type.
     *
     * @return mixed The converted value.
     *
     * @throws Exception
     */
    public function convertToDatabaseValue(mixed $value, string $type): mixed
    {
        return Type::getType($type)->convertToDatabaseValue($value, $this->getDatabasePlatform());
    }

    /**
     * Converts a given value to its PHP representation according to the conversion
     * rules of a specific DBAL mapping type.
     *
     * @param mixed  $value The value to convert.
     * @param string $type  The name of the DBAL mapping type.
     *
     * @return mixed The converted type.
     *
     * @throws Exception
     */
    public function convertToPHPValue(mixed $value, string $type): mixed
    {
        return Type::getType($type)->convertToPHPValue($value, $this->getDatabasePlatform());
    }

    /**
     * Binds a set of parameters, some or all of which are typed with a PDO binding type
     * or DBAL mapping type, to a given statement.
     *
     * @param list<mixed>|array<string, mixed>                                               $params
     * @param array<int, string|ParameterType|Type>|array<string, string|ParameterType|Type> $types
     *
     * @throws Exception
     */
    private function bindParameters(DriverStatement $stmt, array $params, array $types): void
    {
        // Check whether parameters are positional or named. Mixing is not allowed.
        if (is_int(key($params))) {
            $bindIndex = 1;

            foreach ($params as $key => $value) {
                if (array_key_exists($key, $types)) {
                    $type                  = $types[$key];
                    [$value, $bindingType] = $this->getBindingInfo($value, $type);
                } else {
                    $bindingType = ParameterType::STRING;
                }

                $stmt->bindValue($bindIndex, $value, $bindingType);

                ++$bindIndex;
            }
        } else {
            // Named parameters
            foreach ($params as $name => $value) {
                if (array_key_exists($name, $types)) {
                    $type                  = $types[$name];
                    [$value, $bindingType] = $this->getBindingInfo($value, $type);
                } else {
                    $bindingType = ParameterType::STRING;
                }

                $stmt->bindValue($name, $value, $bindingType);
            }
        }
    }

    /**
     * Gets the binding type of a given type.
     *
     * @param mixed                     $value The value to bind.
     * @param string|ParameterType|Type $type  The type to bind.
     *
     * @return array{mixed, ParameterType} [0] => the (escaped) value, [1] => the binding type.
     *
     * @throws Exception
     */
    private function getBindingInfo(mixed $value, string|ParameterType|Type $type): array
    {
        if (is_string($type)) {
            $type = Type::getType($type);
        }

        if ($type instanceof Type) {
            $value       = $type->convertToDatabaseValue($value, $this->getDatabasePlatform());
            $bindingType = $type->getBindingType();
        } else {
            $bindingType = $type;
        }

        return [$value, $bindingType];
    }

    /**
     * Creates a new instance of a SQL query builder.
     */
    public function createQueryBuilder(): QueryBuilder
    {
        return new Query\QueryBuilder($this);
    }

    /**
     * @internal
     *
     * @param list<mixed>|array<string,mixed> $params
     * @psalm-param WrapperParameterTypeArray $types
     */
    final public function convertExceptionDuringQuery(
        Driver\Exception $e,
        string $sql,
        array $params = [],
        array $types = [],
    ): DriverException {
        return $this->handleDriverException($e, new Query($sql, $params, $types));
    }

    /** @internal */
    final public function convertException(Driver\Exception $e): DriverException
    {
        return $this->handleDriverException($e, null);
    }

    /**
     * @param array<int, mixed>|array<string, mixed> $params
     * @psalm-param WrapperParameterTypeArray $types
     *
     * @return array{
     *     string,
     *     array<int, mixed>|array<string, mixed>,
     *     array<int, string|ParameterType|Type>|array<string, string|ParameterType|Type>
     * }
     */
    private function expandArrayParameters(string $sql, array $params, array $types): array
    {
        $needsConversion = false;
        $nonArrayTypes   = [];

        if (is_string(key($params))) {
            $needsConversion = true;
        } else {
            foreach ($types as $key => $type) {
                if ($type instanceof ArrayParameterType) {
                    $needsConversion = true;
                    break;
                }

                $nonArrayTypes[$key] = $type;
            }
        }

        if (! $needsConversion) {
            return [$sql, $params, $nonArrayTypes];
        }

        $this->parser ??= $this->getDatabasePlatform()->createSQLParser();
        $visitor        = new ExpandArrayParameters($params, $types);

        $this->parser->parse($sql, $visitor);

        return [
            $visitor->getSQL(),
            $visitor->getParameters(),
            $visitor->getTypes(),
        ];
    }

    private function handleDriverException(
        Driver\Exception $driverException,
        ?Query $query,
    ): DriverException {
        $this->exceptionConverter ??= $this->driver->getExceptionConverter();
        $exception                  = $this->exceptionConverter->convert($driverException, $query);

        if ($exception instanceof ConnectionLost) {
            $this->close();
        }

        return $exception;
    }

    /**
     * BC layer for a wide-spread use-case of old DBAL APIs
     *
     * @deprecated This API is deprecated and will be removed after 2022
     *
     * @param array<int, mixed>|array<string, mixed> $params
     * @psalm-param WrapperParameterTypeArray $types
     *
     * @throws Exception
     */
    public function executeUpdate(string $sql, array $params = [], array $types = []): int|string
    {
        return $this->executeStatement($sql, $params, $types);
    }

    /**
     * BC layer for a wide-spread use-case of old DBAL APIs
     *
     * @deprecated This API is deprecated and will be removed after 2022
     */
    public function query(string $sql): Result
    {
        return $this->executeQuery($sql);
    }

    /**
     * BC layer for a wide-spread use-case of old DBAL APIs
     *
     * @deprecated This API is deprecated and will be removed after 2022
     */
    public function exec(string $sql): int|string
    {
        return $this->executeStatement($sql);
    }
}<|MERGE_RESOLUTION|>--- conflicted
+++ resolved
@@ -23,7 +23,6 @@
 use Doctrine\DBAL\Query\QueryBuilder;
 use Doctrine\DBAL\Schema\AbstractSchemaManager;
 use Doctrine\DBAL\Schema\DefaultSchemaManagerFactory;
-use Doctrine\DBAL\Schema\LegacySchemaManagerFactory;
 use Doctrine\DBAL\Schema\SchemaManagerFactory;
 use Doctrine\DBAL\SQL\Parser;
 use Doctrine\DBAL\Types\Type;
@@ -55,11 +54,6 @@
 {
     /**
      * The wrapped driver connection.
-<<<<<<< HEAD
-=======
-     *
-     * @var DriverConnection|null
->>>>>>> 0b23e06d
      */
     protected ?DriverConnection $_conn = null;
 
@@ -119,56 +113,12 @@
         protected Driver $driver,
         ?Configuration $config = null,
     ) {
-<<<<<<< HEAD
         $this->_config    = $config ?? new Configuration();
         $this->params     = $params;
         $this->autoCommit = $this->_config->getAutoCommit();
-=======
-        $this->_driver = $driver;
-        $this->params  = $params;
-
-        // Create default config and event manager if none given
-        $config       ??= new Configuration();
-        $eventManager ??= new EventManager();
-
-        $this->_config       = $config;
-        $this->_eventManager = $eventManager;
-
-        if (isset($params['platform'])) {
-            if (! $params['platform'] instanceof Platforms\AbstractPlatform) {
-                throw Exception::invalidPlatformType($params['platform']);
-            }
-
-            Deprecation::trigger(
-                'doctrine/dbal',
-                'https://github.com/doctrine/dbal/pull/5699',
-                'The "platform" connection parameter is deprecated.'
-                    . ' Use a driver middleware that would instantiate the platform instead.',
-            );
-
-            $this->platform = $params['platform'];
-            $this->platform->setEventManager($this->_eventManager);
-        }
-
-        $this->_expr = $this->createExpressionBuilder();
-
-        $this->autoCommit = $config->getAutoCommit();
-
-        $schemaManagerFactory = $config->getSchemaManagerFactory();
-        if ($schemaManagerFactory === null) {
-            Deprecation::trigger(
-                'doctrine/dbal',
-                'https://github.com/doctrine/dbal/issues/5812',
-                'Not configuring a schema manager factory is deprecated.'
-                    . ' Use %s which is going to be the default in DBAL 4.',
-                DefaultSchemaManagerFactory::class,
-            );
-
-            $schemaManagerFactory = new LegacySchemaManagerFactory();
-        }
-
-        $this->schemaManagerFactory = $schemaManagerFactory;
->>>>>>> 0b23e06d
+
+        $this->schemaManagerFactory = $this->_config->getSchemaManagerFactory()
+            ?? new DefaultSchemaManagerFactory();
     }
 
     /**
@@ -252,8 +202,6 @@
      * Establishes the connection with the database and returns the underlying connection.
      *
      * @throws Exception
-     *
-     * @psalm-assert !null $this->_conn
      */
     protected function connect(): DriverConnection
     {
@@ -1183,39 +1131,9 @@
      *
      * @throws Exception
      */
-<<<<<<< HEAD
     public function getNativeConnection()
     {
         return $this->connect()->getNativeConnection();
-=======
-    public function getWrappedConnection()
-    {
-        Deprecation::triggerIfCalledFromOutside(
-            'doctrine/dbal',
-            'https://github.com/doctrine/dbal/issues/4966',
-            'Connection::getWrappedConnection() is deprecated.'
-                . ' Use Connection::getNativeConnection() to access the native connection.',
-        );
-
-        $this->connect();
-
-        return $this->_conn;
-    }
-
-    /** @return resource|object */
-    public function getNativeConnection()
-    {
-        $this->connect();
-
-        if (! method_exists($this->_conn, 'getNativeConnection')) {
-            throw new LogicException(sprintf(
-                'The driver connection %s does not support accessing the native connection.',
-                get_class($this->_conn),
-            ));
-        }
-
-        return $this->_conn->getNativeConnection();
->>>>>>> 0b23e06d
     }
 
     /**
@@ -1226,33 +1144,7 @@
      */
     public function createSchemaManager(): AbstractSchemaManager
     {
-<<<<<<< HEAD
-        return $this->getDatabasePlatform()
-            ->createSchemaManager($this);
-=======
         return $this->schemaManagerFactory->createSchemaManager($this);
-    }
-
-    /**
-     * Gets the SchemaManager that can be used to inspect or change the
-     * database schema through the connection.
-     *
-     * @deprecated Use {@see createSchemaManager()} instead.
-     *
-     * @return AbstractSchemaManager
-     *
-     * @throws Exception
-     */
-    public function getSchemaManager()
-    {
-        Deprecation::triggerIfCalledFromOutside(
-            'doctrine/dbal',
-            'https://github.com/doctrine/dbal/issues/4515',
-            'Connection::getSchemaManager() is deprecated, use Connection::createSchemaManager() instead.',
-        );
-
-        return $this->_schemaManager ??= $this->createSchemaManager();
->>>>>>> 0b23e06d
     }
 
     /**
