--- conflicted
+++ resolved
@@ -91,11 +91,8 @@
 
     /**
      * The currently active transaction isolation level or NULL before it has been determined.
-<<<<<<< HEAD
-=======
      *
      * @var TransactionIsolationLevel::*|null
->>>>>>> 2d1905b7
      */
     private ?int $transactionIsolationLevel = null;
 
