--- conflicted
+++ resolved
@@ -13,6 +13,7 @@
 use Doctrine\DBAL\Platforms\AbstractPlatform;
 use Doctrine\DBAL\Platforms\Exception\NotSupported;
 use Doctrine\DBAL\Result;
+use Doctrine\Deprecations\Deprecation;
 
 use function array_filter;
 use function array_intersect;
@@ -99,12 +100,6 @@
      */
     public function listSequences(?string $database = null): array
     {
-<<<<<<< HEAD
-        $database = $this->ensureDatabase(
-            $database ?? $this->_conn->getDatabase(),
-            __METHOD__
-        );
-=======
         if ($database === null) {
             $database = $this->getDatabase(__METHOD__);
         } else {
@@ -114,7 +109,6 @@
                 'Passing $database to AbstractSchemaManager::listSequences() is deprecated.'
             );
         }
->>>>>>> 08f3285d
 
         $sql = $this->_platform->getListSequencesSQL($database);
 
@@ -137,38 +131,7 @@
      *
      * @throws Exception
      */
-<<<<<<< HEAD
     public function listTableColumns(string $table, ?string $database = null): array
-=======
-    public function listTableColumns($table, $database = null)
-    {
-        if ($database === null) {
-            $database = $this->getDatabase(__METHOD__);
-        } else {
-            Deprecation::trigger(
-                'doctrine/dbal',
-                'https://github.com/doctrine/dbal/issues/5284',
-                'Passing $database to AbstractSchemaManager::listTableColumns() is deprecated.'
-            );
-        }
-
-        $sql = $this->_platform->getListTableColumnsSQL($table, $database);
-
-        $tableColumns = $this->_conn->fetchAllAssociative($sql);
-
-        return $this->_getPortableTableColumnList($table, $database, $tableColumns);
-    }
-
-    /**
-     * @param string      $table
-     * @param string|null $database
-     *
-     * @return Column[]
-     *
-     * @throws Exception
-     */
-    protected function doListTableColumns($table, $database = null): array
->>>>>>> 08f3285d
     {
         if ($database === null) {
             $database = $this->getDatabase(__METHOD__);
@@ -390,10 +353,7 @@
      */
     public function listViews(): array
     {
-        $database = $this->ensureDatabase(
-            $this->_conn->getDatabase(),
-            __METHOD__
-        );
+        $database = $this->getDatabase(__METHOD__);
 
         $sql   = $this->_platform->getListViewsSQL($database);
         $views = $this->_conn->fetchAllAssociative($sql);
@@ -404,40 +364,7 @@
     /**
      * Lists the foreign keys for the given table.
      *
-<<<<<<< HEAD
      * @return array<int|string, ForeignKeyConstraint>
-=======
-     * @param string      $table    The name of the table.
-     * @param string|null $database
-     *
-     * @return ForeignKeyConstraint[]
-     *
-     * @throws Exception
-     */
-    public function listTableForeignKeys($table, $database = null)
-    {
-        if ($database === null) {
-            $database = $this->getDatabase(__METHOD__);
-        } else {
-            Deprecation::trigger(
-                'doctrine/dbal',
-                'https://github.com/doctrine/dbal/issues/5284',
-                'Passing $database to AbstractSchemaManager::listTableForeignKeys() is deprecated.'
-            );
-        }
-
-        $sql              = $this->_platform->getListTableForeignKeysSQL($table, $database);
-        $tableForeignKeys = $this->_conn->fetchAllAssociative($sql);
-
-        return $this->_getPortableTableForeignKeysList($tableForeignKeys);
-    }
-
-    /**
-     * @param string      $table
-     * @param string|null $database
-     *
-     * @return ForeignKeyConstraint[]
->>>>>>> 08f3285d
      *
      * @throws Exception
      */
@@ -1021,81 +948,7 @@
     }
 
     /**
-<<<<<<< HEAD
-     * @throws DatabaseRequired
-=======
-     * The search path for namespaces in the currently connected database.
-     *
-     * The first entry is usually the default namespace in the Schema. All
-     * further namespaces contain tables/sequences which can also be addressed
-     * with a short, not full-qualified name.
-     *
-     * For databases that don't support subschema/namespaces this method
-     * returns the name of the currently connected database.
-     *
-     * @deprecated
-     *
-     * @return string[]
-     *
-     * @throws Exception
-     */
-    public function getSchemaSearchPaths()
-    {
-        Deprecation::triggerIfCalledFromOutside(
-            'doctrine/dbal',
-            'https://github.com/doctrine/dbal/pull/4821',
-            'AbstractSchemaManager::getSchemaSearchPaths() is deprecated.'
-        );
-
-        $database = $this->_conn->getDatabase();
-
-        if ($database !== null) {
-            return [$database];
-        }
-
-        return [];
-    }
-
-    /**
-     * Given a table comment this method tries to extract a typehint for Doctrine Type, or returns
-     * the type given as default.
-     *
-     * @internal This method should be only used from within the AbstractSchemaManager class hierarchy.
-     *
-     * @param string|null $comment
-     * @param string      $currentType
-     *
-     * @return string
-     */
-    public function extractDoctrineTypeFromComment($comment, $currentType)
-    {
-        if ($comment !== null && preg_match('(\(DC2Type:(((?!\)).)+)\))', $comment, $match) === 1) {
-            return $match[1];
-        }
-
-        return $currentType;
-    }
-
-    /**
-     * @internal This method should be only used from within the AbstractSchemaManager class hierarchy.
-     *
-     * @param string|null $comment
-     * @param string|null $type
-     *
-     * @return string|null
-     */
-    public function removeDoctrineTypeFromComment($comment, $type)
-    {
-        if ($comment === null) {
-            return null;
-        }
-
-        return str_replace('(DC2Type:' . $type . ')', '', $comment);
-    }
-
-    /**
-     * @throws Exception
->>>>>>> 08f3285d
+     * @throws Exception
      */
     private function getDatabase(string $methodName): string
     {
