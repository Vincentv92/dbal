--- conflicted
+++ resolved
@@ -14,6 +14,7 @@
 use Doctrine\DBAL\Platforms\Exception\NotSupported;
 use Doctrine\DBAL\Result;
 use Doctrine\DBAL\Schema\Exception\TableDoesNotExist;
+use Doctrine\Deprecations\Deprecation;
 
 use function array_filter;
 use function array_intersect;
@@ -193,28 +194,7 @@
      *
      * @throws Exception
      */
-<<<<<<< HEAD
     public function listTables(): array
-=======
-    public function listTables()
-    {
-        $tableNames = $this->listTableNames();
-
-        $tables = [];
-        foreach ($tableNames as $tableName) {
-            $tables[] = $this->introspectTable($tableName);
-        }
-
-        return $tables;
-    }
-
-    /**
-     * @return list<Table>
-     *
-     * @throws Exception
-     */
-    protected function doListTables(): array
->>>>>>> 658ec48d
     {
         $database = $this->getDatabase(__METHOD__);
 
@@ -245,68 +225,6 @@
     }
 
     /**
-<<<<<<< HEAD
-=======
-     * @deprecated Use {@see introspectTable()} instead.
-     *
-     * @param string $name
-     *
-     * @return Table
-     *
-     * @throws Exception
-     */
-    public function listTableDetails($name)
-    {
-        Deprecation::trigger(
-            'doctrine/dbal',
-            'https://github.com/doctrine/dbal/pull/5595',
-            '%s is deprecated. Use introspectTable() instead.',
-            __METHOD__
-        );
-
-        $columns     = $this->listTableColumns($name);
-        $foreignKeys = [];
-
-        if ($this->_platform->supportsForeignKeyConstraints()) {
-            $foreignKeys = $this->listTableForeignKeys($name);
-        }
-
-        $indexes = $this->listTableIndexes($name);
-
-        return new Table($name, $columns, $indexes, [], $foreignKeys);
-    }
-
-    /**
-     * @param string $name
-     *
-     * @throws Exception
-     */
-    protected function doListTableDetails($name): Table
-    {
-        $database = $this->getDatabase(__METHOD__);
-
-        $normalizedName = $this->normalizeName($name);
-
-        $tableOptionsByTable = $this->fetchTableOptionsByTable($database, $normalizedName);
-
-        if ($this->_platform->supportsForeignKeyConstraints()) {
-            $foreignKeys = $this->listTableForeignKeys($name);
-        } else {
-            $foreignKeys = [];
-        }
-
-        return new Table(
-            $name,
-            $this->listTableColumns($name, $database),
-            $this->listTableIndexes($name),
-            [],
-            $foreignKeys,
-            $tableOptionsByTable[$normalizedName] ?? []
-        );
-    }
-
-    /**
->>>>>>> 658ec48d
      * An extension point for those platforms where case sensitivity of the object name depends on whether it's quoted.
      *
      * Such platforms should convert a possibly quoted name into a value of the corresponding case.
@@ -398,33 +316,11 @@
     abstract protected function fetchTableOptionsByTable(string $databaseName, ?string $tableName = null): array;
 
     /**
-<<<<<<< HEAD
-     * Returns the table with the given name.
-=======
      * Introspects the table with the given name.
      *
      * @throws Exception
      */
     public function introspectTable(string $name): Table
-    {
-        $table = $this->listTableDetails($name);
-
-        if ($table->getColumns() === []) {
-            throw SchemaException::tableDoesNotExist($name);
-        }
-
-        return $table;
-    }
-
-    /**
-     * Lists the views this connection has.
-     *
-     * @return View[]
->>>>>>> 658ec48d
-     *
-     * @throws Exception
-     */
-    public function getTable(string $name): Table
     {
         $columns = $this->listTableColumns($name);
 
@@ -505,13 +401,9 @@
      */
     public function dropDatabase(string $database): void
     {
-<<<<<<< HEAD
-        $this->_execSql($this->platform->getDropDatabaseSQL($database));
-=======
-        $this->_conn->executeStatement(
-            $this->_platform->getDropDatabaseSQL($database)
-        );
->>>>>>> 658ec48d
+        $this->connection->executeStatement(
+            $this->platform->getDropDatabaseSQL($database)
+        );
     }
 
     /**
@@ -521,13 +413,9 @@
      */
     public function dropSchema(string $schemaName): void
     {
-<<<<<<< HEAD
-        $this->_execSql($this->platform->getDropSchemaSQL($schemaName));
-=======
-        $this->_conn->executeStatement(
-            $this->_platform->getDropSchemaSQL($schemaName)
-        );
->>>>>>> 658ec48d
+        $this->connection->executeStatement(
+            $this->platform->getDropSchemaSQL($schemaName)
+        );
     }
 
     /**
@@ -537,91 +425,21 @@
      */
     public function dropTable(string $name): void
     {
-<<<<<<< HEAD
-        $this->_execSql($this->platform->getDropTableSQL($name));
-=======
-        $this->_conn->executeStatement(
-            $this->_platform->getDropTableSQL($name)
-        );
->>>>>>> 658ec48d
+        $this->connection->executeStatement(
+            $this->platform->getDropTableSQL($name)
+        );
     }
 
     /**
      * Drops the index from the given table.
      *
-<<<<<<< HEAD
-=======
-     * @param Index|string $index The name of the index.
-     * @param Table|string $table The name of the table.
-     *
-     * @return void
-     *
-     * @throws Exception
-     */
-    public function dropIndex($index, $table)
-    {
-        if ($index instanceof Index) {
-            Deprecation::trigger(
-                'doctrine/dbal',
-                'https://github.com/doctrine/dbal/issues/4798',
-                'Passing $index as an Index object to %s is deprecated. Pass it as a quoted name instead.',
-                __METHOD__
-            );
-
-            $index = $index->getQuotedName($this->_platform);
-        }
-
-        if ($table instanceof Table) {
-            Deprecation::trigger(
-                'doctrine/dbal',
-                'https://github.com/doctrine/dbal/issues/4798',
-                'Passing $table as an Table object to %s is deprecated. Pass it as a quoted name instead.',
-                __METHOD__
-            );
-
-            $table = $table->getQuotedName($this->_platform);
-        }
-
-        $this->_conn->executeStatement(
-            $this->_platform->getDropIndexSQL($index, $table)
-        );
-    }
-
-    /**
-     * Drops the constraint from the given table.
-     *
-     * @deprecated Use {@see dropIndex()}, {@see dropForeignKey()} or {@see dropUniqueConstraint()} instead.
-     *
-     * @param Table|string $table The name of the table.
-     *
-     * @return void
-     *
->>>>>>> 658ec48d
      * @throws Exception
      */
     public function dropIndex(string $index, string $table): void
     {
-<<<<<<< HEAD
-        $this->_execSql($this->platform->getDropIndexSQL($index, $table));
-=======
-        if ($table instanceof Table) {
-            Deprecation::trigger(
-                'doctrine/dbal',
-                'https://github.com/doctrine/dbal/issues/4798',
-                'Passing $table as a Table object to %s is deprecated. Pass it as a quoted name instead.',
-                __METHOD__
-            );
-
-            $table = $table->getQuotedName($this->_platform);
-        }
-
-        $this->_conn->executeStatement(
-            $this->_platform->getDropConstraintSQL(
-                $constraint->getQuotedName($this->_platform),
-                $table
-            )
-        );
->>>>>>> 658ec48d
+        $this->connection->executeStatement(
+            $this->platform->getDropIndexSQL($index, $table)
+        );
     }
 
     /**
@@ -631,36 +449,9 @@
      */
     public function dropForeignKey(string $name, string $table): void
     {
-<<<<<<< HEAD
-        $this->_execSql($this->platform->getDropForeignKeySQL($name, $table));
-=======
-        if ($foreignKey instanceof ForeignKeyConstraint) {
-            Deprecation::trigger(
-                'doctrine/dbal',
-                'https://github.com/doctrine/dbal/issues/4798',
-                'Passing $foreignKey as a ForeignKeyConstraint object to %s is deprecated.'
-                . ' Pass it as a quoted name instead.',
-                __METHOD__
-            );
-
-            $foreignKey = $foreignKey->getQuotedName($this->_platform);
-        }
-
-        if ($table instanceof Table) {
-            Deprecation::trigger(
-                'doctrine/dbal',
-                'https://github.com/doctrine/dbal/issues/4798',
-                'Passing $table as a Table object to %s is deprecated. Pass it as a quoted name instead.',
-                __METHOD__
-            );
-
-            $table = $table->getQuotedName($this->_platform);
-        }
-
-        $this->_conn->executeStatement(
-            $this->_platform->getDropForeignKeySQL($foreignKey, $table)
-        );
->>>>>>> 658ec48d
+        $this->connection->executeStatement(
+            $this->platform->getDropForeignKeySQL($name, $table)
+        );
     }
 
     /**
@@ -670,13 +461,9 @@
      */
     public function dropSequence(string $name): void
     {
-<<<<<<< HEAD
-        $this->_execSql($this->platform->getDropSequenceSQL($name));
-=======
-        $this->_conn->executeStatement(
-            $this->_platform->getDropSequenceSQL($name)
-        );
->>>>>>> 658ec48d
+        $this->connection->executeStatement(
+            $this->platform->getDropSequenceSQL($name)
+        );
     }
 
     /**
@@ -686,13 +473,9 @@
      */
     public function dropUniqueConstraint(string $name, string $tableName): void
     {
-<<<<<<< HEAD
-        $this->_execSql($this->platform->getDropUniqueConstraintSQL($name, $tableName));
-=======
-        $this->_conn->executeStatement(
-            $this->_platform->getDropUniqueConstraintSQL($name, $tableName)
-        );
->>>>>>> 658ec48d
+        $this->connection->executeStatement(
+            $this->platform->getDropUniqueConstraintSQL($name, $tableName)
+        );
     }
 
     /**
@@ -702,13 +485,9 @@
      */
     public function dropView(string $name): void
     {
-<<<<<<< HEAD
-        $this->_execSql($this->platform->getDropViewSQL($name));
-=======
-        $this->_conn->executeStatement(
-            $this->_platform->getDropViewSQL($name)
-        );
->>>>>>> 658ec48d
+        $this->connection->executeStatement(
+            $this->platform->getDropViewSQL($name)
+        );
     }
 
     /* create*() Methods */
@@ -728,13 +507,9 @@
      */
     public function createDatabase(string $database): void
     {
-<<<<<<< HEAD
-        $this->_execSql($this->platform->getCreateDatabaseSQL($database));
-=======
-        $this->_conn->executeStatement(
-            $this->_platform->getCreateDatabaseSQL($database)
-        );
->>>>>>> 658ec48d
+        $this->connection->executeStatement(
+            $this->platform->getCreateDatabaseSQL($database)
+        );
     }
 
     /**
@@ -750,42 +525,13 @@
     /**
      * Creates a new sequence.
      *
-<<<<<<< HEAD
-=======
-     * @param Sequence $sequence
-     *
-     * @return void
-     *
-     * @throws Exception
-     */
-    public function createSequence($sequence)
-    {
-        $this->_conn->executeStatement(
-            $this->_platform->getCreateSequenceSQL($sequence)
-        );
-    }
-
-    /**
-     * Creates a constraint on a table.
-     *
-     * @deprecated Use {@see createIndex()}, {@see createForeignKey()} or {@see createUniqueConstraint()} instead.
-     *
-     * @param Table|string $table
-     *
-     * @return void
-     *
->>>>>>> 658ec48d
      * @throws Exception
      */
     public function createSequence(Sequence $sequence): void
     {
-<<<<<<< HEAD
-        $this->_execSql($this->platform->getCreateSequenceSQL($sequence));
-=======
-        $this->_conn->executeStatement(
-            $this->_platform->getCreateConstraintSQL($constraint, $table)
-        );
->>>>>>> 658ec48d
+        $this->connection->executeStatement(
+            $this->platform->getCreateSequenceSQL($sequence)
+        );
     }
 
     /**
@@ -797,13 +543,9 @@
      */
     public function createIndex(Index $index, string $table): void
     {
-<<<<<<< HEAD
-        $this->_execSql($this->platform->getCreateIndexSQL($index, $table));
-=======
-        $this->_conn->executeStatement(
-            $this->_platform->getCreateIndexSQL($index, $table)
-        );
->>>>>>> 658ec48d
+        $this->connection->executeStatement(
+            $this->platform->getCreateIndexSQL($index, $table)
+        );
     }
 
     /**
@@ -816,13 +558,9 @@
      */
     public function createForeignKey(ForeignKeyConstraint $foreignKey, string $table): void
     {
-<<<<<<< HEAD
-        $this->_execSql($this->platform->getCreateForeignKeySQL($foreignKey, $table));
-=======
-        $this->_conn->executeStatement(
-            $this->_platform->getCreateForeignKeySQL($foreignKey, $table)
-        );
->>>>>>> 658ec48d
+        $this->connection->executeStatement(
+            $this->platform->getCreateForeignKeySQL($foreignKey, $table)
+        );
     }
 
     /**
@@ -832,13 +570,9 @@
      */
     public function createUniqueConstraint(UniqueConstraint $uniqueConstraint, string $tableName): void
     {
-<<<<<<< HEAD
-        $this->_execSql($this->platform->getCreateUniqueConstraintSQL($uniqueConstraint, $tableName));
-=======
-        $this->_conn->executeStatement(
-            $this->_platform->getCreateUniqueConstraintSQL($uniqueConstraint, $tableName)
-        );
->>>>>>> 658ec48d
+        $this->connection->executeStatement(
+            $this->platform->getCreateUniqueConstraintSQL($uniqueConstraint, $tableName)
+        );
     }
 
     /**
@@ -848,16 +582,12 @@
      */
     public function createView(View $view): void
     {
-<<<<<<< HEAD
-        $this->_execSql($this->platform->getCreateViewSQL($view->getQuotedName($this->platform), $view->getSql()));
-=======
-        $this->_conn->executeStatement(
-            $this->_platform->getCreateViewSQL(
-                $view->getQuotedName($this->_platform),
+        $this->connection->executeStatement(
+            $this->platform->getCreateViewSQL(
+                $view->getQuotedName($this->platform),
                 $view->getSql()
             )
         );
->>>>>>> 658ec48d
     }
 
     /**
@@ -900,13 +630,7 @@
      */
     public function alterTable(TableDiff $tableDiff): void
     {
-<<<<<<< HEAD
-        foreach ($this->platform->getAlterTableSQL($tableDiff) as $ddlQuery) {
-            $this->_execSql($ddlQuery);
-        }
-=======
-        $this->_execSql($this->_platform->getAlterTableSQL($tableDiff));
->>>>>>> 658ec48d
+        $this->_execSql($this->platform->getAlterTableSQL($tableDiff));
     }
 
     /**
@@ -1109,15 +833,9 @@
     abstract protected function _getPortableTableForeignKeyDefinition(array $tableForeignKey): ForeignKeyConstraint;
 
     /**
-<<<<<<< HEAD
+     * @internal
+     *
      * @param array<int, string>|string $sql
-=======
-     * @internal
-     *
-     * @param string[]|string $sql
-     *
-     * @return void
->>>>>>> 658ec48d
      *
      * @throws Exception
      */
@@ -1131,13 +849,8 @@
     /**
      * Creates a schema instance for the current database.
      *
-<<<<<<< HEAD
-=======
      * @deprecated Use {@link introspectSchema()} instead.
      *
-     * @return Schema
-     *
->>>>>>> 658ec48d
      * @throws Exception
      */
     public function createSchema(): Schema
