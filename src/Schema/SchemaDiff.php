--- conflicted
+++ resolved
@@ -156,13 +156,7 @@
         $sql = array_merge($sql, $platform->getCreateTablesSQL(array_values($this->newTables)));
 
         if ($saveMode === false) {
-<<<<<<< HEAD
-            foreach ($this->removedTables as $table) {
-                $sql[] = $platform->getDropTableSQL($table->getQuotedName($platform));
-            }
-=======
-            $sql = array_merge($sql, $platform->getDropTablesSQL($this->removedTables));
->>>>>>> 46e41bc5
+            $sql = array_merge($sql, $platform->getDropTablesSQL(array_values($this->removedTables)));
         }
 
         foreach ($this->changedTables as $tableDiff) {
