<?php

declare(strict_types=1);

namespace Doctrine\DBAL\Schema;

use Doctrine\DBAL\Platforms\AbstractPlatform;
use Doctrine\Deprecations\Deprecation;

/**
 * Table Diff.
 */
class TableDiff
{
<<<<<<< HEAD
    public ?string $newName = null;
=======
    /** @var string */
    public $name;

    /**
     * @deprecated Rename tables via {@link AbstractSchemaManager::renameTable()} instead.
     *
     * @var string|false
     */
    public $newName = false;

    /**
     * All added columns
     *
     * @var Column[]
     */
    public $addedColumns;

    /**
     * All changed columns
     *
     * @var ColumnDiff[]
     */
    public $changedColumns = [];

    /**
     * All removed columns
     *
     * @var Column[]
     */
    public $removedColumns = [];
>>>>>>> 0361d33d

    /**
     * Columns that are only renamed from key to column instance name.
     *
     * @var array<string, Column>
     */
    public array $renamedColumns = [];

    /**
     * Indexes that are only renamed but are identical otherwise.
     *
     * @var array<string, Index>
     */
    public array $renamedIndexes = [];

    /**
     * All added foreign key definitions
     *
     * @var array<int, ForeignKeyConstraint>
     */
    public array $addedForeignKeys = [];

    /**
     * All changed foreign keys
     *
     * @var array<int, ForeignKeyConstraint>
     */
    public array $changedForeignKeys = [];

    /**
     * All removed foreign keys
     *
     * @var array<int, ForeignKeyConstraint>
     */
    public array $removedForeignKeys = [];

    /**
     * Constructs a TableDiff object.
     *
     * @internal The diff can be only instantiated by a {@see Comparator}.
     *
     * @param array<string, Column>     $addedColumns
     * @param array<string, ColumnDiff> $changedColumns
     * @param array<string, Column>     $removedColumns
     * @param array<string, Index>      $addedIndexes
     * @param array<string, Index>      $changedIndexes
     * @param array<string, Index>      $removedIndexes
     */
    public function __construct(
        public string $name,
        public array $addedColumns = [],
        public array $changedColumns = [],
        public array $removedColumns = [],
        public array $addedIndexes = [],
        public array $changedIndexes = [],
        public array $removedIndexes = [],
        public ?Table $fromTable = null,
    ) {
    }

    /** @param AbstractPlatform $platform The platform to use for retrieving this table diff's name. */
    public function getName(AbstractPlatform $platform): Identifier
    {
        return new Identifier(
            $this->fromTable instanceof Table ? $this->fromTable->getQuotedName($platform) : $this->name,
        );
    }

<<<<<<< HEAD
    public function getNewName(): ?Identifier
    {
        if ($this->newName === null) {
            return null;
=======
    /**
     * @deprecated Rename tables via {@link AbstractSchemaManager::renameTable()} instead.
     *
     * @return Identifier|false
     */
    public function getNewName()
    {
        Deprecation::triggerIfCalledFromOutside(
            'doctrine/dbal',
            'https://github.com/doctrine/dbal/pull/5663',
            '%s is deprecated. Rename tables via AbstractSchemaManager::renameTable() instead.',
            __METHOD__,
        );

        if ($this->newName === false) {
            return false;
>>>>>>> 0361d33d
        }

        return new Identifier($this->newName);
    }
}<|MERGE_RESOLUTION|>--- conflicted
+++ resolved
@@ -12,40 +12,8 @@
  */
 class TableDiff
 {
-<<<<<<< HEAD
+    /** @deprecated Rename tables via {@link AbstractSchemaManager::renameTable()} instead. */
     public ?string $newName = null;
-=======
-    /** @var string */
-    public $name;
-
-    /**
-     * @deprecated Rename tables via {@link AbstractSchemaManager::renameTable()} instead.
-     *
-     * @var string|false
-     */
-    public $newName = false;
-
-    /**
-     * All added columns
-     *
-     * @var Column[]
-     */
-    public $addedColumns;
-
-    /**
-     * All changed columns
-     *
-     * @var ColumnDiff[]
-     */
-    public $changedColumns = [];
-
-    /**
-     * All removed columns
-     *
-     * @var Column[]
-     */
-    public $removedColumns = [];
->>>>>>> 0361d33d
 
     /**
      * Columns that are only renamed from key to column instance name.
@@ -114,18 +82,10 @@
         );
     }
 
-<<<<<<< HEAD
-    public function getNewName(): ?Identifier
-    {
-        if ($this->newName === null) {
-            return null;
-=======
     /**
      * @deprecated Rename tables via {@link AbstractSchemaManager::renameTable()} instead.
-     *
-     * @return Identifier|false
      */
-    public function getNewName()
+    public function getNewName(): ?Identifier
     {
         Deprecation::triggerIfCalledFromOutside(
             'doctrine/dbal',
@@ -134,9 +94,8 @@
             __METHOD__,
         );
 
-        if ($this->newName === false) {
-            return false;
->>>>>>> 0361d33d
+        if ($this->newName === null) {
+            return null;
         }
 
         return new Identifier($this->newName);
