<?php

declare(strict_types=1);

namespace Doctrine\DBAL\Schema;

use Doctrine\DBAL\DBALException;
<<<<<<< HEAD
use Doctrine\DBAL\Schema\Exception\ColumnAlreadyExists;
use Doctrine\DBAL\Schema\Exception\ColumnDoesNotExist;
use Doctrine\DBAL\Schema\Exception\ForeignKeyDoesNotExist;
use Doctrine\DBAL\Schema\Exception\IndexAlreadyExists;
use Doctrine\DBAL\Schema\Exception\IndexDoesNotExist;
use Doctrine\DBAL\Schema\Exception\IndexNameInvalid;
use Doctrine\DBAL\Schema\Exception\InvalidTableName;
use Doctrine\DBAL\Schema\Exception\UniqueConstraintDoesNotExist;
=======
use Doctrine\DBAL\Schema\Exception\InvalidTableName;
>>>>>>> 4cc12da9
use Doctrine\DBAL\Schema\Visitor\Visitor;
use Doctrine\DBAL\Types\Type;

use function array_keys;
use function array_merge;
use function array_search;
use function array_unique;
use function in_array;
use function is_string;
use function preg_match;
use function sprintf;
use function strlen;
use function strtolower;
use function uksort;

/**
 * Object Representation of a table.
 */
class Table extends AbstractAsset
{
    /** @var Column[] */
    protected $_columns = [];

    /** @var Index[] */
    private $implicitIndexes = [];

    /** @var Index[] */
    protected $_indexes = [];

    /** @var string|null */
    protected $_primaryKeyName;

    /** @var UniqueConstraint[] */
    protected $_uniqueConstraints = [];

    /** @var ForeignKeyConstraint[] */
    protected $_fkConstraints = [];

    /** @var mixed[] */
    protected $_options = [
        'create_options' => [],
    ];

    /** @var SchemaConfig|null */
    protected $_schemaConfig = null;

    /**
<<<<<<< HEAD
     * @param array<Column>               $columns
     * @param array<Index>                $indexes
     * @param array<UniqueConstraint>     $uniqueConstraints
     * @param array<ForeignKeyConstraint> $fkConstraints
     * @param array<string, mixed>        $options
=======
     * @param string                 $name
     * @param Column[]               $columns
     * @param Index[]                $indexes
     * @param ForeignKeyConstraint[] $fkConstraints
     * @param int                    $idGeneratorType
     * @param mixed[]                $options
>>>>>>> 4cc12da9
     *
     * @throws SchemaException
     */
<<<<<<< HEAD
    public function __construct(
        string $tableName,
        array $columns = [],
        array $indexes = [],
        array $uniqueConstraints = [],
        array $fkConstraints = [],
        array $options = []
    ) {
        if (strlen($tableName) === 0) {
            throw InvalidTableName::new($tableName);
=======
    public function __construct($name, array $columns = [], array $indexes = [], array $fkConstraints = [], $idGeneratorType = 0, array $options = [])
    {
        if (strlen($name) === 0) {
            throw InvalidTableName::new($name);
>>>>>>> 4cc12da9
        }

        $this->_setName($name);

        foreach ($columns as $column) {
            $this->_addColumn($column);
        }

        foreach ($indexes as $idx) {
            $this->_addIndex($idx);
        }

        foreach ($uniqueConstraints as $uniqueConstraint) {
            $this->_addUniqueConstraint($uniqueConstraint);
        }

        foreach ($fkConstraints as $fkConstraint) {
            $this->_addForeignKeyConstraint($fkConstraint);
        }

        $this->_options = array_merge($this->_options, $options);
    }

    public function setSchemaConfig(SchemaConfig $schemaConfig): void
    {
        $this->_schemaConfig = $schemaConfig;
    }

    /**
     * Sets the Primary Key.
     *
<<<<<<< HEAD
     * @param array<int, string> $columnNames
=======
     * @param string[]     $columnNames
     * @param string|false $indexName
     *
     * @return self
     *
     * @throws SchemaException
>>>>>>> 4cc12da9
     */
    public function setPrimaryKey(array $columnNames, ?string $indexName = null): self
    {
        if ($indexName === null) {
            $indexName = 'primary';
        }

        $this->_addIndex($this->_createIndex($columnNames, $indexName, true, true));

        foreach ($columnNames as $columnName) {
            $column = $this->getColumn($columnName);
            $column->setNotnull(true);
        }

        return $this;
    }

    /**
<<<<<<< HEAD
     * @param array<int, string>   $columnNames
     * @param array<int, string>   $flags
     * @param array<string, mixed> $options
     */
    public function addUniqueConstraint(array $columnNames, ?string $indexName = null, array $flags = [], array $options = []): self
    {
        if ($indexName === null) {
            $indexName = $this->_generateIdentifierName(
                array_merge([$this->getName()], $columnNames),
                'uniq',
                $this->_getMaxIdentifierLength()
            );
        }

        return $this->_addUniqueConstraint($this->_createUniqueConstraint($columnNames, $indexName, $flags, $options));
    }

    /**
     * @param array<int, string>   $columnNames
     * @param array<int, string>   $flags
     * @param array<string, mixed> $options
=======
     * @param string[]    $columnNames
     * @param string|null $indexName
     * @param string[]    $flags
     * @param mixed[]     $options
     *
     * @return self
     *
     * @throws SchemaException
>>>>>>> 4cc12da9
     */
    public function addIndex(array $columnNames, ?string $indexName = null, array $flags = [], array $options = []): self
    {
        if ($indexName === null) {
            $indexName = $this->_generateIdentifierName(
                array_merge([$this->getName()], $columnNames),
                'idx',
                $this->_getMaxIdentifierLength()
            );
        }

        return $this->_addIndex($this->_createIndex($columnNames, $indexName, false, false, $flags, $options));
    }

    /**
     * Drops the primary key from this table.
<<<<<<< HEAD
=======
     *
     * @return void
     *
     * @throws SchemaException
>>>>>>> 4cc12da9
     */
    public function dropPrimaryKey(): void
    {
        if ($this->_primaryKeyName === null) {
            return;
        }

        $this->dropIndex($this->_primaryKeyName);
        $this->_primaryKeyName = null;
    }

    /**
     * Drops an index from this table.
     *
<<<<<<< HEAD
     * @throws SchemaException If the index does not exist.
     */
    public function dropIndex(string $indexName): void
    {
        $indexName = $this->normalizeIdentifier($indexName);

        if (! $this->hasIndex($indexName)) {
            throw IndexDoesNotExist::new($indexName, $this->_name);
=======
     * @param string $name The index name.
     *
     * @return void
     *
     * @throws SchemaException If the index does not exist.
     */
    public function dropIndex($name)
    {
        $name = $this->normalizeIdentifier($name);
        if (! $this->hasIndex($name)) {
            throw SchemaException::indexDoesNotExist($name, $this->_name);
>>>>>>> 4cc12da9
        }

        unset($this->_indexes[$name]);
    }

    /**
<<<<<<< HEAD
     * @param array<int, string>   $columnNames
     * @param array<string, mixed> $options
=======
     * @param string[]    $columnNames
     * @param string|null $indexName
     * @param mixed[]     $options
     *
     * @return self
     *
     * @throws SchemaException
>>>>>>> 4cc12da9
     */
    public function addUniqueIndex(array $columnNames, ?string $indexName = null, array $options = []): self
    {
        if ($indexName === null) {
            $indexName = $this->_generateIdentifierName(
                array_merge([$this->getName()], $columnNames),
                'uniq',
                $this->_getMaxIdentifierLength()
            );
        }

        return $this->_addIndex($this->_createIndex($columnNames, $indexName, true, false, [], $options));
    }

    /**
     * Renames an index.
     *
     * @param string      $oldName The name of the index to rename from.
     * @param string|null $newName The name of the index to rename to.
     *                                  If null is given, the index name will be auto-generated.
     *
     * @throws SchemaException If no index exists for the given current name
     *                         or if an index with the given new name already exists on this table.
     */
<<<<<<< HEAD
    public function renameIndex(string $oldIndexName, ?string $newIndexName = null): self
=======
    public function renameIndex($oldName, $newName = null)
>>>>>>> 4cc12da9
    {
        $oldName           = $this->normalizeIdentifier($oldName);
        $normalizedNewName = $this->normalizeIdentifier($newName);

        if ($oldName === $normalizedNewName) {
            return $this;
        }

<<<<<<< HEAD
        if (! $this->hasIndex($oldIndexName)) {
            throw IndexDoesNotExist::new($oldIndexName, $this->_name);
        }

        if ($this->hasIndex($normalizedNewIndexName)) {
            throw IndexAlreadyExists::new($normalizedNewIndexName, $this->_name);
=======
        if (! $this->hasIndex($oldName)) {
            throw SchemaException::indexDoesNotExist($oldName, $this->_name);
        }

        if ($this->hasIndex($normalizedNewName)) {
            throw SchemaException::indexAlreadyExists($normalizedNewName, $this->_name);
>>>>>>> 4cc12da9
        }

        $oldIndex = $this->_indexes[$oldName];

        if ($oldIndex->isPrimary()) {
            $this->dropPrimaryKey();

<<<<<<< HEAD
            return $this->setPrimaryKey($oldIndex->getColumns(), $newIndexName ?? null);
=======
            return $this->setPrimaryKey($oldIndex->getColumns(), $newName ?? false);
>>>>>>> 4cc12da9
        }

        unset($this->_indexes[$oldName]);

        if ($oldIndex->isUnique()) {
            return $this->addUniqueIndex($oldIndex->getColumns(), $newName, $oldIndex->getOptions());
        }

        return $this->addIndex($oldIndex->getColumns(), $newName, $oldIndex->getFlags(), $oldIndex->getOptions());
    }

    /**
     * Checks if an index begins in the order of the given columns.
     *
     * @param array<int, string> $columnNames
     */
    public function columnsAreIndexed(array $columnNames): bool
    {
        foreach ($this->getIndexes() as $index) {
            if ($index->spansColumns($columnNames)) {
                return true;
            }
        }

        return false;
    }

    /**
     * @param array<string, mixed> $options
     */
<<<<<<< HEAD
    public function addColumn(string $columnName, string $typeName, array $options = []): Column
=======
    private function _createIndex(array $columnNames, $indexName, $isUnique, $isPrimary, array $flags = [], array $options = [])
    {
        if (preg_match('(([^a-zA-Z0-9_]+))', $this->normalizeIdentifier($indexName)) === 1) {
            throw SchemaException::indexNameInvalid($indexName);
        }

        foreach ($columnNames as $columnName) {
            if (! $this->hasColumn($columnName)) {
                throw SchemaException::columnDoesNotExist($columnName, $this->_name);
            }
        }

        return new Index($indexName, $columnNames, $isUnique, $isPrimary, $flags, $options);
    }

    /**
     * @param string  $name
     * @param string  $typeName
     * @param mixed[] $options
     *
     * @return Column
     *
     * @throws SchemaException
     */
    public function addColumn($name, $typeName, array $options = [])
>>>>>>> 4cc12da9
    {
        $column = new Column($name, Type::getType($typeName), $options);

        $this->_addColumn($column);

        return $column;
    }

    /**
     * Change Column Details.
     *
<<<<<<< HEAD
     * @param array<string, mixed> $options
     */
    public function changeColumn(string $columnName, array $options): self
    {
        $column = $this->getColumn($columnName);

=======
     * @param string  $name
     * @param mixed[] $options
     *
     * @return self
     *
     * @throws SchemaException
     */
    public function changeColumn($name, array $options)
    {
        $column = $this->getColumn($name);
>>>>>>> 4cc12da9
        $column->setOptions($options);

        return $this;
    }

    /**
     * Drops a Column from the Table.
<<<<<<< HEAD
     */
    public function dropColumn(string $columnName): self
    {
        $columnName = $this->normalizeIdentifier($columnName);

        unset($this->_columns[$columnName]);
=======
     *
     * @param string $name
     *
     * @return self
     */
    public function dropColumn($name)
    {
        $name = $this->normalizeIdentifier($name);
        unset($this->_columns[$name]);
>>>>>>> 4cc12da9

        return $this;
    }

    /**
     * Adds a foreign key constraint.
     *
     * Name is inferred from the local columns.
     *
<<<<<<< HEAD
     * @param Table|string         $foreignTable       Table schema instance or table name
     * @param array<int, string>   $localColumnNames
     * @param array<int, string>   $foreignColumnNames
     * @param array<string, mixed> $options
=======
     * @param Table|string $foreignTable       Table schema instance or table name
     * @param string[]     $localColumnNames
     * @param string[]     $foreignColumnNames
     * @param mixed[]      $options
     * @param string|null  $name
     *
     * @return self
     *
     * @throws SchemaException
>>>>>>> 4cc12da9
     */
    public function addForeignKeyConstraint($foreignTable, array $localColumnNames, array $foreignColumnNames, array $options = [], ?string $name = null): self
    {
        if ($name === null) {
            $name = $this->_generateIdentifierName(
                array_merge((array) $this->getName(), $localColumnNames),
                'fk',
                $this->_getMaxIdentifierLength()
            );
        }

        if ($foreignTable instanceof Table) {
            foreach ($foreignColumnNames as $columnName) {
                if (! $foreignTable->hasColumn($columnName)) {
                    throw ColumnDoesNotExist::new($columnName, $foreignTable->getName());
                }
            }
        }

        foreach ($localColumnNames as $columnName) {
            if (! $this->hasColumn($columnName)) {
                throw ColumnDoesNotExist::new($columnName, $this->_name);
            }
        }

        $constraint = new ForeignKeyConstraint(
            $localColumnNames,
            $foreignTable,
            $foreignColumnNames,
            $name,
            $options
        );

        return $this->_addForeignKeyConstraint($constraint);
    }

    /**
     * @param mixed $value
     */
    public function addOption(string $name, $value): self
    {
        $this->_options[$name] = $value;

        return $this;
    }

    /**
     * Returns whether this table has a foreign key constraint with the given name.
     */
    public function hasForeignKey(string $constraintName): bool
    {
        $constraintName = $this->normalizeIdentifier($constraintName);

        return isset($this->_fkConstraints[$constraintName]);
    }

    /**
     * Returns the foreign key constraint with the given name.
     *
     * @throws SchemaException If the foreign key does not exist.
     */
    public function getForeignKey(string $constraintName): ForeignKeyConstraint
    {
        $constraintName = $this->normalizeIdentifier($constraintName);

        if (! $this->hasForeignKey($constraintName)) {
            throw ForeignKeyDoesNotExist::new($constraintName, $this->_name);
        }

        return $this->_fkConstraints[$constraintName];
    }

    /**
<<<<<<< HEAD
     * Removes the foreign key constraint with the given name.
=======
     * @return void
>>>>>>> 4cc12da9
     *
     * @throws SchemaException
     */
    public function removeForeignKey(string $constraintName): void
    {
        $constraintName = $this->normalizeIdentifier($constraintName);

        if (! $this->hasForeignKey($constraintName)) {
            throw ForeignKeyDoesNotExist::new($constraintName, $this->_name);
        }

        unset($this->_fkConstraints[$constraintName]);
    }

    /**
<<<<<<< HEAD
     * Returns whether this table has a unique constraint with the given name.
     */
    public function hasUniqueConstraint(string $constraintName): bool
=======
     * Returns whether this table has a foreign key constraint with the given name.
     *
     * @param string $name
     *
     * @return bool
     */
    public function hasForeignKey($name)
>>>>>>> 4cc12da9
    {
        $name = $this->normalizeIdentifier($name);

<<<<<<< HEAD
        return isset($this->_uniqueConstraints[$constraintName]);
    }

    /**
     * Returns the unique constraint with the given name.
     *
     * @throws SchemaException If the foreign key does not exist.
     */
    public function getUniqueConstraint(string $constraintName): UniqueConstraint
    {
        $constraintName = $this->normalizeIdentifier($constraintName);

        if (! $this->hasUniqueConstraint($constraintName)) {
            throw UniqueConstraintDoesNotExist::new($constraintName, $this->_name);
        }

        return $this->_uniqueConstraints[$constraintName];
    }

    /**
     * Removes the unique constraint with the given name.
     *
     * @throws SchemaException
     */
    public function removeUniqueConstraint(string $constraintName): void
    {
        $constraintName = $this->normalizeIdentifier($constraintName);

        if (! $this->hasUniqueConstraint($constraintName)) {
            throw UniqueConstraintDoesNotExist::new($constraintName, $this->_name);
        }

        unset($this->_uniqueConstraints[$constraintName]);
=======
        return isset($this->_fkConstraints[$name]);
    }

    /**
     * Returns the foreign key constraint with the given name.
     *
     * @param string $name The constraint name.
     *
     * @return ForeignKeyConstraint
     *
     * @throws SchemaException If the foreign key does not exist.
     */
    public function getForeignKey($name)
    {
        $name = $this->normalizeIdentifier($name);
        if (! $this->hasForeignKey($name)) {
            throw SchemaException::foreignKeyDoesNotExist($name, $this->_name);
        }

        return $this->_fkConstraints[$name];
    }

    /**
     * Removes the foreign key constraint with the given name.
     *
     * @param string $name The constraint name.
     *
     * @return void
     *
     * @throws SchemaException
     */
    public function removeForeignKey($name)
    {
        $name = $this->normalizeIdentifier($name);
        if (! $this->hasForeignKey($name)) {
            throw SchemaException::foreignKeyDoesNotExist($name, $this->_name);
        }

        unset($this->_fkConstraints[$name]);
>>>>>>> 4cc12da9
    }

    /**
     * Returns ordered list of columns (primary keys are first, then foreign keys, then the rest)
     *
     * @return array<string, Column>
     */
    public function getColumns(): array
    {
        $columns = $this->_columns;
        $pkCols  = [];
        $fkCols  = [];

        $primaryKey = $this->getPrimaryKey();

        if ($primaryKey !== null) {
            $pkCols = $primaryKey->getColumns();
        }

        foreach ($this->getForeignKeys() as $fk) {
            /** @var ForeignKeyConstraint $fk */
            $fkCols = array_merge($fkCols, $fk->getColumns());
        }

        $colNames = array_unique(array_merge($pkCols, $fkCols, array_keys($columns)));

        uksort($columns, static function ($a, $b) use ($colNames): int {
            return array_search($a, $colNames, true) <=> array_search($b, $colNames, true);
        });

        return $columns;
    }

    /**
     * Returns whether this table has a Column with the given name.
<<<<<<< HEAD
     */
    public function hasColumn(string $columnName): bool
=======
     *
     * @param string $name The column name.
     *
     * @return bool
     */
    public function hasColumn($name)
>>>>>>> 4cc12da9
    {
        $name = $this->normalizeIdentifier($name);

        return isset($this->_columns[$name]);
    }

    /**
     * Returns the Column with the given name.
     *
<<<<<<< HEAD
     * @throws SchemaException If the column does not exist.
     */
    public function getColumn(string $columnName): Column
    {
        $columnName = $this->normalizeIdentifier($columnName);

        if (! $this->hasColumn($columnName)) {
            throw ColumnDoesNotExist::new($columnName, $this->_name);
=======
     * @param string $name The column name.
     *
     * @return Column
     *
     * @throws SchemaException If the column does not exist.
     */
    public function getColumn($name)
    {
        $name = $this->normalizeIdentifier($name);
        if (! $this->hasColumn($name)) {
            throw SchemaException::columnDoesNotExist($name, $this->_name);
>>>>>>> 4cc12da9
        }

        return $this->_columns[$name];
    }

    /**
     * Returns the primary key.
     */
    public function getPrimaryKey(): ?Index
    {
        if ($this->_primaryKeyName !== null) {
            return $this->getIndex($this->_primaryKeyName);
        }

        return null;
    }

    /**
     * Returns the primary key columns.
     *
     * @return array<int, string>
     *
     * @throws DBALException
     */
    public function getPrimaryKeyColumns(): array
    {
        $primaryKey = $this->getPrimaryKey();

        if ($primaryKey === null) {
            throw new DBALException(sprintf('Table "%s" has no primary key.', $this->getName()));
        }

        return $primaryKey->getColumns();
    }

    /**
     * Returns whether this table has a primary key.
     */
    public function hasPrimaryKey(): bool
    {
        return $this->_primaryKeyName !== null && $this->hasIndex($this->_primaryKeyName);
    }

    /**
     * Returns whether this table has an Index with the given name.
<<<<<<< HEAD
     */
    public function hasIndex(string $indexName): bool
=======
     *
     * @param string $name The index name.
     *
     * @return bool
     */
    public function hasIndex($name)
>>>>>>> 4cc12da9
    {
        $name = $this->normalizeIdentifier($name);

        return isset($this->_indexes[$name]);
    }

    /**
     * Returns the Index with the given name.
     *
<<<<<<< HEAD
     * @throws SchemaException If the index does not exist.
     */
    public function getIndex(string $indexName): Index
    {
        $indexName = $this->normalizeIdentifier($indexName);

        if (! $this->hasIndex($indexName)) {
            throw IndexDoesNotExist::new($indexName, $this->_name);
=======
     * @param string $name The index name.
     *
     * @return Index
     *
     * @throws SchemaException If the index does not exist.
     */
    public function getIndex($name)
    {
        $name = $this->normalizeIdentifier($name);
        if (! $this->hasIndex($name)) {
            throw SchemaException::indexDoesNotExist($name, $this->_name);
>>>>>>> 4cc12da9
        }

        return $this->_indexes[$name];
    }

    /**
     * @return array<string, Index>
     */
    public function getIndexes(): array
    {
        return $this->_indexes;
    }

    /**
     * Returns the unique constraints.
     *
     * @return array<string, UniqueConstraint>
     */
    public function getUniqueConstraints(): array
    {
        return $this->_uniqueConstraints;
    }

    /**
     * Returns the foreign key constraints.
     *
     * @return array<string, ForeignKeyConstraint>
     */
    public function getForeignKeys(): array
    {
        return $this->_fkConstraints;
    }

    public function hasOption(string $name): bool
    {
        return isset($this->_options[$name]);
    }

    /**
     * @return mixed
     */
    public function getOption(string $name)
    {
        return $this->_options[$name];
    }

    /**
     * @return array<string, mixed>
     */
    public function getOptions(): array
    {
        return $this->_options;
    }

<<<<<<< HEAD
    public function visit(Visitor $visitor): void
=======
    /**
     * @return void
     *
     * @throws SchemaException
     */
    public function visit(Visitor $visitor)
>>>>>>> 4cc12da9
    {
        $visitor->acceptTable($this);

        foreach ($this->getColumns() as $column) {
            $visitor->acceptColumn($this, $column);
        }

        foreach ($this->getIndexes() as $index) {
            $visitor->acceptIndex($this, $index);
        }

        foreach ($this->getForeignKeys() as $constraint) {
            $visitor->acceptForeignKey($this, $constraint);
        }
    }

    /**
     * Clone of a Table triggers a deep clone of all affected assets.
     */
    public function __clone()
    {
        foreach ($this->_columns as $k => $column) {
            $this->_columns[$k] = clone $column;
        }

        foreach ($this->_indexes as $k => $index) {
            $this->_indexes[$k] = clone $index;
        }

        foreach ($this->_fkConstraints as $k => $fk) {
            $this->_fkConstraints[$k] = clone $fk;
            $this->_fkConstraints[$k]->setLocalTable($this);
        }
    }

    protected function _getMaxIdentifierLength(): int
    {
        return $this->_schemaConfig instanceof SchemaConfig
            ? $this->_schemaConfig->getMaxIdentifierLength()
            : 63;
    }

    /**
     * @throws SchemaException
     */
    protected function _addColumn(Column $column): void
    {
        $columnName = $column->getName();
        $columnName = $this->normalizeIdentifier($columnName);

        if (isset($this->_columns[$columnName])) {
            throw ColumnAlreadyExists::new($this->getName(), $columnName);
        }

        $this->_columns[$columnName] = $column;
    }

    /**
     * Adds an index to the table.
     *
     * @throws SchemaException
     */
    protected function _addIndex(Index $indexCandidate): self
    {
        $indexName               = $indexCandidate->getName();
        $indexName               = $this->normalizeIdentifier($indexName);
        $replacedImplicitIndexes = [];

        foreach ($this->implicitIndexes as $name => $implicitIndex) {
            if (! $implicitIndex->isFullfilledBy($indexCandidate) || ! isset($this->_indexes[$name])) {
                continue;
            }

            $replacedImplicitIndexes[] = $name;
        }

        if (
            (isset($this->_indexes[$indexName]) && ! in_array($indexName, $replacedImplicitIndexes, true)) ||
            ($this->_primaryKeyName !== null && $indexCandidate->isPrimary())
        ) {
            throw IndexAlreadyExists::new($indexName, $this->_name);
        }

        foreach ($replacedImplicitIndexes as $name) {
            unset($this->_indexes[$name], $this->implicitIndexes[$name]);
        }

        if ($indexCandidate->isPrimary()) {
            $this->_primaryKeyName = $indexName;
        }

        $this->_indexes[$indexName] = $indexCandidate;

        return $this;
    }

    protected function _addUniqueConstraint(UniqueConstraint $constraint): self
    {
        $name = $constraint->getName() !== ''
            ? $constraint->getName()
            : $this->_generateIdentifierName(
                array_merge((array) $this->getName(), $constraint->getColumns()),
                'fk',
                $this->_getMaxIdentifierLength()
            );

        $name = $this->normalizeIdentifier($name);

        $this->_uniqueConstraints[$name] = $constraint;

        // If there is already an index that fulfills this requirements drop the request. In the case of __construct
        // calling this method during hydration from schema-details all the explicitly added indexes lead to duplicates.
        // This creates computation overhead in this case, however no duplicate indexes are ever added (column based).
        $indexName = $this->_generateIdentifierName(
            array_merge([$this->getName()], $constraint->getColumns()),
            'idx',
            $this->_getMaxIdentifierLength()
        );

        $indexCandidate = $this->_createIndex($constraint->getColumns(), $indexName, true, false);

        foreach ($this->_indexes as $existingIndex) {
            if ($indexCandidate->isFullfilledBy($existingIndex)) {
                return $this;
            }
        }

        $this->implicitIndexes[$this->normalizeIdentifier($indexName)] = $indexCandidate;

        return $this;
    }

    protected function _addForeignKeyConstraint(ForeignKeyConstraint $constraint): self
    {
        $constraint->setLocalTable($this);

        $name = $constraint->getName() !== ''
            ? $constraint->getName()
            : $this->_generateIdentifierName(
                array_merge((array) $this->getName(), $constraint->getLocalColumns()),
                'fk',
                $this->_getMaxIdentifierLength()
            );

        $name = $this->normalizeIdentifier($name);

        $this->_fkConstraints[$name] = $constraint;

        // add an explicit index on the foreign key columns.
        // If there is already an index that fulfills this requirements drop the request. In the case of __construct
        // calling this method during hydration from schema-details all the explicitly added indexes lead to duplicates.
        // This creates computation overhead in this case, however no duplicate indexes are ever added (column based).
        $indexName = $this->_generateIdentifierName(
            array_merge([$this->getName()], $constraint->getColumns()),
            'idx',
            $this->_getMaxIdentifierLength()
        );

        $indexCandidate = $this->_createIndex($constraint->getColumns(), $indexName, false, false);

        foreach ($this->_indexes as $existingIndex) {
            if ($indexCandidate->isFullfilledBy($existingIndex)) {
                return $this;
            }
        }

        $this->_addIndex($indexCandidate);
        $this->implicitIndexes[$this->normalizeIdentifier($indexName)] = $indexCandidate;

        return $this;
    }

    /**
     * Normalizes a given identifier.
     *
     * Trims quotes and lowercases the given identifier.
     */
    private function normalizeIdentifier(?string $identifier): string
    {
        if ($identifier === null) {
            return '';
        }

        return $this->trimQuotes(strtolower($identifier));
    }

    public function setComment(string $comment): self
    {
        // For keeping backward compatibility with MySQL in previous releases, table comments are stored as options.
        $this->addOption('comment', $comment);

        return $this;
    }

    public function getComment(): ?string
    {
        return $this->_options['comment'] ?? null;
    }

    /**
     * @param array<string|int, string> $columns
     * @param array<int, string>        $flags
     * @param array<string, mixed>      $options
     *
     * @throws SchemaException
     */
    private function _createUniqueConstraint(array $columns, string $indexName, array $flags = [], array $options = []): UniqueConstraint
    {
        if (preg_match('(([^a-zA-Z0-9_]+))', $this->normalizeIdentifier($indexName)) === 1) {
            throw IndexNameInvalid::new($indexName);
        }

        foreach ($columns as $index => $value) {
            if (is_string($index)) {
                $columnName = $index;
            } else {
                $columnName = $value;
            }

            if (! $this->hasColumn($columnName)) {
                throw ColumnDoesNotExist::new($columnName, $this->_name);
            }
        }

        return new UniqueConstraint($indexName, $columns, $flags, $options);
    }

    /**
     * @param array<int, string>   $columns
     * @param array<int, string>   $flags
     * @param array<string, mixed> $options
     *
     * @throws SchemaException
     */
    private function _createIndex(array $columns, string $indexName, bool $isUnique, bool $isPrimary, array $flags = [], array $options = []): Index
    {
        if (preg_match('(([^a-zA-Z0-9_]+))', $this->normalizeIdentifier($indexName)) === 1) {
            throw IndexNameInvalid::new($indexName);
        }

        foreach ($columns as $columnName) {
            if (! $this->hasColumn($columnName)) {
                throw ColumnDoesNotExist::new($columnName, $this->_name);
            }
        }

        return new Index($indexName, $columns, $isUnique, $isPrimary, $flags, $options);
    }
}<|MERGE_RESOLUTION|>--- conflicted
+++ resolved
@@ -5,7 +5,6 @@
 namespace Doctrine\DBAL\Schema;
 
 use Doctrine\DBAL\DBALException;
-<<<<<<< HEAD
 use Doctrine\DBAL\Schema\Exception\ColumnAlreadyExists;
 use Doctrine\DBAL\Schema\Exception\ColumnDoesNotExist;
 use Doctrine\DBAL\Schema\Exception\ForeignKeyDoesNotExist;
@@ -14,9 +13,6 @@
 use Doctrine\DBAL\Schema\Exception\IndexNameInvalid;
 use Doctrine\DBAL\Schema\Exception\InvalidTableName;
 use Doctrine\DBAL\Schema\Exception\UniqueConstraintDoesNotExist;
-=======
-use Doctrine\DBAL\Schema\Exception\InvalidTableName;
->>>>>>> 4cc12da9
 use Doctrine\DBAL\Schema\Visitor\Visitor;
 use Doctrine\DBAL\Types\Type;
 
@@ -64,40 +60,24 @@
     protected $_schemaConfig = null;
 
     /**
-<<<<<<< HEAD
      * @param array<Column>               $columns
      * @param array<Index>                $indexes
      * @param array<UniqueConstraint>     $uniqueConstraints
      * @param array<ForeignKeyConstraint> $fkConstraints
      * @param array<string, mixed>        $options
-=======
-     * @param string                 $name
-     * @param Column[]               $columns
-     * @param Index[]                $indexes
-     * @param ForeignKeyConstraint[] $fkConstraints
-     * @param int                    $idGeneratorType
-     * @param mixed[]                $options
->>>>>>> 4cc12da9
-     *
-     * @throws SchemaException
-     */
-<<<<<<< HEAD
+     *
+     * @throws SchemaException
+     */
     public function __construct(
-        string $tableName,
+        string $name,
         array $columns = [],
         array $indexes = [],
         array $uniqueConstraints = [],
         array $fkConstraints = [],
         array $options = []
     ) {
-        if (strlen($tableName) === 0) {
-            throw InvalidTableName::new($tableName);
-=======
-    public function __construct($name, array $columns = [], array $indexes = [], array $fkConstraints = [], $idGeneratorType = 0, array $options = [])
-    {
         if (strlen($name) === 0) {
             throw InvalidTableName::new($name);
->>>>>>> 4cc12da9
         }
 
         $this->_setName($name);
@@ -129,16 +109,9 @@
     /**
      * Sets the Primary Key.
      *
-<<<<<<< HEAD
      * @param array<int, string> $columnNames
-=======
-     * @param string[]     $columnNames
-     * @param string|false $indexName
-     *
-     * @return self
-     *
-     * @throws SchemaException
->>>>>>> 4cc12da9
+     *
+     * @throws SchemaException
      */
     public function setPrimaryKey(array $columnNames, ?string $indexName = null): self
     {
@@ -157,10 +130,11 @@
     }
 
     /**
-<<<<<<< HEAD
      * @param array<int, string>   $columnNames
      * @param array<int, string>   $flags
      * @param array<string, mixed> $options
+     *
+     * @throws SchemaException
      */
     public function addUniqueConstraint(array $columnNames, ?string $indexName = null, array $flags = [], array $options = []): self
     {
@@ -179,16 +153,6 @@
      * @param array<int, string>   $columnNames
      * @param array<int, string>   $flags
      * @param array<string, mixed> $options
-=======
-     * @param string[]    $columnNames
-     * @param string|null $indexName
-     * @param string[]    $flags
-     * @param mixed[]     $options
-     *
-     * @return self
-     *
-     * @throws SchemaException
->>>>>>> 4cc12da9
      */
     public function addIndex(array $columnNames, ?string $indexName = null, array $flags = [], array $options = []): self
     {
@@ -205,13 +169,8 @@
 
     /**
      * Drops the primary key from this table.
-<<<<<<< HEAD
-=======
-     *
-     * @return void
-     *
-     * @throws SchemaException
->>>>>>> 4cc12da9
+     *
+     * @throws SchemaException
      */
     public function dropPrimaryKey(): void
     {
@@ -226,46 +185,24 @@
     /**
      * Drops an index from this table.
      *
-<<<<<<< HEAD
      * @throws SchemaException If the index does not exist.
      */
-    public function dropIndex(string $indexName): void
-    {
-        $indexName = $this->normalizeIdentifier($indexName);
-
-        if (! $this->hasIndex($indexName)) {
-            throw IndexDoesNotExist::new($indexName, $this->_name);
-=======
-     * @param string $name The index name.
-     *
-     * @return void
-     *
-     * @throws SchemaException If the index does not exist.
-     */
-    public function dropIndex($name)
-    {
-        $name = $this->normalizeIdentifier($name);
+    public function dropIndex(string $name): void
+    {
+        $name = $this->normalizeIdentifier($name);
+
         if (! $this->hasIndex($name)) {
-            throw SchemaException::indexDoesNotExist($name, $this->_name);
->>>>>>> 4cc12da9
+            throw IndexDoesNotExist::new($name, $this->_name);
         }
 
         unset($this->_indexes[$name]);
     }
 
     /**
-<<<<<<< HEAD
      * @param array<int, string>   $columnNames
      * @param array<string, mixed> $options
-=======
-     * @param string[]    $columnNames
-     * @param string|null $indexName
-     * @param mixed[]     $options
-     *
-     * @return self
-     *
-     * @throws SchemaException
->>>>>>> 4cc12da9
+     *
+     * @throws SchemaException
      */
     public function addUniqueIndex(array $columnNames, ?string $indexName = null, array $options = []): self
     {
@@ -290,11 +227,7 @@
      * @throws SchemaException If no index exists for the given current name
      *                         or if an index with the given new name already exists on this table.
      */
-<<<<<<< HEAD
-    public function renameIndex(string $oldIndexName, ?string $newIndexName = null): self
-=======
-    public function renameIndex($oldName, $newName = null)
->>>>>>> 4cc12da9
+    public function renameIndex(string $oldName, ?string $newName = null): self
     {
         $oldName           = $this->normalizeIdentifier($oldName);
         $normalizedNewName = $this->normalizeIdentifier($newName);
@@ -303,21 +236,12 @@
             return $this;
         }
 
-<<<<<<< HEAD
-        if (! $this->hasIndex($oldIndexName)) {
-            throw IndexDoesNotExist::new($oldIndexName, $this->_name);
-        }
-
-        if ($this->hasIndex($normalizedNewIndexName)) {
-            throw IndexAlreadyExists::new($normalizedNewIndexName, $this->_name);
-=======
         if (! $this->hasIndex($oldName)) {
-            throw SchemaException::indexDoesNotExist($oldName, $this->_name);
+            throw IndexDoesNotExist::new($oldName, $this->_name);
         }
 
         if ($this->hasIndex($normalizedNewName)) {
-            throw SchemaException::indexAlreadyExists($normalizedNewName, $this->_name);
->>>>>>> 4cc12da9
+            throw IndexAlreadyExists::new($normalizedNewName, $this->_name);
         }
 
         $oldIndex = $this->_indexes[$oldName];
@@ -325,11 +249,7 @@
         if ($oldIndex->isPrimary()) {
             $this->dropPrimaryKey();
 
-<<<<<<< HEAD
-            return $this->setPrimaryKey($oldIndex->getColumns(), $newIndexName ?? null);
-=======
-            return $this->setPrimaryKey($oldIndex->getColumns(), $newName ?? false);
->>>>>>> 4cc12da9
+            return $this->setPrimaryKey($oldIndex->getColumns(), $newName ?? null);
         }
 
         unset($this->_indexes[$oldName]);
@@ -359,36 +279,10 @@
 
     /**
      * @param array<string, mixed> $options
-     */
-<<<<<<< HEAD
-    public function addColumn(string $columnName, string $typeName, array $options = []): Column
-=======
-    private function _createIndex(array $columnNames, $indexName, $isUnique, $isPrimary, array $flags = [], array $options = [])
-    {
-        if (preg_match('(([^a-zA-Z0-9_]+))', $this->normalizeIdentifier($indexName)) === 1) {
-            throw SchemaException::indexNameInvalid($indexName);
-        }
-
-        foreach ($columnNames as $columnName) {
-            if (! $this->hasColumn($columnName)) {
-                throw SchemaException::columnDoesNotExist($columnName, $this->_name);
-            }
-        }
-
-        return new Index($indexName, $columnNames, $isUnique, $isPrimary, $flags, $options);
-    }
-
-    /**
-     * @param string  $name
-     * @param string  $typeName
-     * @param mixed[] $options
-     *
-     * @return Column
-     *
-     * @throws SchemaException
-     */
-    public function addColumn($name, $typeName, array $options = [])
->>>>>>> 4cc12da9
+     *
+     * @throws SchemaException
+     */
+    public function addColumn(string $name, string $typeName, array $options = []): Column
     {
         $column = new Column($name, Type::getType($typeName), $options);
 
@@ -400,25 +294,13 @@
     /**
      * Change Column Details.
      *
-<<<<<<< HEAD
      * @param array<string, mixed> $options
-     */
-    public function changeColumn(string $columnName, array $options): self
-    {
-        $column = $this->getColumn($columnName);
-
-=======
-     * @param string  $name
-     * @param mixed[] $options
-     *
-     * @return self
-     *
-     * @throws SchemaException
-     */
-    public function changeColumn($name, array $options)
+     *
+     * @throws SchemaException
+     */
+    public function changeColumn(string $name, array $options): self
     {
         $column = $this->getColumn($name);
->>>>>>> 4cc12da9
         $column->setOptions($options);
 
         return $this;
@@ -426,24 +308,12 @@
 
     /**
      * Drops a Column from the Table.
-<<<<<<< HEAD
-     */
-    public function dropColumn(string $columnName): self
-    {
-        $columnName = $this->normalizeIdentifier($columnName);
-
-        unset($this->_columns[$columnName]);
-=======
-     *
-     * @param string $name
-     *
-     * @return self
-     */
-    public function dropColumn($name)
-    {
-        $name = $this->normalizeIdentifier($name);
+     */
+    public function dropColumn(string $name): self
+    {
+        $name = $this->normalizeIdentifier($name);
+
         unset($this->_columns[$name]);
->>>>>>> 4cc12da9
 
         return $this;
     }
@@ -453,22 +323,12 @@
      *
      * Name is inferred from the local columns.
      *
-<<<<<<< HEAD
      * @param Table|string         $foreignTable       Table schema instance or table name
      * @param array<int, string>   $localColumnNames
      * @param array<int, string>   $foreignColumnNames
      * @param array<string, mixed> $options
-=======
-     * @param Table|string $foreignTable       Table schema instance or table name
-     * @param string[]     $localColumnNames
-     * @param string[]     $foreignColumnNames
-     * @param mixed[]      $options
-     * @param string|null  $name
-     *
-     * @return self
-     *
-     * @throws SchemaException
->>>>>>> 4cc12da9
+     *
+     * @throws SchemaException
      */
     public function addForeignKeyConstraint($foreignTable, array $localColumnNames, array $foreignColumnNames, array $options = [], ?string $name = null): self
     {
@@ -518,67 +378,52 @@
     /**
      * Returns whether this table has a foreign key constraint with the given name.
      */
-    public function hasForeignKey(string $constraintName): bool
+    public function hasForeignKey(string $name): bool
+    {
+        $name = $this->normalizeIdentifier($name);
+
+        return isset($this->_fkConstraints[$name]);
+    }
+
+    /**
+     * Returns the foreign key constraint with the given name.
+     *
+     * @throws SchemaException If the foreign key does not exist.
+     */
+    public function getForeignKey(string $name): ForeignKeyConstraint
+    {
+        $name = $this->normalizeIdentifier($name);
+
+        if (! $this->hasForeignKey($name)) {
+            throw ForeignKeyDoesNotExist::new($name, $this->_name);
+        }
+
+        return $this->_fkConstraints[$name];
+    }
+
+    /**
+     * Removes the foreign key constraint with the given name.
+     *
+     * @throws SchemaException
+     */
+    public function removeForeignKey(string $name): void
+    {
+        $name = $this->normalizeIdentifier($name);
+
+        if (! $this->hasForeignKey($name)) {
+            throw ForeignKeyDoesNotExist::new($name, $this->_name);
+        }
+
+        unset($this->_fkConstraints[$name]);
+    }
+
+    /**
+     * Returns whether this table has a unique constraint with the given name.
+     */
+    public function hasUniqueConstraint(string $constraintName): bool
     {
         $constraintName = $this->normalizeIdentifier($constraintName);
 
-        return isset($this->_fkConstraints[$constraintName]);
-    }
-
-    /**
-     * Returns the foreign key constraint with the given name.
-     *
-     * @throws SchemaException If the foreign key does not exist.
-     */
-    public function getForeignKey(string $constraintName): ForeignKeyConstraint
-    {
-        $constraintName = $this->normalizeIdentifier($constraintName);
-
-        if (! $this->hasForeignKey($constraintName)) {
-            throw ForeignKeyDoesNotExist::new($constraintName, $this->_name);
-        }
-
-        return $this->_fkConstraints[$constraintName];
-    }
-
-    /**
-<<<<<<< HEAD
-     * Removes the foreign key constraint with the given name.
-=======
-     * @return void
->>>>>>> 4cc12da9
-     *
-     * @throws SchemaException
-     */
-    public function removeForeignKey(string $constraintName): void
-    {
-        $constraintName = $this->normalizeIdentifier($constraintName);
-
-        if (! $this->hasForeignKey($constraintName)) {
-            throw ForeignKeyDoesNotExist::new($constraintName, $this->_name);
-        }
-
-        unset($this->_fkConstraints[$constraintName]);
-    }
-
-    /**
-<<<<<<< HEAD
-     * Returns whether this table has a unique constraint with the given name.
-     */
-    public function hasUniqueConstraint(string $constraintName): bool
-=======
-     * Returns whether this table has a foreign key constraint with the given name.
-     *
-     * @param string $name
-     *
-     * @return bool
-     */
-    public function hasForeignKey($name)
->>>>>>> 4cc12da9
-    {
-        $name = $this->normalizeIdentifier($name);
-
-<<<<<<< HEAD
         return isset($this->_uniqueConstraints[$constraintName]);
     }
 
@@ -612,47 +457,6 @@
         }
 
         unset($this->_uniqueConstraints[$constraintName]);
-=======
-        return isset($this->_fkConstraints[$name]);
-    }
-
-    /**
-     * Returns the foreign key constraint with the given name.
-     *
-     * @param string $name The constraint name.
-     *
-     * @return ForeignKeyConstraint
-     *
-     * @throws SchemaException If the foreign key does not exist.
-     */
-    public function getForeignKey($name)
-    {
-        $name = $this->normalizeIdentifier($name);
-        if (! $this->hasForeignKey($name)) {
-            throw SchemaException::foreignKeyDoesNotExist($name, $this->_name);
-        }
-
-        return $this->_fkConstraints[$name];
-    }
-
-    /**
-     * Removes the foreign key constraint with the given name.
-     *
-     * @param string $name The constraint name.
-     *
-     * @return void
-     *
-     * @throws SchemaException
-     */
-    public function removeForeignKey($name)
-    {
-        $name = $this->normalizeIdentifier($name);
-        if (! $this->hasForeignKey($name)) {
-            throw SchemaException::foreignKeyDoesNotExist($name, $this->_name);
-        }
-
-        unset($this->_fkConstraints[$name]);
->>>>>>> 4cc12da9
     }
 
     /**
@@ -688,17 +492,8 @@
 
     /**
      * Returns whether this table has a Column with the given name.
-<<<<<<< HEAD
-     */
-    public function hasColumn(string $columnName): bool
-=======
-     *
-     * @param string $name The column name.
-     *
-     * @return bool
-     */
-    public function hasColumn($name)
->>>>>>> 4cc12da9
+     */
+    public function hasColumn(string $name): bool
     {
         $name = $this->normalizeIdentifier($name);
 
@@ -708,28 +503,14 @@
     /**
      * Returns the Column with the given name.
      *
-<<<<<<< HEAD
      * @throws SchemaException If the column does not exist.
      */
-    public function getColumn(string $columnName): Column
-    {
-        $columnName = $this->normalizeIdentifier($columnName);
-
-        if (! $this->hasColumn($columnName)) {
-            throw ColumnDoesNotExist::new($columnName, $this->_name);
-=======
-     * @param string $name The column name.
-     *
-     * @return Column
-     *
-     * @throws SchemaException If the column does not exist.
-     */
-    public function getColumn($name)
-    {
-        $name = $this->normalizeIdentifier($name);
+    public function getColumn(string $name): Column
+    {
+        $name = $this->normalizeIdentifier($name);
+
         if (! $this->hasColumn($name)) {
-            throw SchemaException::columnDoesNotExist($name, $this->_name);
->>>>>>> 4cc12da9
+            throw ColumnDoesNotExist::new($name, $this->_name);
         }
 
         return $this->_columns[$name];
@@ -775,17 +556,8 @@
 
     /**
      * Returns whether this table has an Index with the given name.
-<<<<<<< HEAD
-     */
-    public function hasIndex(string $indexName): bool
-=======
-     *
-     * @param string $name The index name.
-     *
-     * @return bool
-     */
-    public function hasIndex($name)
->>>>>>> 4cc12da9
+     */
+    public function hasIndex(string $name): bool
     {
         $name = $this->normalizeIdentifier($name);
 
@@ -795,28 +567,14 @@
     /**
      * Returns the Index with the given name.
      *
-<<<<<<< HEAD
      * @throws SchemaException If the index does not exist.
      */
-    public function getIndex(string $indexName): Index
-    {
-        $indexName = $this->normalizeIdentifier($indexName);
-
-        if (! $this->hasIndex($indexName)) {
-            throw IndexDoesNotExist::new($indexName, $this->_name);
-=======
-     * @param string $name The index name.
-     *
-     * @return Index
-     *
-     * @throws SchemaException If the index does not exist.
-     */
-    public function getIndex($name)
-    {
-        $name = $this->normalizeIdentifier($name);
+    public function getIndex(string $name): Index
+    {
+        $name = $this->normalizeIdentifier($name);
+
         if (! $this->hasIndex($name)) {
-            throw SchemaException::indexDoesNotExist($name, $this->_name);
->>>>>>> 4cc12da9
+            throw IndexDoesNotExist::new($name, $this->_name);
         }
 
         return $this->_indexes[$name];
@@ -871,16 +629,10 @@
         return $this->_options;
     }
 
-<<<<<<< HEAD
+    /**
+     * @throws SchemaException
+     */
     public function visit(Visitor $visitor): void
-=======
-    /**
-     * @return void
-     *
-     * @throws SchemaException
-     */
-    public function visit(Visitor $visitor)
->>>>>>> 4cc12da9
     {
         $visitor->acceptTable($this);
 
