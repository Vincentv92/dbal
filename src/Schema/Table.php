--- conflicted
+++ resolved
@@ -366,19 +366,278 @@
     }
 
     /**
-<<<<<<< HEAD
-=======
-     * @return void
-     *
-     * @throws SchemaException
-     */
-    protected function _addColumn(Column $column)
+     * Returns whether this table has a foreign key constraint with the given name.
+     */
+    public function hasForeignKey(string $name): bool
+    {
+        $name = $this->normalizeIdentifier($name);
+
+        return isset($this->_fkConstraints[$name]);
+    }
+
+    /**
+     * Returns the foreign key constraint with the given name.
+     *
+     * @throws SchemaException If the foreign key does not exist.
+     */
+    public function getForeignKey(string $name): ForeignKeyConstraint
+    {
+        $name = $this->normalizeIdentifier($name);
+
+        if (! $this->hasForeignKey($name)) {
+            throw ForeignKeyDoesNotExist::new($name, $this->_name);
+        }
+
+        return $this->_fkConstraints[$name];
+    }
+
+    /**
+     * Removes the foreign key constraint with the given name.
+     *
+     * @throws SchemaException
+     */
+    public function removeForeignKey(string $name): void
+    {
+        $name = $this->normalizeIdentifier($name);
+
+        if (! $this->hasForeignKey($name)) {
+            throw ForeignKeyDoesNotExist::new($name, $this->_name);
+        }
+
+        unset($this->_fkConstraints[$name]);
+    }
+
+    /**
+     * Returns whether this table has a unique constraint with the given name.
+     */
+    public function hasUniqueConstraint(string $name): bool
+    {
+        $name = $this->normalizeIdentifier($name);
+
+        return isset($this->uniqueConstraints[$name]);
+    }
+
+    /**
+     * Returns the unique constraint with the given name.
+     *
+     * @throws SchemaException If the unique constraint does not exist.
+     */
+    public function getUniqueConstraint(string $name): UniqueConstraint
+    {
+        $name = $this->normalizeIdentifier($name);
+
+        if (! $this->hasUniqueConstraint($name)) {
+            throw UniqueConstraintDoesNotExist::new($name, $this->_name);
+        }
+
+        return $this->uniqueConstraints[$name];
+    }
+
+    /**
+     * Removes the unique constraint with the given name.
+     *
+     * @throws SchemaException If the unique constraint does not exist.
+     */
+    public function removeUniqueConstraint(string $name): void
+    {
+        $name = $this->normalizeIdentifier($name);
+
+        if (! $this->hasUniqueConstraint($name)) {
+            throw UniqueConstraintDoesNotExist::new($name, $this->_name);
+        }
+
+        unset($this->uniqueConstraints[$name]);
+    }
+
+    /**
+     * Returns the list of table columns.
+     *
+     * @return list<Column>
+     */
+    public function getColumns(): array
+    {
+        return array_values($this->_columns);
+    }
+
+    /**
+     * Returns only columns that have specified names
+     *
+     * @param string[] $columnNames
+     *
+     * @return Column[]
+     */
+    private function filterColumns(array $columnNames, bool $reverse = false): array
+    {
+        return array_filter($this->_columns, static function (string $columnName) use ($columnNames, $reverse): bool {
+            return in_array($columnName, $columnNames, true) !== $reverse;
+        }, ARRAY_FILTER_USE_KEY);
+    }
+
+    /**
+     * Returns whether this table has a Column with the given name.
+     */
+    public function hasColumn(string $name): bool
+    {
+        $name = $this->normalizeIdentifier($name);
+
+        return isset($this->_columns[$name]);
+    }
+
+    /**
+     * Returns the Column with the given name.
+     *
+     * @throws SchemaException If the column does not exist.
+     */
+    public function getColumn(string $name): Column
+    {
+        $name = $this->normalizeIdentifier($name);
+
+        if (! $this->hasColumn($name)) {
+            throw ColumnDoesNotExist::new($name, $this->_name);
+        }
+
+        return $this->_columns[$name];
+    }
+
+    /**
+     * Returns the primary key.
+     */
+    public function getPrimaryKey(): ?Index
+    {
+        if ($this->_primaryKeyName !== null) {
+            return $this->getIndex($this->_primaryKeyName);
+        }
+
+        return null;
+    }
+
+    /**
+     * Returns the primary key columns.
+     *
+     * @return array<string, Column>
+     *
+     * @throws Exception
+     */
+    public function getPrimaryKeyColumns(): array
+    {
+        $primaryKey = $this->getPrimaryKey();
+
+        if ($primaryKey === null) {
+            throw new Exception(sprintf('Table "%s" has no primary key.', $this->getName()));
+        }
+
+        return $this->filterColumns($primaryKey->getColumns());
+    }
+
+    /**
+     * Returns whether this table has a primary key.
+     */
+    public function hasPrimaryKey(): bool
+    {
+        return $this->_primaryKeyName !== null && $this->hasIndex($this->_primaryKeyName);
+    }
+
+    /**
+     * Returns whether this table has an Index with the given name.
+     */
+    public function hasIndex(string $name): bool
+    {
+        $name = $this->normalizeIdentifier($name);
+
+        return isset($this->_indexes[$name]);
+    }
+
+    /**
+     * Returns the Index with the given name.
+     *
+     * @throws SchemaException If the index does not exist.
+     */
+    public function getIndex(string $name): Index
+    {
+        $name = $this->normalizeIdentifier($name);
+
+        if (! $this->hasIndex($name)) {
+            throw IndexDoesNotExist::new($name, $this->_name);
+        }
+
+        return $this->_indexes[$name];
+    }
+
+    /** @return array<string, Index> */
+    public function getIndexes(): array
+    {
+        return $this->_indexes;
+    }
+
+    /**
+     * Returns the unique constraints.
+     *
+     * @return array<string, UniqueConstraint>
+     */
+    public function getUniqueConstraints(): array
+    {
+        return $this->uniqueConstraints;
+    }
+
+    /**
+     * Returns the foreign key constraints.
+     *
+     * @return array<string, ForeignKeyConstraint>
+     */
+    public function getForeignKeys(): array
+    {
+        return $this->_fkConstraints;
+    }
+
+    public function hasOption(string $name): bool
+    {
+        return isset($this->_options[$name]);
+    }
+
+    public function getOption(string $name): mixed
+    {
+        return $this->_options[$name] ?? null;
+    }
+
+    /** @return array<string, mixed> */
+    public function getOptions(): array
+    {
+        return $this->_options;
+    }
+
+    /**
+     * Clone of a Table triggers a deep clone of all affected assets.
+     */
+    public function __clone()
+    {
+        foreach ($this->_columns as $k => $column) {
+            $this->_columns[$k] = clone $column;
+        }
+
+        foreach ($this->_indexes as $k => $index) {
+            $this->_indexes[$k] = clone $index;
+        }
+
+        foreach ($this->_fkConstraints as $k => $fk) {
+            $this->_fkConstraints[$k] = clone $fk;
+        }
+    }
+
+    protected function _getMaxIdentifierLength(): int
+    {
+        return $this->_schemaConfig instanceof SchemaConfig
+            ? $this->_schemaConfig->getMaxIdentifierLength()
+            : 63;
+    }
+
+    /** @throws SchemaException */
+    protected function _addColumn(Column $column): void
     {
         $columnName = $column->getName();
         $columnName = $this->normalizeIdentifier($columnName);
 
         if (isset($this->_columns[$columnName])) {
-            throw SchemaException::columnAlreadyExists($this->getName(), $columnName);
+            throw ColumnAlreadyExists::new($this->getName(), $columnName);
         }
 
         $this->_columns[$columnName] = $column;
@@ -387,11 +646,9 @@
     /**
      * Adds an index to the table.
      *
-     * @return self
-     *
-     * @throws SchemaException
-     */
-    protected function _addIndex(Index $indexCandidate)
+     * @throws SchemaException
+     */
+    protected function _addIndex(Index $indexCandidate): self
     {
         $indexName               = $indexCandidate->getName();
         $indexName               = $this->normalizeIdentifier($indexName);
@@ -399,400 +656,6 @@
 
         foreach ($this->implicitIndexes as $name => $implicitIndex) {
             if (! $implicitIndex->isFulfilledBy($indexCandidate) || ! isset($this->_indexes[$name])) {
-                continue;
-            }
-
-            $replacedImplicitIndexes[] = $name;
-        }
-
-        if (
-            (isset($this->_indexes[$indexName]) && ! in_array($indexName, $replacedImplicitIndexes, true)) ||
-            ($this->_primaryKeyName !== null && $indexCandidate->isPrimary())
-        ) {
-            throw SchemaException::indexAlreadyExists($indexName, $this->_name);
-        }
-
-        foreach ($replacedImplicitIndexes as $name) {
-            unset($this->_indexes[$name], $this->implicitIndexes[$name]);
-        }
-
-        if ($indexCandidate->isPrimary()) {
-            $this->_primaryKeyName = $indexName;
-        }
-
-        $this->_indexes[$indexName] = $indexCandidate;
-
-        return $this;
-    }
-
-    /** @return self */
-    protected function _addUniqueConstraint(UniqueConstraint $constraint): Table
-    {
-        $mergedNames = array_merge([$this->getName()], $constraint->getColumns());
-        $name        = strlen($constraint->getName()) > 0
-            ? $constraint->getName()
-            : $this->_generateIdentifierName($mergedNames, 'fk', $this->_getMaxIdentifierLength());
-
-        $name = $this->normalizeIdentifier($name);
-
-        $this->uniqueConstraints[$name] = $constraint;
-
-        // If there is already an index that fulfills this requirements drop the request. In the case of __construct
-        // calling this method during hydration from schema-details all the explicitly added indexes lead to duplicates.
-        // This creates computation overhead in this case, however no duplicate indexes are ever added (column based).
-        $indexName = $this->_generateIdentifierName($mergedNames, 'idx', $this->_getMaxIdentifierLength());
-
-        $indexCandidate = $this->_createIndex($constraint->getColumns(), $indexName, true, false);
-
-        foreach ($this->_indexes as $existingIndex) {
-            if ($indexCandidate->isFulfilledBy($existingIndex)) {
-                return $this;
-            }
-        }
-
-        $this->implicitIndexes[$this->normalizeIdentifier($indexName)] = $indexCandidate;
-
-        return $this;
-    }
-
-    /** @return self */
-    protected function _addForeignKeyConstraint(ForeignKeyConstraint $constraint)
-    {
-        $constraint->setLocalTable($this);
-
-        if (strlen($constraint->getName()) > 0) {
-            $name = $constraint->getName();
-        } else {
-            $name = $this->_generateIdentifierName(
-                array_merge([$this->getName()], $constraint->getLocalColumns()),
-                'fk',
-                $this->_getMaxIdentifierLength(),
-            );
-        }
-
-        $name = $this->normalizeIdentifier($name);
-
-        $this->_fkConstraints[$name] = $constraint;
-
-        /* Add an implicit index (defined by the DBAL) on the foreign key
-           columns. If there is already a user-defined index that fulfills these
-           requirements drop the request. In the case of __construct() calling
-           this method during hydration from schema-details, all the explicitly
-           added indexes lead to duplicates. This creates computation overhead in
-           this case, however no duplicate indexes are ever added (based on
-           columns). */
-        $indexName = $this->_generateIdentifierName(
-            array_merge([$this->getName()], $constraint->getColumns()),
-            'idx',
-            $this->_getMaxIdentifierLength(),
-        );
-
-        $indexCandidate = $this->_createIndex($constraint->getColumns(), $indexName, false, false);
-
-        foreach ($this->_indexes as $existingIndex) {
-            if ($indexCandidate->isFulfilledBy($existingIndex)) {
-                return $this;
-            }
-        }
-
-        $this->_addIndex($indexCandidate);
-        $this->implicitIndexes[$this->normalizeIdentifier($indexName)] = $indexCandidate;
-
-        return $this;
-    }
-
-    /**
->>>>>>> be88f8c3
-     * Returns whether this table has a foreign key constraint with the given name.
-     */
-    public function hasForeignKey(string $name): bool
-    {
-        $name = $this->normalizeIdentifier($name);
-
-        return isset($this->_fkConstraints[$name]);
-    }
-
-    /**
-     * Returns the foreign key constraint with the given name.
-     *
-     * @throws SchemaException If the foreign key does not exist.
-     */
-    public function getForeignKey(string $name): ForeignKeyConstraint
-    {
-        $name = $this->normalizeIdentifier($name);
-
-        if (! $this->hasForeignKey($name)) {
-            throw ForeignKeyDoesNotExist::new($name, $this->_name);
-        }
-
-        return $this->_fkConstraints[$name];
-    }
-
-    /**
-     * Removes the foreign key constraint with the given name.
-     *
-     * @throws SchemaException
-     */
-    public function removeForeignKey(string $name): void
-    {
-        $name = $this->normalizeIdentifier($name);
-
-        if (! $this->hasForeignKey($name)) {
-            throw ForeignKeyDoesNotExist::new($name, $this->_name);
-        }
-
-        unset($this->_fkConstraints[$name]);
-    }
-
-    /**
-     * Returns whether this table has a unique constraint with the given name.
-     */
-    public function hasUniqueConstraint(string $name): bool
-    {
-        $name = $this->normalizeIdentifier($name);
-
-        return isset($this->uniqueConstraints[$name]);
-    }
-
-    /**
-     * Returns the unique constraint with the given name.
-     *
-     * @throws SchemaException If the unique constraint does not exist.
-     */
-    public function getUniqueConstraint(string $name): UniqueConstraint
-    {
-        $name = $this->normalizeIdentifier($name);
-
-        if (! $this->hasUniqueConstraint($name)) {
-            throw UniqueConstraintDoesNotExist::new($name, $this->_name);
-        }
-
-        return $this->uniqueConstraints[$name];
-    }
-
-    /**
-     * Removes the unique constraint with the given name.
-     *
-     * @throws SchemaException If the unique constraint does not exist.
-     */
-    public function removeUniqueConstraint(string $name): void
-    {
-        $name = $this->normalizeIdentifier($name);
-
-        if (! $this->hasUniqueConstraint($name)) {
-            throw UniqueConstraintDoesNotExist::new($name, $this->_name);
-        }
-
-        unset($this->uniqueConstraints[$name]);
-    }
-
-    /**
-     * Returns the list of table columns.
-     *
-     * @return list<Column>
-     */
-    public function getColumns(): array
-    {
-        return array_values($this->_columns);
-    }
-
-    /**
-     * Returns only columns that have specified names
-     *
-     * @param string[] $columnNames
-     *
-     * @return Column[]
-     */
-    private function filterColumns(array $columnNames, bool $reverse = false): array
-    {
-        return array_filter($this->_columns, static function (string $columnName) use ($columnNames, $reverse): bool {
-            return in_array($columnName, $columnNames, true) !== $reverse;
-        }, ARRAY_FILTER_USE_KEY);
-    }
-
-    /**
-     * Returns whether this table has a Column with the given name.
-     */
-    public function hasColumn(string $name): bool
-    {
-        $name = $this->normalizeIdentifier($name);
-
-        return isset($this->_columns[$name]);
-    }
-
-    /**
-     * Returns the Column with the given name.
-     *
-     * @throws SchemaException If the column does not exist.
-     */
-    public function getColumn(string $name): Column
-    {
-        $name = $this->normalizeIdentifier($name);
-
-        if (! $this->hasColumn($name)) {
-            throw ColumnDoesNotExist::new($name, $this->_name);
-        }
-
-        return $this->_columns[$name];
-    }
-
-    /**
-     * Returns the primary key.
-     */
-    public function getPrimaryKey(): ?Index
-    {
-        if ($this->_primaryKeyName !== null) {
-            return $this->getIndex($this->_primaryKeyName);
-        }
-
-        return null;
-    }
-
-    /**
-     * Returns the primary key columns.
-     *
-     * @return array<string, Column>
-     *
-     * @throws Exception
-     */
-    public function getPrimaryKeyColumns(): array
-    {
-        $primaryKey = $this->getPrimaryKey();
-
-        if ($primaryKey === null) {
-            throw new Exception(sprintf('Table "%s" has no primary key.', $this->getName()));
-        }
-
-        return $this->filterColumns($primaryKey->getColumns());
-    }
-
-    /**
-     * Returns whether this table has a primary key.
-     */
-    public function hasPrimaryKey(): bool
-    {
-        return $this->_primaryKeyName !== null && $this->hasIndex($this->_primaryKeyName);
-    }
-
-    /**
-     * Returns whether this table has an Index with the given name.
-     */
-    public function hasIndex(string $name): bool
-    {
-        $name = $this->normalizeIdentifier($name);
-
-        return isset($this->_indexes[$name]);
-    }
-
-    /**
-     * Returns the Index with the given name.
-     *
-     * @throws SchemaException If the index does not exist.
-     */
-    public function getIndex(string $name): Index
-    {
-        $name = $this->normalizeIdentifier($name);
-
-        if (! $this->hasIndex($name)) {
-            throw IndexDoesNotExist::new($name, $this->_name);
-        }
-
-        return $this->_indexes[$name];
-    }
-
-    /** @return array<string, Index> */
-    public function getIndexes(): array
-    {
-        return $this->_indexes;
-    }
-
-    /**
-     * Returns the unique constraints.
-     *
-     * @return array<string, UniqueConstraint>
-     */
-    public function getUniqueConstraints(): array
-    {
-        return $this->uniqueConstraints;
-    }
-
-    /**
-     * Returns the foreign key constraints.
-     *
-     * @return array<string, ForeignKeyConstraint>
-     */
-    public function getForeignKeys(): array
-    {
-        return $this->_fkConstraints;
-    }
-
-    public function hasOption(string $name): bool
-    {
-        return isset($this->_options[$name]);
-    }
-
-    public function getOption(string $name): mixed
-    {
-        return $this->_options[$name] ?? null;
-    }
-
-    /** @return array<string, mixed> */
-    public function getOptions(): array
-    {
-        return $this->_options;
-    }
-
-    /**
-     * Clone of a Table triggers a deep clone of all affected assets.
-     */
-    public function __clone()
-    {
-        foreach ($this->_columns as $k => $column) {
-            $this->_columns[$k] = clone $column;
-        }
-
-        foreach ($this->_indexes as $k => $index) {
-            $this->_indexes[$k] = clone $index;
-        }
-
-        foreach ($this->_fkConstraints as $k => $fk) {
-            $this->_fkConstraints[$k] = clone $fk;
-        }
-    }
-
-    protected function _getMaxIdentifierLength(): int
-    {
-        return $this->_schemaConfig instanceof SchemaConfig
-            ? $this->_schemaConfig->getMaxIdentifierLength()
-            : 63;
-    }
-
-    /** @throws SchemaException */
-    protected function _addColumn(Column $column): void
-    {
-        $columnName = $column->getName();
-        $columnName = $this->normalizeIdentifier($columnName);
-
-        if (isset($this->_columns[$columnName])) {
-            throw ColumnAlreadyExists::new($this->getName(), $columnName);
-        }
-
-        $this->_columns[$columnName] = $column;
-    }
-
-    /**
-     * Adds an index to the table.
-     *
-     * @throws SchemaException
-     */
-    protected function _addIndex(Index $indexCandidate): self
-    {
-        $indexName               = $indexCandidate->getName();
-        $indexName               = $this->normalizeIdentifier($indexName);
-        $replacedImplicitIndexes = [];
-
-        foreach ($this->implicitIndexes as $name => $implicitIndex) {
-            if (! $implicitIndex->isFullfilledBy($indexCandidate) || ! isset($this->_indexes[$name])) {
                 continue;
             }
 
