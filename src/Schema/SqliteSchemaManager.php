--- conflicted
+++ resolved
@@ -43,9 +43,7 @@
     /**
      * {@inheritDoc}
      */
-<<<<<<< HEAD
-=======
-    public function listTableNames()
+    public function listTableNames(): array
     {
         return $this->doListTableNames();
     }
@@ -53,39 +51,6 @@
     /**
      * {@inheritDoc}
      */
-    public function listTables()
-    {
-        return $this->doListTables();
-    }
-
-    /**
-     * {@inheritDoc}
-     */
-    public function listTableDetails($name)
-    {
-        return $this->doListTableDetails($name);
-    }
-
-    /**
-     * {@inheritDoc}
-     */
-    public function listTableColumns($table, $database = null)
-    {
-        return $this->doListTableColumns($table, $database);
-    }
-
-    /**
-     * {@inheritDoc}
-     */
-    public function listTableIndexes($table)
-    {
-        return $this->doListTableIndexes($table);
-    }
-
-    /**
-     * {@inheritDoc}
-     */
->>>>>>> d4d93892
     protected function fetchForeignKeyColumnsByTable(string $databaseName): array
     {
         $columnsByTable = parent::fetchForeignKeyColumnsByTable($databaseName);
@@ -559,25 +524,6 @@
         return new SQLite\Comparator($this->_platform);
     }
 
-<<<<<<< HEAD
-=======
-    /**
-     * {@inheritDoc}
-     *
-     * @deprecated
-     */
-    public function getSchemaSearchPaths()
-    {
-        Deprecation::triggerIfCalledFromOutside(
-            'doctrine/dbal',
-            'https://github.com/doctrine/dbal/pull/4821',
-            'SqliteSchemaManager::getSchemaSearchPaths() is deprecated.'
-        );
-
-        // SQLite does not support schemas or databases
-        return [];
-    }
-
     protected function selectTableNames(string $databaseName): Result
     {
         $sql = <<<'SQL'
@@ -597,7 +543,6 @@
         return $this->_conn->executeQuery($sql);
     }
 
->>>>>>> d4d93892
     protected function selectTableColumns(string $databaseName, ?string $tableName = null): Result
     {
         $sql = <<<SQL
