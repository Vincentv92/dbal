--- conflicted
+++ resolved
@@ -4,6 +4,7 @@
 
 namespace Doctrine\DBAL\Schema;
 
+use Doctrine\DBAL\DBALException;
 use Doctrine\DBAL\DriverManager;
 use Doctrine\DBAL\Types\StringType;
 use Doctrine\DBAL\Types\TextType;
@@ -509,16 +510,7 @@
         return '';
     }
 
-<<<<<<< HEAD
-    public function listTableDetails(string $tableName): Table
-=======
-    /**
-     * {@inheritDoc}
-     *
-     * @param string $name
-     */
-    public function listTableDetails($name): Table
->>>>>>> 4cc12da9
+    public function listTableDetails(string $name): Table
     {
         $table = parent::listTableDetails($name);
 
