<?php

declare(strict_types=1);

namespace Doctrine\DBAL\Schema;

use Doctrine\DBAL\Exception;
use Doctrine\DBAL\Platforms\SQLite;
use Doctrine\DBAL\Platforms\SqlitePlatform;
use Doctrine\DBAL\Types\StringType;
use Doctrine\DBAL\Types\TextType;
use Doctrine\DBAL\Types\Type;
use Doctrine\Deprecations\Deprecation;

use function array_change_key_case;
use function array_merge;
use function array_reverse;
use function array_values;
use function assert;
use function count;
use function is_string;
use function preg_match;
use function preg_match_all;
use function preg_quote;
use function preg_replace;
use function rtrim;
use function str_contains;
use function str_replace;
use function str_starts_with;
use function strtolower;
use function trim;
use function usort;

use const CASE_LOWER;

/**
 * Sqlite SchemaManager.
 *
 * @extends AbstractSchemaManager<SqlitePlatform>
 */
class SqliteSchemaManager extends AbstractSchemaManager
{
    public function renameTable(string $name, string $newName): void
    {
        $tableDiff            = new TableDiff($name);
        $tableDiff->fromTable = $this->listTableDetails($name);
        $tableDiff->newName   = $newName;
        $this->alterTable($tableDiff);
    }

    public function createForeignKey(ForeignKeyConstraint $foreignKey, string $table): void
    {
        $table = $this->ensureTable($table);

        $tableDiff = $this->getTableDiffForAlterForeignKey($table);

        $tableDiff->addedForeignKeys[] = $foreignKey;

        $this->alterTable($tableDiff);
    }

    /**
<<<<<<< HEAD
     * @deprecated Use {@link dropForeignKey()} and {@link createForeignKey()} instead.
=======
     * {@inheritdoc}
     *
     * @deprecated Use {@see dropForeignKey()} and {@see createForeignKey()} instead.
>>>>>>> 0c6e8f63
     */
    public function dropAndCreateForeignKey(ForeignKeyConstraint $foreignKey, string $table): void
    {
        Deprecation::trigger(
            'doctrine/dbal',
            'https://github.com/doctrine/dbal/pull/4897',
            'SqliteSchemaManager::dropAndCreateForeignKey() is deprecated.'
                . ' Use SqliteSchemaManager::dropForeignKey() and SqliteSchemaManager::createForeignKey() instead.'
        );

        $table = $this->ensureTable($table);

        $tableDiff                       = $this->getTableDiffForAlterForeignKey($table);
        $tableDiff->changedForeignKeys[] = $foreignKey;

        $this->alterTable($tableDiff);
    }

    public function dropForeignKey(string $name, string $table): void
    {
        $table = $this->ensureTable($table);

        $tableDiff                       = $this->getTableDiffForAlterForeignKey($table);
        $tableDiff->removedForeignKeys[] = $table->getForeignKey($name);

        $this->alterTable($tableDiff);
    }

    /**
     * {@inheritdoc}
     */
    public function listTableForeignKeys(string $table, ?string $database = null): array
    {
        if ($database === null) {
            $database = $this->_conn->getDatabase();
        }

        $sql              = $this->_platform->getListTableForeignKeysSQL($table, $database);
        $tableForeignKeys = $this->_conn->fetchAllAssociative($sql);

        if (! empty($tableForeignKeys)) {
            $createSql = $this->getCreateTableSQL($table);

            if (
                preg_match_all(
                    '#
                    (?:CONSTRAINT\s+([^\s]+)\s+)?
                    (?:FOREIGN\s+KEY[^\)]+\)\s*)?
                    REFERENCES\s+[^\s]+\s+(?:\([^)]+\))?
                    (?:
                        [^,]*?
                        (NOT\s+DEFERRABLE|DEFERRABLE)
                        (?:\s+INITIALLY\s+(DEFERRED|IMMEDIATE))?
                    )?#isx',
                    $createSql,
                    $match
                ) > 0
            ) {
                $names      = array_reverse($match[1]);
                $deferrable = array_reverse($match[2]);
                $deferred   = array_reverse($match[3]);
            } else {
                $names = $deferrable = $deferred = [];
            }

            foreach ($tableForeignKeys as $key => $value) {
                $id = $value['id'];

                $tableForeignKeys[$key] = array_merge($tableForeignKeys[$key], [
                    'constraint_name' => isset($names[$id]) && $names[$id] !== '' ? $names[$id] : (string) $id,
                    'deferrable'      => isset($deferrable[$id]) && strtolower($deferrable[$id]) === 'deferrable',
                    'deferred'        => isset($deferred[$id]) && strtolower($deferred[$id]) === 'deferred',
                ]);
            }
        }

        return $this->_getPortableTableForeignKeysList($tableForeignKeys);
    }

    /**
     * {@inheritdoc}
     */
    protected function _getPortableTableDefinition(array $table): string
    {
        return $table['name'];
    }

    /**
     * {@inheritdoc}
     *
     * @link http://ezcomponents.org/docs/api/trunk/DatabaseSchema/ezcDbSchemaPgsqlReader.html
     */
    protected function _getPortableTableIndexesList(array $tableIndexes, string $tableName): array
    {
        $indexBuffer = [];

        // fetch primary
        $indexArray = $this->_conn->fetchAllAssociative('SELECT * FROM PRAGMA_TABLE_INFO (?)', [$tableName]);

        usort(
            $indexArray,
            /**
             * @param array<string,mixed> $a
             * @param array<string,mixed> $b
             */
            static function (array $a, array $b): int {
                if ($a['pk'] === $b['pk']) {
                    return $a['cid'] - $b['cid'];
                }

                return $a['pk'] - $b['pk'];
            }
        );

        foreach ($indexArray as $indexColumnRow) {
            if ($indexColumnRow['pk'] === 0 || $indexColumnRow['pk'] === '0') {
                continue;
            }

            $indexBuffer[] = [
                'key_name' => 'primary',
                'primary' => true,
                'non_unique' => false,
                'column_name' => $indexColumnRow['name'],
            ];
        }

        // fetch regular indexes
        foreach ($tableIndexes as $tableIndex) {
            // Ignore indexes with reserved names, e.g. autoindexes
            if (str_starts_with($tableIndex['name'], 'sqlite_')) {
                continue;
            }

            $keyName           = $tableIndex['name'];
            $idx               = [];
            $idx['key_name']   = $keyName;
            $idx['primary']    = false;
            $idx['non_unique'] = ! $tableIndex['unique'];

            $indexArray = $this->_conn->fetchAllAssociative('SELECT * FROM PRAGMA_INDEX_INFO (?)', [$keyName]);

            foreach ($indexArray as $indexColumnRow) {
                $idx['column_name'] = $indexColumnRow['name'];
                $indexBuffer[]      = $idx;
            }
        }

        return parent::_getPortableTableIndexesList($indexBuffer, $tableName);
    }

    /**
     * {@inheritdoc}
     */
    protected function _getPortableTableColumnList(string $table, string $database, array $tableColumns): array
    {
        $list = parent::_getPortableTableColumnList($table, $database, $tableColumns);

        // find column with autoincrement
        $autoincrementColumn = null;
        $autoincrementCount  = 0;

        foreach ($tableColumns as $tableColumn) {
            if ($tableColumn['pk'] === 0 || $tableColumn['pk'] === '0') {
                continue;
            }

            $autoincrementCount++;
            if ($autoincrementColumn !== null || strtolower($tableColumn['type']) !== 'integer') {
                continue;
            }

            $autoincrementColumn = $tableColumn['name'];
        }

        if ($autoincrementCount === 1 && $autoincrementColumn !== null) {
            foreach ($list as $column) {
                if ($autoincrementColumn !== $column->getName()) {
                    continue;
                }

                $column->setAutoincrement(true);
            }
        }

        // inspect column collation and comments
        $createSql = $this->getCreateTableSQL($table);

        foreach ($list as $columnName => $column) {
            $type = $column->getType();

            if ($type instanceof StringType || $type instanceof TextType) {
                $column->setPlatformOption(
                    'collation',
                    $this->parseColumnCollationFromSQL($columnName, $createSql) ?? 'BINARY'
                );
            }

            $comment = $this->parseColumnCommentFromSQL($columnName, $createSql);

            $type = $this->extractDoctrineTypeFromComment($comment);

            if ($type !== null) {
                $column->setType(Type::getType($type));
            }

            $column->setComment($comment);
        }

        return $list;
    }

    /**
     * {@inheritdoc}
     */
    protected function _getPortableTableColumnDefinition(array $tableColumn): Column
    {
        preg_match('/^([^()]*)\\s*(\\(((\\d+)(,\\s*(\\d+))?)\\))?/', $tableColumn['type'], $matches);

        $dbType = trim(strtolower($matches[1]));

        $length = $precision = $unsigned = null;
        $fixed  = $unsigned = false;
        $scale  = 0;

        if (count($matches) >= 6) {
            $precision = (int) $matches[4];
            $scale     = (int) $matches[6];
        } elseif (count($matches) >= 4) {
            $length = (int) $matches[4];
        }

        if (str_contains($dbType, ' unsigned')) {
            $dbType   = str_replace(' unsigned', '', $dbType);
            $unsigned = true;
        }

        $type    = $this->_platform->getDoctrineTypeMapping($dbType);
        $default = $tableColumn['dflt_value'];
        if ($default === 'NULL') {
            $default = null;
        }

        if ($default !== null) {
            // SQLite returns the default value as a literal expression, so we need to parse it
            if (preg_match('/^\'(.*)\'$/s', $default, $matches) === 1) {
                $default = str_replace("''", "'", $matches[1]);
            }
        }

        $notnull = (bool) $tableColumn['notnull'];

        if (! isset($tableColumn['name'])) {
            $tableColumn['name'] = '';
        }

        if ($dbType === 'char') {
            $fixed = true;
        }

        $options = [
            'length'   => $length,
            'unsigned' => $unsigned,
            'fixed'    => $fixed,
            'notnull'  => $notnull,
            'default'  => $default,
            'precision' => $precision,
            'scale'     => $scale,
            'autoincrement' => false,
        ];

        return new Column($tableColumn['name'], Type::getType($type), $options);
    }

    /**
     * {@inheritdoc}
     */
    protected function _getPortableViewDefinition(array $view): View
    {
        return new View($view['name'], $view['sql']);
    }

    /**
     * {@inheritdoc}
     */
    protected function _getPortableTableForeignKeysList(array $tableForeignKeys): array
    {
        $list = [];
        foreach ($tableForeignKeys as $value) {
            $value = array_change_key_case($value, CASE_LOWER);
            $name  = $value['constraint_name'];
            if (! isset($list[$name])) {
                if (! isset($value['on_delete']) || $value['on_delete'] === 'RESTRICT') {
                    $value['on_delete'] = null;
                }

                if (! isset($value['on_update']) || $value['on_update'] === 'RESTRICT') {
                    $value['on_update'] = null;
                }

                $list[$name] = [
                    'name' => $name,
                    'local' => [],
                    'foreign' => [],
                    'foreignTable' => $value['table'],
                    'onDelete' => $value['on_delete'],
                    'onUpdate' => $value['on_update'],
                    'deferrable' => $value['deferrable'],
                    'deferred' => $value['deferred'],
                ];
            }

            $list[$name]['local'][] = $value['from'];

            if ($value['to'] === null) {
                continue;
            }

            $list[$name]['foreign'][] = $value['to'];
        }

        $result = [];
        foreach ($list as $constraint) {
            $result[] = new ForeignKeyConstraint(
                array_values($constraint['local']),
                $constraint['foreignTable'],
                array_values($constraint['foreign']),
                $constraint['name'],
                [
                    'onDelete' => $constraint['onDelete'],
                    'onUpdate' => $constraint['onUpdate'],
                    'deferrable' => $constraint['deferrable'],
                    'deferred' => $constraint['deferred'],
                ]
            );
        }

        return $result;
    }

    private function getTableDiffForAlterForeignKey(Table $table): TableDiff
    {
        $tableDiff            = new TableDiff($table->getName());
        $tableDiff->fromTable = $table;

        return $tableDiff;
    }

    private function ensureTable(string|Table $table): Table
    {
        if (is_string($table)) {
            $table = $this->listTableDetails($table);
        }

        return $table;
    }

    private function parseColumnCollationFromSQL(string $column, string $sql): ?string
    {
        $pattern = '{(?:\W' . preg_quote($column) . '\W|\W'
            . preg_quote($this->_platform->quoteSingleIdentifier($column))
            . '\W)[^,(]+(?:\([^()]+\)[^,]*)?(?:(?:DEFAULT|CHECK)\s*(?:\(.*?\))?[^,]*)*COLLATE\s+["\']?([^\s,"\')]+)}is';

        if (preg_match($pattern, $sql, $match) !== 1) {
            return null;
        }

        return $match[1];
    }

    private function parseTableCommentFromSQL(string $table, string $sql): ?string
    {
        $pattern = '/\s* # Allow whitespace characters at start of line
CREATE\sTABLE # Match "CREATE TABLE"
(?:\W"' . preg_quote($this->_platform->quoteSingleIdentifier($table), '/') . '"\W|\W' . preg_quote($table, '/')
            . '\W) # Match table name (quoted and unquoted)
( # Start capture
   (?:\s*--[^\n]*\n?)+ # Capture anything that starts with whitespaces followed by -- until the end of the line(s)
)/ix';

        if (preg_match($pattern, $sql, $match) !== 1) {
            return null;
        }

        $comment = preg_replace('{^\s*--}m', '', rtrim($match[1], "\n"));

        return $comment === '' ? null : $comment;
    }

    private function parseColumnCommentFromSQL(string $column, string $sql): string
    {
        $pattern = '{[\s(,](?:\W' . preg_quote($this->_platform->quoteSingleIdentifier($column))
            . '\W|\W' . preg_quote($column) . '\W)(?:\([^)]*?\)|[^,(])*?,?((?:(?!\n))(?:\s*--[^\n]*\n?)+)}i';

        if (preg_match($pattern, $sql, $match) !== 1) {
            return '';
        }

        $comment = preg_replace('{^\s*--}m', '', rtrim($match[1], "\n"));
        assert(is_string($comment));

        return $comment;
    }

    /**
     * @throws Exception
     */
    private function getCreateTableSQL(string $table): string
    {
        $sql = $this->_conn->fetchOne(
            <<<'SQL'
SELECT sql
  FROM (
      SELECT *
        FROM sqlite_master
   UNION ALL
      SELECT *
        FROM sqlite_temp_master
  )
WHERE type = 'table'
AND name = ?
SQL
            ,
            [$table]
        );

        if ($sql !== false) {
            return $sql;
        }

        return '';
    }

    public function listTableDetails(string $name): Table
    {
        $table = parent::listTableDetails($name);

        $tableCreateSql = $this->getCreateTableSQL($name);

        $comment = $this->parseTableCommentFromSQL($name, $tableCreateSql);

        if ($comment !== null) {
            $table->addOption('comment', $comment);
        }

        return $table;
    }

    public function createComparator(): Comparator
    {
        return new SQLite\Comparator($this->getDatabasePlatform());
    }
}<|MERGE_RESOLUTION|>--- conflicted
+++ resolved
@@ -60,13 +60,7 @@
     }
 
     /**
-<<<<<<< HEAD
-     * @deprecated Use {@link dropForeignKey()} and {@link createForeignKey()} instead.
-=======
-     * {@inheritdoc}
-     *
      * @deprecated Use {@see dropForeignKey()} and {@see createForeignKey()} instead.
->>>>>>> 0c6e8f63
      */
     public function dropAndCreateForeignKey(ForeignKeyConstraint $foreignKey, string $table): void
     {
