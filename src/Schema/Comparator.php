<?php

declare(strict_types=1);

namespace Doctrine\DBAL\Schema;

use Doctrine\DBAL\Types;

use function array_intersect_key;
use function array_key_exists;
use function array_keys;
use function array_map;
use function array_merge;
use function array_unique;
use function assert;
use function count;
use function get_class;
use function strtolower;

/**
 * Compares two Schemas and return an instance of SchemaDiff.
 */
class Comparator
{
    /**
     * @throws SchemaException
     */
    public static function compareSchemas(Schema $fromSchema, Schema $toSchema): SchemaDiff
    {
        $c = new self();

        return $c->compare($fromSchema, $toSchema);
    }

    /**
     * Returns a SchemaDiff object containing the differences between the schemas $fromSchema and $toSchema.
     *
     * The returned differences are returned in such a way that they contain the
     * operations to change the schema stored in $fromSchema to the schema that is
     * stored in $toSchema.
     *
     * @throws SchemaException
     */
    public function compare(Schema $fromSchema, Schema $toSchema): SchemaDiff
    {
        $diff             = new SchemaDiff();
        $diff->fromSchema = $fromSchema;

        $foreignKeysToTable = [];

        foreach ($toSchema->getNamespaces() as $namespace) {
            if ($fromSchema->hasNamespace($namespace)) {
                continue;
            }

            $diff->newNamespaces[$namespace] = $namespace;
        }

        foreach ($fromSchema->getNamespaces() as $namespace) {
            if ($toSchema->hasNamespace($namespace)) {
                continue;
            }

            $diff->removedNamespaces[$namespace] = $namespace;
        }

        foreach ($toSchema->getTables() as $table) {
            $tableName = $table->getShortestName($toSchema->getName());
            if (! $fromSchema->hasTable($tableName)) {
                $diff->newTables[$tableName] = $toSchema->getTable($tableName);
            } else {
<<<<<<< HEAD
                $tableDifferences = $this->diffTable($fromSchema->getTable($tableName), $toSchema->getTable($tableName));
                if ($tableDifferences !== null) {
=======
                $tableDifferences = $this->diffTable(
                    $fromSchema->getTable($tableName),
                    $toSchema->getTable($tableName)
                );

                if ($tableDifferences !== false) {
>>>>>>> 95b40a13
                    $diff->changedTables[$tableName] = $tableDifferences;
                }
            }
        }

        /* Check if there are tables removed */
        foreach ($fromSchema->getTables() as $table) {
            $tableName = $table->getShortestName($fromSchema->getName());

            $table = $fromSchema->getTable($tableName);
            if (! $toSchema->hasTable($tableName)) {
                $diff->removedTables[$tableName] = $table;
            }

            // also remember all foreign keys that point to a specific table
            foreach ($table->getForeignKeys() as $foreignKey) {
                $foreignTable = strtolower($foreignKey->getForeignTableName());
                if (! isset($foreignKeysToTable[$foreignTable])) {
                    $foreignKeysToTable[$foreignTable] = [];
                }

                $foreignKeysToTable[$foreignTable][] = $foreignKey;
            }
        }

        foreach ($diff->removedTables as $tableName => $table) {
            if (! isset($foreignKeysToTable[$tableName])) {
                continue;
            }

            $diff->orphanedForeignKeys = array_merge($diff->orphanedForeignKeys, $foreignKeysToTable[$tableName]);

            // deleting duplicated foreign keys present on both on the orphanedForeignKey
            // and the removedForeignKeys from changedTables
            foreach ($foreignKeysToTable[$tableName] as $foreignKey) {
                // strtolower the table name to make if compatible with getShortestName
                $localTableName = strtolower($foreignKey->getLocalTableName());
                if (! isset($diff->changedTables[$localTableName])) {
                    continue;
                }

                foreach ($diff->changedTables[$localTableName]->removedForeignKeys as $key => $removedForeignKey) {
                    // We check if the key is from the removed table if not we skip.
                    if ($tableName !== strtolower($removedForeignKey->getForeignTableName())) {
                        continue;
                    }

                    unset($diff->changedTables[$localTableName]->removedForeignKeys[$key]);
                }
            }
        }

        foreach ($toSchema->getSequences() as $sequence) {
            $sequenceName = $sequence->getShortestName($toSchema->getName());
            if (! $fromSchema->hasSequence($sequenceName)) {
                if (! $this->isAutoIncrementSequenceInSchema($fromSchema, $sequence)) {
                    $diff->newSequences[] = $sequence;
                }
            } else {
                if ($this->diffSequence($sequence, $fromSchema->getSequence($sequenceName))) {
                    $diff->changedSequences[] = $toSchema->getSequence($sequenceName);
                }
            }
        }

        foreach ($fromSchema->getSequences() as $sequence) {
            if ($this->isAutoIncrementSequenceInSchema($toSchema, $sequence)) {
                continue;
            }

            $sequenceName = $sequence->getShortestName($fromSchema->getName());

            if ($toSchema->hasSequence($sequenceName)) {
                continue;
            }

            $diff->removedSequences[] = $sequence;
        }

        return $diff;
    }

    private function isAutoIncrementSequenceInSchema(Schema $schema, Sequence $sequence): bool
    {
        foreach ($schema->getTables() as $table) {
            if ($sequence->isAutoIncrementsFor($table)) {
                return true;
            }
        }

        return false;
    }

    public function diffSequence(Sequence $sequence1, Sequence $sequence2): bool
    {
        if ($sequence1->getAllocationSize() !== $sequence2->getAllocationSize()) {
            return true;
        }

        return $sequence1->getInitialValue() !== $sequence2->getInitialValue();
    }

    /**
     * Returns the difference between the tables $table1 and $table2.
     *
     * If there are no differences this method returns null.
     *
     * @throws SchemaException
     */
    public function diffTable(Table $table1, Table $table2): ?TableDiff
    {
        $changes                     = 0;
        $tableDifferences            = new TableDiff($table1->getName());
        $tableDifferences->fromTable = $table1;

        $table1Columns = $table1->getColumns();
        $table2Columns = $table2->getColumns();

        /* See if all the columns in table 1 exist in table 2 */
        foreach ($table2Columns as $columnName => $column) {
            if ($table1->hasColumn($columnName)) {
                continue;
            }

            $tableDifferences->addedColumns[$columnName] = $column;
            $changes++;
        }

        /* See if there are any removed columns in table 2 */
        foreach ($table1Columns as $columnName => $column) {
            // See if column is removed in table 2.
            if (! $table2->hasColumn($columnName)) {
                $tableDifferences->removedColumns[$columnName] = $column;
                $changes++;
                continue;
            }

            // See if column has changed properties in table 2.
            $changedProperties = $this->diffColumn($column, $table2->getColumn($columnName));

            if (count($changedProperties) === 0) {
                continue;
            }

            $columnDiff = new ColumnDiff($column->getName(), $table2->getColumn($columnName), $changedProperties);

            $columnDiff->fromColumn                               = $column;
            $tableDifferences->changedColumns[$column->getName()] = $columnDiff;
            $changes++;
        }

        $this->detectColumnRenamings($tableDifferences);

        $table1Indexes = $table1->getIndexes();
        $table2Indexes = $table2->getIndexes();

        /* See if all the indexes in table 1 exist in table 2 */
        foreach ($table2Indexes as $indexName => $index) {
            if (($index->isPrimary() && $table1->hasPrimaryKey()) || $table1->hasIndex($indexName)) {
                continue;
            }

            $tableDifferences->addedIndexes[$indexName] = $index;
            $changes++;
        }

        /* See if there are any removed indexes in table 2 */
        foreach ($table1Indexes as $indexName => $index) {
            // See if index is removed in table 2.
            if (
                ($index->isPrimary() && ! $table2->hasPrimaryKey()) ||
                ! $index->isPrimary() && ! $table2->hasIndex($indexName)
            ) {
                $tableDifferences->removedIndexes[$indexName] = $index;
                $changes++;
                continue;
            }

            // See if index has changed in table 2.
            $table2Index = $index->isPrimary() ? $table2->getPrimaryKey() : $table2->getIndex($indexName);
            assert($table2Index instanceof Index);

            if (! $this->diffIndex($index, $table2Index)) {
                continue;
            }

            $tableDifferences->changedIndexes[$indexName] = $table2Index;
            $changes++;
        }

        $this->detectIndexRenamings($tableDifferences);

        $fromFkeys = $table1->getForeignKeys();
        $toFkeys   = $table2->getForeignKeys();

        foreach ($fromFkeys as $key1 => $constraint1) {
            foreach ($toFkeys as $key2 => $constraint2) {
                if ($this->diffForeignKey($constraint1, $constraint2) === false) {
                    unset($fromFkeys[$key1], $toFkeys[$key2]);
                } else {
                    if (strtolower($constraint1->getName()) === strtolower($constraint2->getName())) {
                        $tableDifferences->changedForeignKeys[] = $constraint2;
                        $changes++;
                        unset($fromFkeys[$key1], $toFkeys[$key2]);
                    }
                }
            }
        }

        foreach ($fromFkeys as $constraint1) {
            $tableDifferences->removedForeignKeys[] = $constraint1;
            $changes++;
        }

        foreach ($toFkeys as $constraint2) {
            $tableDifferences->addedForeignKeys[] = $constraint2;
            $changes++;
        }

        return $changes > 0 ? $tableDifferences : null;
    }

    /**
     * Try to find columns that only changed their name, rename operations maybe cheaper than add/drop
     * however ambiguities between different possibilities should not lead to renaming at all.
     */
    private function detectColumnRenamings(TableDiff $tableDifferences): void
    {
        $renameCandidates = [];
        foreach ($tableDifferences->addedColumns as $addedColumnName => $addedColumn) {
            foreach ($tableDifferences->removedColumns as $removedColumn) {
                if (count($this->diffColumn($addedColumn, $removedColumn)) !== 0) {
                    continue;
                }

                $renameCandidates[$addedColumn->getName()][] = [$removedColumn, $addedColumn, $addedColumnName];
            }
        }

        foreach ($renameCandidates as $candidateColumns) {
            if (count($candidateColumns) !== 1) {
                continue;
            }

            [$removedColumn, $addedColumn] = $candidateColumns[0];
            $removedColumnName             = strtolower($removedColumn->getName());
            $addedColumnName               = strtolower($addedColumn->getName());

            if (isset($tableDifferences->renamedColumns[$removedColumnName])) {
                continue;
            }

            $tableDifferences->renamedColumns[$removedColumnName] = $addedColumn;
            unset(
                $tableDifferences->addedColumns[$addedColumnName],
                $tableDifferences->removedColumns[$removedColumnName]
            );
        }
    }

    /**
     * Try to find indexes that only changed their name, rename operations maybe cheaper than add/drop
     * however ambiguities between different possibilities should not lead to renaming at all.
     */
    private function detectIndexRenamings(TableDiff $tableDifferences): void
    {
        $renameCandidates = [];

        // Gather possible rename candidates by comparing each added and removed index based on semantics.
        foreach ($tableDifferences->addedIndexes as $addedIndexName => $addedIndex) {
            foreach ($tableDifferences->removedIndexes as $removedIndex) {
                if ($this->diffIndex($addedIndex, $removedIndex)) {
                    continue;
                }

                $renameCandidates[$addedIndex->getName()][] = [$removedIndex, $addedIndex, $addedIndexName];
            }
        }

        foreach ($renameCandidates as $candidateIndexes) {
            // If the current rename candidate contains exactly one semantically equal index,
            // we can safely rename it.
            // Otherwise it is unclear if a rename action is really intended,
            // therefore we let those ambiguous indexes be added/dropped.
            if (count($candidateIndexes) !== 1) {
                continue;
            }

            [$removedIndex, $addedIndex] = $candidateIndexes[0];

            $removedIndexName = strtolower($removedIndex->getName());
            $addedIndexName   = strtolower($addedIndex->getName());

            if (isset($tableDifferences->renamedIndexes[$removedIndexName])) {
                continue;
            }

            $tableDifferences->renamedIndexes[$removedIndexName] = $addedIndex;
            unset(
                $tableDifferences->addedIndexes[$addedIndexName],
                $tableDifferences->removedIndexes[$removedIndexName]
            );
        }
    }

    public function diffForeignKey(ForeignKeyConstraint $key1, ForeignKeyConstraint $key2): bool
    {
        if (
            array_map('strtolower', $key1->getUnquotedLocalColumns())
            !== array_map('strtolower', $key2->getUnquotedLocalColumns())
        ) {
            return true;
        }

        if (
            array_map('strtolower', $key1->getUnquotedForeignColumns())
            !== array_map('strtolower', $key2->getUnquotedForeignColumns())
        ) {
            return true;
        }

        if ($key1->getUnqualifiedForeignTableName() !== $key2->getUnqualifiedForeignTableName()) {
            return true;
        }

        if ($key1->onUpdate() !== $key2->onUpdate()) {
            return true;
        }

        return $key1->onDelete() !== $key2->onDelete();
    }

    /**
     * Returns the difference between the columns
     *
     * If there are differences this method returns $field2, otherwise the
     * boolean false.
     *
     * @return array<int, string>
     */
    public function diffColumn(Column $column1, Column $column2): array
    {
        $properties1 = $column1->toArray();
        $properties2 = $column2->toArray();

        $changedProperties = [];

        if (get_class($properties1['type']) !== get_class($properties2['type'])) {
            $changedProperties[] = 'type';
        }

        foreach (['notnull', 'unsigned', 'autoincrement'] as $property) {
            if ($properties1[$property] === $properties2[$property]) {
                continue;
            }

            $changedProperties[] = $property;
        }

        // Null values need to be checked additionally as they tell whether to create or drop a default value.
        // null != 0, null != false, null != '' etc. This affects platform's table alteration SQL generation.
        if (
            ($properties1['default'] === null) !== ($properties2['default'] === null)
            || $properties1['default'] != $properties2['default']
        ) {
            $changedProperties[] = 'default';
        }

        if (
            ($properties1['type'] instanceof Types\StringType && ! $properties1['type'] instanceof Types\GuidType) ||
            $properties1['type'] instanceof Types\BinaryType
        ) {
            if (
                (isset($properties1['length']) !== isset($properties2['length']))
                || (isset($properties1['length']) && isset($properties2['length'])
                    && $properties1['length'] !== $properties2['length'])
            ) {
                $changedProperties[] = 'length';
            }

            if ($properties1['fixed'] !== $properties2['fixed']) {
                $changedProperties[] = 'fixed';
            }
        } elseif ($properties1['type'] instanceof Types\DecimalType) {
            if (($properties1['precision'] ?? 10) !== ($properties2['precision'] ?? 10)) {
                $changedProperties[] = 'precision';
            }

            if ($properties1['scale'] !== $properties2['scale']) {
                $changedProperties[] = 'scale';
            }
        }

        // A null value and an empty string are actually equal for a comment so they should not trigger a change.
        if (
            $properties1['comment'] !== $properties2['comment'] &&
            ! ($properties1['comment'] === null && $properties2['comment'] === '') &&
            ! ($properties2['comment'] === null && $properties1['comment'] === '')
        ) {
            $changedProperties[] = 'comment';
        }

        $customOptions1 = $column1->getCustomSchemaOptions();
        $customOptions2 = $column2->getCustomSchemaOptions();

        foreach (array_merge(array_keys($customOptions1), array_keys($customOptions2)) as $key) {
            if (! array_key_exists($key, $properties1) || ! array_key_exists($key, $properties2)) {
                $changedProperties[] = $key;
            } elseif ($properties1[$key] !== $properties2[$key]) {
                $changedProperties[] = $key;
            }
        }

        $platformOptions1 = $column1->getPlatformOptions();
        $platformOptions2 = $column2->getPlatformOptions();

        foreach (array_keys(array_intersect_key($platformOptions1, $platformOptions2)) as $key) {
            if ($properties1[$key] === $properties2[$key]) {
                continue;
            }

            $changedProperties[] = $key;
        }

        return array_unique($changedProperties);
    }

    /**
     * Finds the difference between the indexes $index1 and $index2.
     *
     * Compares $index1 with $index2 and returns $index2 if there are any
     * differences or false in case there are no differences.
     */
    public function diffIndex(Index $index1, Index $index2): bool
    {
        return ! ($index1->isFullfilledBy($index2) && $index2->isFullfilledBy($index1));
    }
}<|MERGE_RESOLUTION|>--- conflicted
+++ resolved
@@ -69,17 +69,12 @@
             if (! $fromSchema->hasTable($tableName)) {
                 $diff->newTables[$tableName] = $toSchema->getTable($tableName);
             } else {
-<<<<<<< HEAD
-                $tableDifferences = $this->diffTable($fromSchema->getTable($tableName), $toSchema->getTable($tableName));
-                if ($tableDifferences !== null) {
-=======
                 $tableDifferences = $this->diffTable(
                     $fromSchema->getTable($tableName),
                     $toSchema->getTable($tableName)
                 );
 
-                if ($tableDifferences !== false) {
->>>>>>> 95b40a13
+                if ($tableDifferences !== null) {
                     $diff->changedTables[$tableName] = $tableDifferences;
                 }
             }
