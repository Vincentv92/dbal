<?php

declare(strict_types=1);

namespace Doctrine\DBAL\Schema;

use Doctrine\DBAL\Platforms\AbstractPlatform;
use Doctrine\DBAL\Schema\Exception\InvalidObjectName;
use Doctrine\DBAL\Schema\Name\Parser;
use Doctrine\DBAL\Schema\Name\Parser\Identifier;

use function array_map;
use function count;
use function crc32;
use function dechex;
use function implode;
use function str_replace;
use function strtolower;
use function strtoupper;
use function substr;

/**
 * The abstract asset allows to reset the name of all assets without publishing this to the public userland.
 *
 * This encapsulation hack is necessary to keep a consistent state of the database schema. Say we have a list of tables
 * array($tableName => Table($tableName)); if you want to rename the table, you have to make sure this does not get
 * recreated during schema migration.
 */
abstract class AbstractAsset
{
    protected string $_name = '';

    /**
     * Namespace of the asset. If none isset the default namespace is assumed.
     */
    protected ?string $_namespace = null;

    protected bool $_quoted = false;

    /** @var list<Identifier> */
    private array $identifiers = [];

<<<<<<< HEAD
=======
    private bool $validateFuture = false;

    public function __construct(?string $name = null)
    {
        if ($name === null) {
            Deprecation::trigger(
                'doctrine/dbal',
                'https://github.com/doctrine/dbal/pull/6610',
                'Not passing $name to %s is deprecated.',
                __METHOD__,
            );

            return;
        }

        $this->_setName($name);
    }

>>>>>>> d0154eaa
    /**
     * Sets the name of this asset.
     *
     * @deprecated Use the constructor instead.
     */
    protected function _setName(string $name): void
    {
<<<<<<< HEAD
        if ($name !== '') {
=======
        Deprecation::triggerIfCalledFromOutside(
            'doctrine/dbal',
            'https://github.com/doctrine/dbal/pull/6610',
            '%s is deprecated. Use the constructor instead.',
            __METHOD__,
        );

        $input = $name;

        if ($this->isIdentifierQuoted($name)) {
            $this->_quoted = true;
            $name          = $this->trimQuotes($name);
        }

        if (str_contains($name, '.')) {
            $parts            = explode('.', $name);
            $this->_namespace = $parts[0];
            $name             = $parts[1];
        }

        $this->_name = $name;

        $this->validateFuture = false;

        if ($input !== '') {
>>>>>>> d0154eaa
            $parser = new Parser();

            try {
                $identifiers = $parser->parse($name);
            } catch (Parser\Exception $e) {
                throw InvalidObjectName::fromParserException($name, $e);
            }
        } else {
            $identifiers = [];
        }

        switch (count($identifiers)) {
            case 0:
                $this->_name       = '';
                $this->_quoted     = false;
                $this->_namespace  = null;
                $this->identifiers = [];

                return;
            case 1:
                $namespace = null;
                $name      = $identifiers[0];
                break;

            case 2:
                /** @psalm-suppress PossiblyUndefinedArrayOffset */
                [$namespace, $name] = $identifiers;
                break;

            default:
                throw InvalidObjectName::tooManyQualifiers($name, count($identifiers) - 1);
        }

        $this->_name       = $name->getValue();
        $this->_quoted     = $name->isQuoted();
        $this->_namespace  = $namespace?->getValue();
        $this->identifiers = $identifiers;
    }

    /**
     * Is this asset in the default namespace?
     */
    public function isInDefaultNamespace(string $defaultNamespaceName): bool
    {
        return $this->_namespace === $defaultNamespaceName || $this->_namespace === null;
    }

    /**
     * Gets the namespace name of this asset.
     *
     * If NULL is returned this means the default namespace is used.
     */
    public function getNamespaceName(): ?string
    {
        return $this->_namespace;
    }

    /**
     * The shortest name is stripped of the default namespace. All other
     * namespaced elements are returned as full-qualified names.
     */
    public function getShortestName(?string $defaultNamespaceName): string
    {
        $shortestName = $this->getName();
        if ($this->_namespace === $defaultNamespaceName) {
            $shortestName = $this->_name;
        }

        return strtolower($shortestName);
    }

    /**
     * Checks if this asset's name is quoted.
     */
    public function isQuoted(): bool
    {
        return $this->_quoted;
    }

    /**
     * Checks if this identifier is quoted.
     */
    protected function isIdentifierQuoted(string $identifier): bool
    {
        return isset($identifier[0]) && ($identifier[0] === '`' || $identifier[0] === '"' || $identifier[0] === '[');
    }

    /**
     * Trim quotes from the identifier.
     */
    protected function trimQuotes(string $identifier): string
    {
        return str_replace(['`', '"', '[', ']'], '', $identifier);
    }

    /**
     * Returns the name of this schema asset.
     */
    public function getName(): string
    {
        if ($this->_namespace !== null) {
            return $this->_namespace . '.' . $this->_name;
        }

        return $this->_name;
    }

    /**
     * Returns the quoted representation of this asset's name. If the name is unquoted, it is normalized according to
     * the platform's unquoted name normalization rules.
     */
    public function getQuotedName(AbstractPlatform $platform): string
    {
        $parts = array_map(static function (Identifier $identifier) use ($platform): string {
            $value = $identifier->getValue();

            if (! $identifier->isQuoted()) {
                $value = $platform->normalizeUnquotedIdentifier($value);
            }

            return $platform->quoteSingleIdentifier($value);
        }, $this->identifiers);

        return implode('.', $parts);
    }

    /**
     * Generates an identifier from a list of column names obeying a certain string length.
     *
     * This is especially important for Oracle, since it does not allow identifiers larger than 30 chars,
     * however building idents automatically for foreign keys, composite keys or such can easily create
     * very long names.
     *
     * @param array<int, string> $columnNames
     */
    protected function _generateIdentifierName(array $columnNames, string $prefix = '', int $maxSize = 30): string
    {
        $hash = implode('', array_map(static function ($column): string {
            return dechex(crc32($column));
        }, $columnNames));

        return strtoupper(substr($prefix . '_' . $hash, 0, $maxSize));
    }
}<|MERGE_RESOLUTION|>--- conflicted
+++ resolved
@@ -8,6 +8,7 @@
 use Doctrine\DBAL\Schema\Exception\InvalidObjectName;
 use Doctrine\DBAL\Schema\Name\Parser;
 use Doctrine\DBAL\Schema\Name\Parser\Identifier;
+use Doctrine\Deprecations\Deprecation;
 
 use function array_map;
 use function count;
@@ -40,10 +41,6 @@
     /** @var list<Identifier> */
     private array $identifiers = [];
 
-<<<<<<< HEAD
-=======
-    private bool $validateFuture = false;
-
     public function __construct(?string $name = null)
     {
         if ($name === null) {
@@ -60,7 +57,6 @@
         $this->_setName($name);
     }
 
->>>>>>> d0154eaa
     /**
      * Sets the name of this asset.
      *
@@ -68,9 +64,6 @@
      */
     protected function _setName(string $name): void
     {
-<<<<<<< HEAD
-        if ($name !== '') {
-=======
         Deprecation::triggerIfCalledFromOutside(
             'doctrine/dbal',
             'https://github.com/doctrine/dbal/pull/6610',
@@ -78,25 +71,7 @@
             __METHOD__,
         );
 
-        $input = $name;
-
-        if ($this->isIdentifierQuoted($name)) {
-            $this->_quoted = true;
-            $name          = $this->trimQuotes($name);
-        }
-
-        if (str_contains($name, '.')) {
-            $parts            = explode('.', $name);
-            $this->_namespace = $parts[0];
-            $name             = $parts[1];
-        }
-
-        $this->_name = $name;
-
-        $this->validateFuture = false;
-
-        if ($input !== '') {
->>>>>>> d0154eaa
+        if ($name !== '') {
             $parser = new Parser();
 
             try {
