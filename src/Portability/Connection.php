<?php

declare(strict_types=1);

namespace Doctrine\DBAL\Portability;

use Doctrine\DBAL\Driver\Connection as ConnectionInterface;
use Doctrine\DBAL\Driver\Middleware\AbstractConnectionMiddleware;
use Doctrine\DBAL\Driver\Result as DriverResult;
use Doctrine\DBAL\Driver\Statement as DriverStatement;

/**
 * Portability wrapper for a Connection.
 */
<<<<<<< HEAD
final class Connection implements ConnectionInterface
=======
final class Connection extends AbstractConnectionMiddleware
>>>>>>> 906dc83a
{
    public const PORTABILITY_ALL           = 255;
    public const PORTABILITY_NONE          = 0;
    public const PORTABILITY_RTRIM         = 1;
    public const PORTABILITY_EMPTY_TO_NULL = 4;
    public const PORTABILITY_FIX_CASE      = 8;

<<<<<<< HEAD
    private ConnectionInterface $connection;

    private Converter $converter;
=======
    /** @var Converter */
    private $converter;
>>>>>>> 906dc83a

    public function __construct(ConnectionInterface $connection, Converter $converter)
    {
        parent::__construct($connection);

        $this->converter = $converter;
    }

    public function prepare(string $sql): DriverStatement
    {
        return new Statement(
            parent::prepare($sql),
            $this->converter
        );
    }

    public function query(string $sql): DriverResult
    {
        return new Result(
            parent::query($sql),
            $this->converter
        );
    }
<<<<<<< HEAD

    public function quote(string $value): string
    {
        return $this->connection->quote($value);
    }

    public function exec(string $sql): int
    {
        return $this->connection->exec($sql);
    }

    /**
     * {@inheritDoc}
     */
    public function lastInsertId()
    {
        return $this->connection->lastInsertId();
    }

    public function beginTransaction(): void
    {
        $this->connection->beginTransaction();
    }

    public function commit(): void
    {
        $this->connection->commit();
    }

    public function rollBack(): void
    {
        $this->connection->rollBack();
    }

    public function getServerVersion(): string
    {
        return $this->connection->getServerVersion();
    }
=======
>>>>>>> 906dc83a
}<|MERGE_RESOLUTION|>--- conflicted
+++ resolved
@@ -6,17 +6,11 @@
 
 use Doctrine\DBAL\Driver\Connection as ConnectionInterface;
 use Doctrine\DBAL\Driver\Middleware\AbstractConnectionMiddleware;
-use Doctrine\DBAL\Driver\Result as DriverResult;
-use Doctrine\DBAL\Driver\Statement as DriverStatement;
 
 /**
  * Portability wrapper for a Connection.
  */
-<<<<<<< HEAD
-final class Connection implements ConnectionInterface
-=======
 final class Connection extends AbstractConnectionMiddleware
->>>>>>> 906dc83a
 {
     public const PORTABILITY_ALL           = 255;
     public const PORTABILITY_NONE          = 0;
@@ -24,14 +18,7 @@
     public const PORTABILITY_EMPTY_TO_NULL = 4;
     public const PORTABILITY_FIX_CASE      = 8;
 
-<<<<<<< HEAD
-    private ConnectionInterface $connection;
-
     private Converter $converter;
-=======
-    /** @var Converter */
-    private $converter;
->>>>>>> 906dc83a
 
     public function __construct(ConnectionInterface $connection, Converter $converter)
     {
@@ -40,7 +27,7 @@
         $this->converter = $converter;
     }
 
-    public function prepare(string $sql): DriverStatement
+    public function prepare(string $sql): Statement
     {
         return new Statement(
             parent::prepare($sql),
@@ -48,52 +35,11 @@
         );
     }
 
-    public function query(string $sql): DriverResult
+    public function query(string $sql): Result
     {
         return new Result(
             parent::query($sql),
             $this->converter
         );
     }
-<<<<<<< HEAD
-
-    public function quote(string $value): string
-    {
-        return $this->connection->quote($value);
-    }
-
-    public function exec(string $sql): int
-    {
-        return $this->connection->exec($sql);
-    }
-
-    /**
-     * {@inheritDoc}
-     */
-    public function lastInsertId()
-    {
-        return $this->connection->lastInsertId();
-    }
-
-    public function beginTransaction(): void
-    {
-        $this->connection->beginTransaction();
-    }
-
-    public function commit(): void
-    {
-        $this->connection->commit();
-    }
-
-    public function rollBack(): void
-    {
-        $this->connection->rollBack();
-    }
-
-    public function getServerVersion(): string
-    {
-        return $this->connection->getServerVersion();
-    }
-=======
->>>>>>> 906dc83a
 }