--- conflicted
+++ resolved
@@ -13,24 +13,4 @@
         'password' => 'ORACLE',
         'dbname' => 'XE',
     ])->query('ALTER USER ORACLE IDENTIFIED BY ORACLE');
-<<<<<<< HEAD
-
-    $pos = array_search('--coverage-clover', $_SERVER['argv'], true);
-
-    if ($pos === false) {
-        return;
-    }
-
-    assert(is_int($pos));
-
-    $file = $_SERVER['argv'][$pos + 1];
-
-    register_shutdown_function(static function () use ($file) : void {
-        $cmd = 'wget https://github.com/scrutinizer-ci/ocular/releases/download/1.5.2/ocular.phar'
-            . ' && php ocular.phar code-coverage:upload --format=php-clover ' . escapeshellarg($file);
-
-        passthru($cmd);
-    });
-=======
->>>>>>> 54a6f7b3
 })();