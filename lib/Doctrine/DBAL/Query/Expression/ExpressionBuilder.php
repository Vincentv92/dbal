--- conflicted
+++ resolved
@@ -5,13 +5,6 @@
 namespace Doctrine\DBAL\Query\Expression;
 
 use Doctrine\DBAL\Connection;
-<<<<<<< HEAD
-use function array_merge;
-=======
-use function func_get_arg;
-use function func_get_args;
-use function func_num_args;
->>>>>>> c00c3d83
 use function implode;
 use function sprintf;
 
