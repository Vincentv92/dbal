--- conflicted
+++ resolved
@@ -17,11 +17,7 @@
     /**
      * Current Doctrine Version.
      */
-<<<<<<< HEAD
-    public const VERSION = '2.10.2';
-=======
     public const VERSION = '2.11.0-DEV';
->>>>>>> 50927b6b
 
     /**
      * Compares a Doctrine version with the current one.
