--- conflicted
+++ resolved
@@ -41,7 +41,6 @@
                 <file name="src/Driver/SQLSrv/Connection.php"/>
             </errorLevel>
         </FalsableReturnStatement>
-<<<<<<< HEAD
         <ImpureMethodCall>
             <errorLevel type="suppress">
                 <!--
@@ -51,7 +50,6 @@
                 <file name="src/Exception/DriverException.php"/>
             </errorLevel>
         </ImpureMethodCall>
-=======
         <ForbiddenCode>
             <errorLevel type="suppress">
                 <!-- The call to var_dump() here is by design -->
@@ -64,7 +62,6 @@
                 <file name="src/Driver/OCI8/Connection.php"/>
             </errorLevel>
         </ImplementedReturnTypeMismatch>
->>>>>>> 8374e408
         <NullableReturnStatement>
             <errorLevel type="suppress">
                 <!--
@@ -82,13 +79,6 @@
                 <file name="src/Driver/SQLSrv/Statement.php"/>
             </errorLevel>
         </TooFewArguments>
-        <TooManyArguments>
-            <errorLevel type="suppress">
-                <!-- See https://github.com/doctrine/dbal/pull/3562 -->
-                <file name="src/Schema/AbstractSchemaManager.php"/>
-                <file name="src/Schema/SqliteSchemaManager.php"/>
-            </errorLevel>
-        </TooManyArguments>
         <TypeDoesNotContainType>
             <errorLevel type="suppress">
                 <!-- See https://github.com/vimeo/psalm/issues/4274 -->
@@ -120,16 +110,6 @@
             <errorLevel type="suppress">
                 <!-- See https://github.com/vimeo/psalm/issues/4295 -->
                 <file name="src/Exception/DriverException.php"/>
-
-                <!-- See https://github.com/doctrine/dbal/pull/3498 -->
-                <file name="tests/Functional/DataAccessTest.php"/>
-                <file name="tests/Platforms/AbstractPlatformTestCase.php"/>
-                <file name="tests/Platforms/DB2PlatformTest.php"/>
-                <file name="tests/Platforms/OraclePlatformTest.php"/>
-                <file name="tests/Platforms/SqlitePlatformTest.php"/>
-
-                <!-- See https://github.com/doctrine/dbal/pull/3574 -->
-                <file name="tests/Query/Expression/ExpressionBuilderTest.php"/>
             </errorLevel>
         </InvalidScalarArgument>
         <InvalidReturnStatement>
