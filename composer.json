--- conflicted
+++ resolved
@@ -41,24 +41,15 @@
     "require-dev": {
         "doctrine/coding-standard": "9.0.2",
         "jetbrains/phpstorm-stubs": "2022.2",
-<<<<<<< HEAD
-        "phpstan/phpstan": "1.8.2",
+        "phpstan/phpstan": "1.8.3",
         "phpstan/phpstan-phpunit": "1.1.1",
-=======
-        "phpstan/phpstan": "1.8.3",
->>>>>>> 0361d33d
         "phpstan/phpstan-strict-rules": "^1.3",
         "phpunit/phpunit": "9.5.24",
         "psalm/plugin-phpunit": "0.17.0",
         "squizlabs/php_codesniffer": "3.7.1",
         "symfony/cache": "^5.4|^6.0",
-<<<<<<< HEAD
         "symfony/console": "^4.4.30|^5.4|^6.0",
-        "vimeo/psalm": "4.24.0"
-=======
-        "symfony/console": "^4.4|^5.4|^6.0",
         "vimeo/psalm": "4.27.0"
->>>>>>> 0361d33d
     },
     "suggest": {
         "symfony/console": "For helpful console commands such as SQL execution and import of files."
