{
    "name": "doctrine/dbal",
    "type": "library",
    "description": "Powerful PHP database abstraction layer (DBAL) with many features for database schema introspection and management.",
    "keywords": [
        "abstraction",
        "database",
        "dbal",
        "db2",
        "mariadb",
        "mssql",
        "mysql",
        "pgsql",
        "postgresql",
        "oci8",
        "oracle",
        "pdo",
        "queryobject",
        "sasql",
        "sql",
        "sqlite",
        "sqlserver",
        "sqlsrv"
    ],
    "homepage": "https://www.doctrine-project.org/projects/dbal.html",
    "license": "MIT",
    "authors": [
        {"name": "Guilherme Blanco", "email": "guilhermeblanco@gmail.com"},
        {"name": "Roman Borschel", "email": "roman@code-factory.org"},
        {"name": "Benjamin Eberlei", "email": "kontakt@beberlei.de"},
        {"name": "Jonathan Wage", "email": "jonwage@gmail.com"}
    ],
    "require": {
        "php": "^7.4 || ^8.0",
        "composer/package-versions-deprecated": "^1.11.99",
        "doctrine/deprecations": "^0.5.3",
        "doctrine/event-manager": "^1.0",
        "psr/cache": "^1|^2|^3"
    },
    "require-dev": {
        "doctrine/coding-standard": "9.0.0",
        "jetbrains/phpstorm-stubs": "2021.1",
<<<<<<< HEAD
        "phpstan/phpstan": "0.12.99",
        "phpstan/phpstan-phpunit": "0.12.22",
        "phpstan/phpstan-strict-rules": "0.12.11",
=======
        "phpstan/phpstan": "1.0.2",
        "phpstan/phpstan-strict-rules": "^1",
>>>>>>> 1ee1bf32
        "phpunit/phpunit": "9.5.10",
        "psalm/plugin-phpunit": "0.16.1",
        "squizlabs/php_codesniffer": "3.6.1",
        "symfony/cache": "^5.2|^6.0",
        "symfony/console": "^2.0.5|^3.0|^4.0|^5.0|^6.0",
        "vimeo/psalm": "4.11.2"
    },
    "suggest": {
        "symfony/console": "For helpful console commands such as SQL execution and import of files."
    },
    "bin": ["bin/doctrine-dbal"],
    "config": {
        "sort-packages": true
    },
    "autoload": {
        "psr-4": { "Doctrine\\DBAL\\": "src" }
    },
    "autoload-dev": {
        "psr-4": { "Doctrine\\DBAL\\Tests\\": "tests" }
    }
}<|MERGE_RESOLUTION|>--- conflicted
+++ resolved
@@ -40,14 +40,9 @@
     "require-dev": {
         "doctrine/coding-standard": "9.0.0",
         "jetbrains/phpstorm-stubs": "2021.1",
-<<<<<<< HEAD
-        "phpstan/phpstan": "0.12.99",
-        "phpstan/phpstan-phpunit": "0.12.22",
-        "phpstan/phpstan-strict-rules": "0.12.11",
-=======
         "phpstan/phpstan": "1.0.2",
-        "phpstan/phpstan-strict-rules": "^1",
->>>>>>> 1ee1bf32
+        "phpstan/phpstan-phpunit": "1.0.0",
+        "phpstan/phpstan-strict-rules": "1.0.0",
         "phpunit/phpunit": "9.5.10",
         "psalm/plugin-phpunit": "0.16.1",
         "squizlabs/php_codesniffer": "3.6.1",
