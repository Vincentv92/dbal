--- conflicted
+++ resolved
@@ -40,18 +40,11 @@
     "require-dev": {
         "doctrine/coding-standard": "12.0.0",
         "fig/log-test": "^1",
-<<<<<<< HEAD
         "jetbrains/phpstorm-stubs": "dev-master#b51c647ece0a88c59fbc94028daebd047377bcdb",
-        "phpstan/phpstan": "1.10.14",
-        "phpstan/phpstan-phpunit": "1.3.11",
+        "phpstan/phpstan": "1.10.21",
+        "phpstan/phpstan-phpunit": "1.3.13",
         "phpstan/phpstan-strict-rules": "^1.5",
         "phpunit/phpunit": "10.2.2",
-=======
-        "jetbrains/phpstorm-stubs": "2023.1",
-        "phpstan/phpstan": "1.10.21",
-        "phpstan/phpstan-strict-rules": "^1.5",
-        "phpunit/phpunit": "9.6.9",
->>>>>>> 428f7b18
         "psalm/plugin-phpunit": "0.18.4",
         "squizlabs/php_codesniffer": "3.7.2",
         "symfony/cache": "^5.4|^6.0",
