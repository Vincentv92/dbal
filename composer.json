--- conflicted
+++ resolved
@@ -41,12 +41,8 @@
         "doctrine/coding-standard": "11.1.0",
         "fig/log-test": "^1",
         "jetbrains/phpstorm-stubs": "2022.3",
-<<<<<<< HEAD
-        "phpstan/phpstan": "1.10.3",
-        "phpstan/phpstan-phpunit": "1.3.9",
-=======
         "phpstan/phpstan": "1.10.9",
->>>>>>> 3ab670cf
+        "phpstan/phpstan-phpunit": "1.3.11",
         "phpstan/phpstan-strict-rules": "^1.5",
         "phpunit/phpunit": "9.6.6",
         "psalm/plugin-phpunit": "0.18.4",
