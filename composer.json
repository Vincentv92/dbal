{
    "name": "doctrine/dbal",
    "type": "library",
    "description": "Powerful PHP database abstraction layer (DBAL) with many features for database schema introspection and management.",
    "keywords": [
        "abstraction",
        "database",
        "dbal",
        "db2",
        "mariadb",
        "mssql",
        "mysql",
        "pgsql",
        "postgresql",
        "oci8",
        "oracle",
        "pdo",
        "queryobject",
        "sasql",
        "sql",
        "sqlite",
        "sqlserver",
        "sqlsrv"
    ],
    "homepage": "https://www.doctrine-project.org/projects/dbal.html",
    "license": "MIT",
    "authors": [
        {"name": "Guilherme Blanco", "email": "guilhermeblanco@gmail.com"},
        {"name": "Roman Borschel", "email": "roman@code-factory.org"},
        {"name": "Benjamin Eberlei", "email": "kontakt@beberlei.de"},
        {"name": "Jonathan Wage", "email": "jonwage@gmail.com"}
    ],
    "require": {
        "php": "^7.3 || ^8.0",
        "composer/package-versions-deprecated": "^1.11.99",
        "doctrine/deprecations": "^0.5.3",
        "doctrine/event-manager": "^1.0",
        "psr/cache": "^1|^2|^3"
    },
    "require-dev": {
        "doctrine/coding-standard": "9.0.0",
        "jetbrains/phpstorm-stubs": "2020.2",
        "phpstan/phpstan": "0.12.81",
<<<<<<< HEAD
        "phpstan/phpstan-phpunit": "0.12.18",
        "phpstan/phpstan-strict-rules": "0.12.2",
        "phpunit/phpunit": "9.5.0",
=======
        "phpstan/phpstan-strict-rules": "^0.12.2",
        "phpunit/phpunit": "9.5.5",
>>>>>>> c570c15f
        "psalm/plugin-phpunit": "0.13.0",
        "squizlabs/php_codesniffer": "3.6.0",
        "symfony/cache": "^5.2|^6.0",
        "symfony/console": "^2.0.5|^3.0|^4.0|^5.0|^6.0",
        "vimeo/psalm": "4.6.4"
    },
    "suggest": {
        "symfony/console": "For helpful console commands such as SQL execution and import of files."
    },
    "bin": ["bin/doctrine-dbal"],
    "config": {
        "platform": {
            "php": "7.3.0"
        },
        "sort-packages": true
    },
    "autoload": {
        "psr-4": { "Doctrine\\DBAL\\": "src" }
    },
    "autoload-dev": {
        "psr-4": { "Doctrine\\DBAL\\Tests\\": "tests" }
    }
}<|MERGE_RESOLUTION|>--- conflicted
+++ resolved
@@ -41,14 +41,9 @@
         "doctrine/coding-standard": "9.0.0",
         "jetbrains/phpstorm-stubs": "2020.2",
         "phpstan/phpstan": "0.12.81",
-<<<<<<< HEAD
         "phpstan/phpstan-phpunit": "0.12.18",
         "phpstan/phpstan-strict-rules": "0.12.2",
-        "phpunit/phpunit": "9.5.0",
-=======
-        "phpstan/phpstan-strict-rules": "^0.12.2",
         "phpunit/phpunit": "9.5.5",
->>>>>>> c570c15f
         "psalm/plugin-phpunit": "0.13.0",
         "squizlabs/php_codesniffer": "3.6.0",
         "symfony/cache": "^5.2|^6.0",
