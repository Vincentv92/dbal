--- conflicted
+++ resolved
@@ -160,7 +160,6 @@
       env: DB=pdo_sqlsrv MSSQL_COLLATION=Latin1_General_100_CS_AS
       sudo: required
       before_script:
-<<<<<<< HEAD
         - bash ./ci/travis/install-sqlsrv-dependencies.sh
         - bash ./ci/travis/install-mssql-pdo_sqlsrv.sh
         - bash ./ci/travis/install-mssql.sh
@@ -203,11 +202,6 @@
         - bash ./ci/travis/install-mssql-pdo_sqlsrv.sh
         - bash ./ci/travis/install-mssql.sh
 
-=======
-        - bash ./tests/travis/install-sqlsrv-dependencies.sh
-        - bash ./tests/travis/install-mssql-pdo_sqlsrv.sh
-        - bash ./tests/travis/install-mssql.sh
->>>>>>> 2f3d9bb6
     - stage: Test
       if: type = cron
       php: 7.3
