--- conflicted
+++ resolved
@@ -7,11 +7,7 @@
     "versions": [
         {
             "name": "3.0",
-<<<<<<< HEAD
-            "branchName": "master",
-=======
             "branchName": "3.0.x",
->>>>>>> 8374e408
             "slug": "latest",
             "upcoming": true
         },
