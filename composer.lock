{
    "_readme": [
        "This file locks the dependencies of your project to a known state",
        "Read more about it at https://getcomposer.org/doc/01-basic-usage.md#installing-dependencies",
        "This file is @generated automatically"
    ],
<<<<<<< HEAD
    "content-hash": "2bfb777be05719fd36dcceba620f8892",
=======
    "content-hash": "b7f970513c9756e5eaaba3974429c23c",
>>>>>>> 50927b6b
    "packages": [
        {
            "name": "doctrine/cache",
            "version": "v1.7.1",
            "source": {
                "type": "git",
                "url": "https://github.com/doctrine/cache.git",
                "reference": "b3217d58609e9c8e661cd41357a54d926c4a2a1a"
            },
            "dist": {
                "type": "zip",
                "url": "https://api.github.com/repos/doctrine/cache/zipball/b3217d58609e9c8e661cd41357a54d926c4a2a1a",
                "reference": "b3217d58609e9c8e661cd41357a54d926c4a2a1a",
                "shasum": ""
            },
            "require": {
                "php": "~7.1"
            },
            "conflict": {
                "doctrine/common": ">2.2,<2.4"
            },
            "require-dev": {
                "alcaeus/mongo-php-adapter": "^1.1",
                "mongodb/mongodb": "^1.1",
                "phpunit/phpunit": "^5.7",
                "predis/predis": "~1.0"
            },
            "suggest": {
                "alcaeus/mongo-php-adapter": "Required to use legacy MongoDB driver"
            },
            "type": "library",
            "extra": {
                "branch-alias": {
                    "dev-master": "1.7.x-dev"
                }
            },
            "autoload": {
                "psr-4": {
                    "Doctrine\\Common\\Cache\\": "lib/Doctrine/Common/Cache"
                }
            },
            "notification-url": "https://packagist.org/downloads/",
            "license": [
                "MIT"
            ],
            "authors": [
                {
                    "name": "Roman Borschel",
                    "email": "roman@code-factory.org"
                },
                {
                    "name": "Benjamin Eberlei",
                    "email": "kontakt@beberlei.de"
                },
                {
                    "name": "Guilherme Blanco",
                    "email": "guilhermeblanco@gmail.com"
                },
                {
                    "name": "Jonathan Wage",
                    "email": "jonwage@gmail.com"
                },
                {
                    "name": "Johannes Schmitt",
                    "email": "schmittjoh@gmail.com"
                }
            ],
            "description": "Caching library offering an object-oriented API for many cache backends",
            "homepage": "http://www.doctrine-project.org",
            "keywords": [
                "cache",
                "caching"
            ],
            "time": "2017-08-25T07:02:50+00:00"
        },
        {
            "name": "doctrine/event-manager",
            "version": "v1.0.0",
            "source": {
                "type": "git",
                "url": "https://github.com/doctrine/event-manager.git",
                "reference": "a520bc093a0170feeb6b14e9d83f3a14452e64b3"
            },
            "dist": {
                "type": "zip",
                "url": "https://api.github.com/repos/doctrine/event-manager/zipball/a520bc093a0170feeb6b14e9d83f3a14452e64b3",
                "reference": "a520bc093a0170feeb6b14e9d83f3a14452e64b3",
                "shasum": ""
            },
            "require": {
                "php": "^7.1"
            },
            "conflict": {
                "doctrine/common": "<2.9@dev"
            },
            "require-dev": {
                "doctrine/coding-standard": "^4.0",
                "phpunit/phpunit": "^7.0"
            },
            "type": "library",
            "extra": {
                "branch-alias": {
                    "dev-master": "1.0.x-dev"
                }
            },
            "autoload": {
                "psr-4": {
                    "Doctrine\\Common\\": "lib/Doctrine/Common"
                }
            },
            "notification-url": "https://packagist.org/downloads/",
            "license": [
                "MIT"
            ],
            "authors": [
                {
                    "name": "Roman Borschel",
                    "email": "roman@code-factory.org"
                },
                {
                    "name": "Benjamin Eberlei",
                    "email": "kontakt@beberlei.de"
                },
                {
                    "name": "Guilherme Blanco",
                    "email": "guilhermeblanco@gmail.com"
                },
                {
                    "name": "Jonathan Wage",
                    "email": "jonwage@gmail.com"
                },
                {
                    "name": "Johannes Schmitt",
                    "email": "schmittjoh@gmail.com"
                },
                {
                    "name": "Marco Pivetta",
                    "email": "ocramius@gmail.com"
                }
            ],
            "description": "Doctrine Event Manager component",
            "homepage": "https://www.doctrine-project.org/projects/event-manager.html",
            "keywords": [
                "event",
                "eventdispatcher",
                "eventmanager"
            ],
            "time": "2018-06-11T11:59:03+00:00"
        },
        {
            "name": "ocramius/package-versions",
            "version": "1.4.2",
            "source": {
                "type": "git",
                "url": "https://github.com/Ocramius/PackageVersions.git",
                "reference": "44af6f3a2e2e04f2af46bcb302ad9600cba41c7d"
            },
            "dist": {
                "type": "zip",
                "url": "https://api.github.com/repos/Ocramius/PackageVersions/zipball/44af6f3a2e2e04f2af46bcb302ad9600cba41c7d",
                "reference": "44af6f3a2e2e04f2af46bcb302ad9600cba41c7d",
                "shasum": ""
            },
            "require": {
                "composer-plugin-api": "^1.0.0",
                "php": "^7.1.0"
            },
            "require-dev": {
                "composer/composer": "^1.6.3",
                "doctrine/coding-standard": "^5.0.1",
                "ext-zip": "*",
                "infection/infection": "^0.7.1",
                "phpunit/phpunit": "^7.5.17"
            },
            "type": "composer-plugin",
            "extra": {
                "class": "PackageVersions\\Installer",
                "branch-alias": {
                    "dev-master": "2.0.x-dev"
                }
            },
            "autoload": {
                "psr-4": {
                    "PackageVersions\\": "src/PackageVersions"
                }
            },
            "notification-url": "https://packagist.org/downloads/",
            "license": [
                "MIT"
            ],
            "authors": [
                {
                    "name": "Marco Pivetta",
                    "email": "ocramius@gmail.com"
                }
            ],
            "description": "Composer plugin that provides efficient querying for installed package versions (no runtime IO)",
            "time": "2019-11-15T16:17:10+00:00"
        }
    ],
    "packages-dev": [
        {
            "name": "amphp/amp",
            "version": "v2.4.2",
            "source": {
                "type": "git",
                "url": "https://github.com/amphp/amp.git",
                "reference": "feca077369a47263b22156b3c6389e55f3809f24"
            },
            "dist": {
                "type": "zip",
                "url": "https://api.github.com/repos/amphp/amp/zipball/feca077369a47263b22156b3c6389e55f3809f24",
                "reference": "feca077369a47263b22156b3c6389e55f3809f24",
                "shasum": ""
            },
            "require": {
                "php": ">=7"
            },
            "require-dev": {
                "amphp/php-cs-fixer-config": "dev-master",
                "amphp/phpunit-util": "^1",
                "ext-json": "*",
                "jetbrains/phpstorm-stubs": "^2019.3",
                "phpunit/phpunit": "^6.0.9 | ^7",
                "react/promise": "^2",
                "vimeo/psalm": "^3.9@dev"
            },
            "type": "library",
            "extra": {
                "branch-alias": {
                    "dev-master": "2.x-dev"
                }
            },
            "autoload": {
                "psr-4": {
                    "Amp\\": "lib"
                },
                "files": [
                    "lib/functions.php",
                    "lib/Internal/functions.php"
                ]
            },
            "notification-url": "https://packagist.org/downloads/",
            "license": [
                "MIT"
            ],
            "authors": [
                {
                    "name": "Daniel Lowrey",
                    "email": "rdlowrey@php.net"
                },
                {
                    "name": "Aaron Piotrowski",
                    "email": "aaron@trowski.com"
                },
                {
                    "name": "Bob Weinand",
                    "email": "bobwei9@hotmail.com"
                },
                {
                    "name": "Niklas Keller",
                    "email": "me@kelunik.com"
                }
            ],
            "description": "A non-blocking concurrency framework for PHP applications.",
            "homepage": "http://amphp.org/amp",
            "keywords": [
                "async",
                "asynchronous",
                "awaitable",
                "concurrency",
                "event",
                "event-loop",
                "future",
                "non-blocking",
                "promise"
            ],
            "time": "2020-04-04T15:05:26+00:00"
        },
        {
            "name": "amphp/byte-stream",
            "version": "v1.7.3",
            "source": {
                "type": "git",
                "url": "https://github.com/amphp/byte-stream.git",
                "reference": "b867505edb79dda8f253ca3c3a2bbadae4b16592"
            },
            "dist": {
                "type": "zip",
                "url": "https://api.github.com/repos/amphp/byte-stream/zipball/b867505edb79dda8f253ca3c3a2bbadae4b16592",
                "reference": "b867505edb79dda8f253ca3c3a2bbadae4b16592",
                "shasum": ""
            },
            "require": {
                "amphp/amp": "^2"
            },
            "require-dev": {
                "amphp/php-cs-fixer-config": "dev-master",
                "amphp/phpunit-util": "^1",
                "friendsofphp/php-cs-fixer": "^2.3",
                "jetbrains/phpstorm-stubs": "^2019.3",
                "phpunit/phpunit": "^6 || ^7 || ^8",
                "vimeo/psalm": "^3.9@dev"
            },
            "type": "library",
            "extra": {
                "branch-alias": {
                    "dev-master": "1.x-dev"
                }
            },
            "autoload": {
                "psr-4": {
                    "Amp\\ByteStream\\": "lib"
                },
                "files": [
                    "lib/functions.php"
                ]
            },
            "notification-url": "https://packagist.org/downloads/",
            "license": [
                "MIT"
            ],
            "authors": [
                {
                    "name": "Aaron Piotrowski",
                    "email": "aaron@trowski.com"
                },
                {
                    "name": "Niklas Keller",
                    "email": "me@kelunik.com"
                }
            ],
            "description": "A stream abstraction to make working with non-blocking I/O simple.",
            "homepage": "http://amphp.org/byte-stream",
            "keywords": [
                "amp",
                "amphp",
                "async",
                "io",
                "non-blocking",
                "stream"
            ],
            "time": "2020-04-04T16:56:54+00:00"
        },
        {
            "name": "composer/semver",
            "version": "1.5.1",
            "source": {
                "type": "git",
                "url": "https://github.com/composer/semver.git",
                "reference": "c6bea70230ef4dd483e6bbcab6005f682ed3a8de"
            },
            "dist": {
                "type": "zip",
                "url": "https://api.github.com/repos/composer/semver/zipball/c6bea70230ef4dd483e6bbcab6005f682ed3a8de",
                "reference": "c6bea70230ef4dd483e6bbcab6005f682ed3a8de",
                "shasum": ""
            },
            "require": {
                "php": "^5.3.2 || ^7.0"
            },
            "require-dev": {
                "phpunit/phpunit": "^4.5 || ^5.0.5"
            },
            "type": "library",
            "extra": {
                "branch-alias": {
                    "dev-master": "1.x-dev"
                }
            },
            "autoload": {
                "psr-4": {
                    "Composer\\Semver\\": "src"
                }
            },
            "notification-url": "https://packagist.org/downloads/",
            "license": [
                "MIT"
            ],
            "authors": [
                {
                    "name": "Nils Adermann",
                    "email": "naderman@naderman.de",
                    "homepage": "http://www.naderman.de"
                },
                {
                    "name": "Jordi Boggiano",
                    "email": "j.boggiano@seld.be",
                    "homepage": "http://seld.be"
                },
                {
                    "name": "Rob Bast",
                    "email": "rob.bast@gmail.com",
                    "homepage": "http://robbast.nl"
                }
            ],
            "description": "Semver library that offers utilities, version constraint parsing and validation.",
            "keywords": [
                "semantic",
                "semver",
                "validation",
                "versioning"
            ],
            "time": "2020-01-13T12:06:48+00:00"
        },
        {
            "name": "composer/xdebug-handler",
            "version": "1.4.1",
            "source": {
                "type": "git",
                "url": "https://github.com/composer/xdebug-handler.git",
                "reference": "1ab9842d69e64fb3a01be6b656501032d1b78cb7"
            },
            "dist": {
                "type": "zip",
                "url": "https://api.github.com/repos/composer/xdebug-handler/zipball/1ab9842d69e64fb3a01be6b656501032d1b78cb7",
                "reference": "1ab9842d69e64fb3a01be6b656501032d1b78cb7",
                "shasum": ""
            },
            "require": {
                "php": "^5.3.2 || ^7.0 || ^8.0",
                "psr/log": "^1.0"
            },
            "require-dev": {
                "phpunit/phpunit": "^4.8.35 || ^5.7 || 6.5 - 8"
            },
            "type": "library",
            "autoload": {
                "psr-4": {
                    "Composer\\XdebugHandler\\": "src"
                }
            },
            "notification-url": "https://packagist.org/downloads/",
            "license": [
                "MIT"
            ],
            "authors": [
                {
                    "name": "John Stevenson",
                    "email": "john-stevenson@blueyonder.co.uk"
                }
            ],
            "description": "Restarts a process without Xdebug.",
            "keywords": [
                "Xdebug",
                "performance"
            ],
            "funding": [
                {
                    "url": "https://packagist.com",
                    "type": "custom"
                }
            ],
            "time": "2020-03-01T12:26:26+00:00"
        },
        {
            "name": "dealerdirect/phpcodesniffer-composer-installer",
            "version": "v0.5.0",
            "source": {
                "type": "git",
                "url": "https://github.com/Dealerdirect/phpcodesniffer-composer-installer.git",
                "reference": "e749410375ff6fb7a040a68878c656c2e610b132"
            },
            "dist": {
                "type": "zip",
                "url": "https://api.github.com/repos/Dealerdirect/phpcodesniffer-composer-installer/zipball/e749410375ff6fb7a040a68878c656c2e610b132",
                "reference": "e749410375ff6fb7a040a68878c656c2e610b132",
                "shasum": ""
            },
            "require": {
                "composer-plugin-api": "^1.0",
                "php": "^5.3|^7",
                "squizlabs/php_codesniffer": "^2|^3"
            },
            "require-dev": {
                "composer/composer": "*",
                "phpcompatibility/php-compatibility": "^9.0",
                "sensiolabs/security-checker": "^4.1.0"
            },
            "type": "composer-plugin",
            "extra": {
                "class": "Dealerdirect\\Composer\\Plugin\\Installers\\PHPCodeSniffer\\Plugin"
            },
            "autoload": {
                "psr-4": {
                    "Dealerdirect\\Composer\\Plugin\\Installers\\PHPCodeSniffer\\": "src/"
                }
            },
            "notification-url": "https://packagist.org/downloads/",
            "license": [
                "MIT"
            ],
            "authors": [
                {
                    "name": "Franck Nijhof",
                    "email": "franck.nijhof@dealerdirect.com",
                    "homepage": "http://www.frenck.nl",
                    "role": "Developer / IT Manager"
                }
            ],
            "description": "PHP_CodeSniffer Standards Composer Installer Plugin",
            "homepage": "http://www.dealerdirect.com",
            "keywords": [
                "PHPCodeSniffer",
                "PHP_CodeSniffer",
                "code quality",
                "codesniffer",
                "composer",
                "installer",
                "phpcs",
                "plugin",
                "qa",
                "quality",
                "standard",
                "standards",
                "style guide",
                "stylecheck",
                "tests"
            ],
            "time": "2018-10-26T13:21:45+00:00"
        },
        {
            "name": "doctrine/coding-standard",
            "version": "6.0.0",
            "source": {
                "type": "git",
                "url": "https://github.com/doctrine/coding-standard.git",
                "reference": "d33f69eb98b25aa51ffe3a909f0ec77000af4701"
            },
            "dist": {
                "type": "zip",
                "url": "https://api.github.com/repos/doctrine/coding-standard/zipball/d33f69eb98b25aa51ffe3a909f0ec77000af4701",
                "reference": "d33f69eb98b25aa51ffe3a909f0ec77000af4701",
                "shasum": ""
            },
            "require": {
                "dealerdirect/phpcodesniffer-composer-installer": "^0.5.0",
                "php": "^7.1",
                "slevomat/coding-standard": "^5.0",
                "squizlabs/php_codesniffer": "^3.4.0"
            },
            "type": "phpcodesniffer-standard",
            "extra": {
                "branch-alias": {
                    "dev-master": "6.0.x-dev"
                }
            },
            "autoload": {
                "psr-4": {
                    "Doctrine\\Sniffs\\": "lib/Doctrine/Sniffs"
                }
            },
            "notification-url": "https://packagist.org/downloads/",
            "license": [
                "MIT"
            ],
            "authors": [
                {
                    "name": "Benjamin Eberlei",
                    "email": "kontakt@beberlei.de"
                },
                {
                    "name": "Steve Müller",
                    "email": "st.mueller@dzh-online.de"
                }
            ],
            "description": "The Doctrine Coding Standard is a set of PHPCS rules applied to all Doctrine projects.",
            "homepage": "https://www.doctrine-project.org/projects/coding-standard.html",
            "keywords": [
                "checks",
                "code",
                "coding",
                "cs",
                "doctrine",
                "rules",
                "sniffer",
                "sniffs",
                "standard",
                "style"
            ],
            "time": "2019-03-15T12:45:47+00:00"
        },
        {
            "name": "doctrine/instantiator",
            "version": "1.3.0",
            "source": {
                "type": "git",
                "url": "https://github.com/doctrine/instantiator.git",
                "reference": "ae466f726242e637cebdd526a7d991b9433bacf1"
            },
            "dist": {
                "type": "zip",
                "url": "https://api.github.com/repos/doctrine/instantiator/zipball/ae466f726242e637cebdd526a7d991b9433bacf1",
                "reference": "ae466f726242e637cebdd526a7d991b9433bacf1",
                "shasum": ""
            },
            "require": {
                "php": "^7.1"
            },
            "require-dev": {
                "doctrine/coding-standard": "^6.0",
                "ext-pdo": "*",
                "ext-phar": "*",
                "phpbench/phpbench": "^0.13",
                "phpstan/phpstan-phpunit": "^0.11",
                "phpstan/phpstan-shim": "^0.11",
                "phpunit/phpunit": "^7.0"
            },
            "type": "library",
            "extra": {
                "branch-alias": {
                    "dev-master": "1.2.x-dev"
                }
            },
            "autoload": {
                "psr-4": {
                    "Doctrine\\Instantiator\\": "src/Doctrine/Instantiator/"
                }
            },
            "notification-url": "https://packagist.org/downloads/",
            "license": [
                "MIT"
            ],
            "authors": [
                {
                    "name": "Marco Pivetta",
                    "email": "ocramius@gmail.com",
                    "homepage": "http://ocramius.github.com/"
                }
            ],
            "description": "A small, lightweight utility to instantiate objects in PHP without invoking their constructors",
            "homepage": "https://www.doctrine-project.org/projects/instantiator.html",
            "keywords": [
                "constructor",
                "instantiate"
            ],
            "time": "2019-10-21T16:45:58+00:00"
        },
        {
            "name": "felixfbecker/advanced-json-rpc",
            "version": "v3.1.1",
            "source": {
                "type": "git",
                "url": "https://github.com/felixfbecker/php-advanced-json-rpc.git",
                "reference": "0ed363f8de17d284d479ec813c9ad3f6834b5c40"
            },
            "dist": {
                "type": "zip",
                "url": "https://api.github.com/repos/felixfbecker/php-advanced-json-rpc/zipball/0ed363f8de17d284d479ec813c9ad3f6834b5c40",
                "reference": "0ed363f8de17d284d479ec813c9ad3f6834b5c40",
                "shasum": ""
            },
            "require": {
                "netresearch/jsonmapper": "^1.0 || ^2.0",
                "php": ">=7.0",
                "phpdocumentor/reflection-docblock": "^4.0.0 || ^5.0.0"
            },
            "require-dev": {
                "phpunit/phpunit": "^6.0.0"
            },
            "type": "library",
            "autoload": {
                "psr-4": {
                    "AdvancedJsonRpc\\": "lib/"
                }
            },
            "notification-url": "https://packagist.org/downloads/",
            "license": [
                "ISC"
            ],
            "authors": [
                {
                    "name": "Felix Becker",
                    "email": "felix.b@outlook.com"
                }
            ],
            "description": "A more advanced JSONRPC implementation",
            "time": "2020-03-11T15:21:41+00:00"
        },
        {
            "name": "felixfbecker/language-server-protocol",
            "version": "v1.4.0",
            "source": {
                "type": "git",
                "url": "https://github.com/felixfbecker/php-language-server-protocol.git",
                "reference": "378801f6139bb74ac215d81cca1272af61df9a9f"
            },
            "dist": {
                "type": "zip",
                "url": "https://api.github.com/repos/felixfbecker/php-language-server-protocol/zipball/378801f6139bb74ac215d81cca1272af61df9a9f",
                "reference": "378801f6139bb74ac215d81cca1272af61df9a9f",
                "shasum": ""
            },
            "require": {
                "php": "^7.0"
            },
            "require-dev": {
                "phpstan/phpstan": "*",
                "phpunit/phpunit": "^6.3",
                "squizlabs/php_codesniffer": "^3.1"
            },
            "type": "library",
            "autoload": {
                "psr-4": {
                    "LanguageServerProtocol\\": "src/"
                }
            },
            "notification-url": "https://packagist.org/downloads/",
            "license": [
                "ISC"
            ],
            "authors": [
                {
                    "name": "Felix Becker",
                    "email": "felix.b@outlook.com"
                }
            ],
            "description": "PHP classes for the Language Server Protocol",
            "keywords": [
                "language",
                "microsoft",
                "php",
                "server"
            ],
            "time": "2019-06-23T21:03:50+00:00"
        },
        {
            "name": "jetbrains/phpstorm-stubs",
            "version": "v2019.1",
            "source": {
                "type": "git",
                "url": "https://github.com/JetBrains/phpstorm-stubs.git",
                "reference": "9e309771f362e979ecfb429303ad7a402c657234"
            },
            "dist": {
                "type": "zip",
                "url": "https://api.github.com/repos/JetBrains/phpstorm-stubs/zipball/9e309771f362e979ecfb429303ad7a402c657234",
                "reference": "9e309771f362e979ecfb429303ad7a402c657234",
                "shasum": ""
            },
            "require-dev": {
                "nikic/php-parser": "v4.0.1",
                "php": "^7.1",
                "phpdocumentor/reflection-docblock": "^4.3",
                "phpunit/phpunit": "7.1.4"
            },
            "type": "library",
            "notification-url": "https://packagist.org/downloads/",
            "license": [
                "Apache-2.0"
            ],
            "description": "PHP runtime & extensions header files for PhpStorm",
            "homepage": "https://www.jetbrains.com/phpstorm",
            "keywords": [
                "autocomplete",
                "code",
                "inference",
                "inspection",
                "jetbrains",
                "phpstorm",
                "stubs",
                "type"
            ],
            "time": "2019-03-25T16:59:23+00:00"
        },
        {
            "name": "myclabs/deep-copy",
            "version": "1.9.5",
            "source": {
                "type": "git",
                "url": "https://github.com/myclabs/DeepCopy.git",
                "reference": "b2c28789e80a97badd14145fda39b545d83ca3ef"
            },
            "dist": {
                "type": "zip",
                "url": "https://api.github.com/repos/myclabs/DeepCopy/zipball/b2c28789e80a97badd14145fda39b545d83ca3ef",
                "reference": "b2c28789e80a97badd14145fda39b545d83ca3ef",
                "shasum": ""
            },
            "require": {
                "php": "^7.1"
            },
            "replace": {
                "myclabs/deep-copy": "self.version"
            },
            "require-dev": {
                "doctrine/collections": "^1.0",
                "doctrine/common": "^2.6",
                "phpunit/phpunit": "^7.1"
            },
            "type": "library",
            "autoload": {
                "psr-4": {
                    "DeepCopy\\": "src/DeepCopy/"
                },
                "files": [
                    "src/DeepCopy/deep_copy.php"
                ]
            },
            "notification-url": "https://packagist.org/downloads/",
            "license": [
                "MIT"
            ],
            "description": "Create deep copies (clones) of your objects",
            "keywords": [
                "clone",
                "copy",
                "duplicate",
                "object",
                "object graph"
            ],
            "time": "2020-01-17T21:11:47+00:00"
        },
        {
            "name": "netresearch/jsonmapper",
            "version": "v2.0.0",
            "source": {
                "type": "git",
                "url": "https://github.com/cweiske/jsonmapper.git",
                "reference": "e245890383c3ed38b6d202ee373c23ccfebc0f54"
            },
            "dist": {
                "type": "zip",
                "url": "https://api.github.com/repos/cweiske/jsonmapper/zipball/e245890383c3ed38b6d202ee373c23ccfebc0f54",
                "reference": "e245890383c3ed38b6d202ee373c23ccfebc0f54",
                "shasum": ""
            },
            "require": {
                "ext-json": "*",
                "ext-pcre": "*",
                "ext-reflection": "*",
                "ext-spl": "*",
                "php": ">=5.6"
            },
            "require-dev": {
                "phpunit/phpunit": "~4.8.35 || ~5.7 || ~6.4 || ~7.0",
                "squizlabs/php_codesniffer": "~3.5"
            },
            "type": "library",
            "autoload": {
                "psr-0": {
                    "JsonMapper": "src/"
                }
            },
            "notification-url": "https://packagist.org/downloads/",
            "license": [
                "OSL-3.0"
            ],
            "authors": [
                {
                    "name": "Christian Weiske",
                    "email": "cweiske@cweiske.de",
                    "homepage": "http://github.com/cweiske/jsonmapper/",
                    "role": "Developer"
                }
            ],
            "description": "Map nested JSON structures onto PHP classes",
            "time": "2020-03-04T17:23:33+00:00"
        },
        {
            "name": "nikic/php-parser",
            "version": "v4.4.0",
            "source": {
                "type": "git",
                "url": "https://github.com/nikic/PHP-Parser.git",
                "reference": "bd43ec7152eaaab3bd8c6d0aa95ceeb1df8ee120"
            },
            "dist": {
                "type": "zip",
                "url": "https://api.github.com/repos/nikic/PHP-Parser/zipball/bd43ec7152eaaab3bd8c6d0aa95ceeb1df8ee120",
                "reference": "bd43ec7152eaaab3bd8c6d0aa95ceeb1df8ee120",
                "shasum": ""
            },
            "require": {
                "ext-tokenizer": "*",
                "php": ">=7.0"
            },
            "require-dev": {
                "ircmaxell/php-yacc": "0.0.5",
                "phpunit/phpunit": "^6.5 || ^7.0 || ^8.0"
            },
            "bin": [
                "bin/php-parse"
            ],
            "type": "library",
            "extra": {
                "branch-alias": {
                    "dev-master": "4.3-dev"
                }
            },
            "autoload": {
                "psr-4": {
                    "PhpParser\\": "lib/PhpParser"
                }
            },
            "notification-url": "https://packagist.org/downloads/",
            "license": [
                "BSD-3-Clause"
            ],
            "authors": [
                {
                    "name": "Nikita Popov"
                }
            ],
            "description": "A PHP parser written in PHP",
            "keywords": [
                "parser",
                "php"
            ],
            "time": "2020-04-10T16:34:50+00:00"
<<<<<<< HEAD
=======
        },
        {
            "name": "ocramius/package-versions",
            "version": "1.4.2",
            "source": {
                "type": "git",
                "url": "https://github.com/Ocramius/PackageVersions.git",
                "reference": "44af6f3a2e2e04f2af46bcb302ad9600cba41c7d"
            },
            "dist": {
                "type": "zip",
                "url": "https://api.github.com/repos/Ocramius/PackageVersions/zipball/44af6f3a2e2e04f2af46bcb302ad9600cba41c7d",
                "reference": "44af6f3a2e2e04f2af46bcb302ad9600cba41c7d",
                "shasum": ""
            },
            "require": {
                "composer-plugin-api": "^1.0.0",
                "php": "^7.1.0"
            },
            "require-dev": {
                "composer/composer": "^1.6.3",
                "doctrine/coding-standard": "^5.0.1",
                "ext-zip": "*",
                "infection/infection": "^0.7.1",
                "phpunit/phpunit": "^7.5.17"
            },
            "type": "composer-plugin",
            "extra": {
                "class": "PackageVersions\\Installer",
                "branch-alias": {
                    "dev-master": "2.0.x-dev"
                }
            },
            "autoload": {
                "psr-4": {
                    "PackageVersions\\": "src/PackageVersions"
                }
            },
            "notification-url": "https://packagist.org/downloads/",
            "license": [
                "MIT"
            ],
            "authors": [
                {
                    "name": "Marco Pivetta",
                    "email": "ocramius@gmail.com"
                }
            ],
            "description": "Composer plugin that provides efficient querying for installed package versions (no runtime IO)",
            "time": "2019-11-15T16:17:10+00:00"
>>>>>>> 50927b6b
        },
        {
            "name": "openlss/lib-array2xml",
            "version": "1.0.0",
            "source": {
                "type": "git",
                "url": "https://github.com/nullivex/lib-array2xml.git",
                "reference": "a91f18a8dfc69ffabe5f9b068bc39bb202c81d90"
            },
            "dist": {
                "type": "zip",
                "url": "https://api.github.com/repos/nullivex/lib-array2xml/zipball/a91f18a8dfc69ffabe5f9b068bc39bb202c81d90",
                "reference": "a91f18a8dfc69ffabe5f9b068bc39bb202c81d90",
                "shasum": ""
            },
            "require": {
                "php": ">=5.3.2"
            },
            "type": "library",
            "autoload": {
                "psr-0": {
                    "LSS": ""
                }
            },
            "notification-url": "https://packagist.org/downloads/",
            "license": [
                "Apache-2.0"
            ],
            "authors": [
                {
                    "name": "Bryan Tong",
                    "email": "bryan@nullivex.com",
                    "homepage": "https://www.nullivex.com"
                },
                {
                    "name": "Tony Butler",
                    "email": "spudz76@gmail.com",
                    "homepage": "https://www.nullivex.com"
                }
            ],
            "description": "Array2XML conversion library credit to lalit.org",
            "homepage": "https://www.nullivex.com",
            "keywords": [
                "array",
                "array conversion",
                "xml",
                "xml conversion"
            ],
            "time": "2019-03-29T20:06:56+00:00"
        },
        {
            "name": "phar-io/manifest",
            "version": "1.0.3",
            "source": {
                "type": "git",
                "url": "https://github.com/phar-io/manifest.git",
                "reference": "7761fcacf03b4d4f16e7ccb606d4879ca431fcf4"
            },
            "dist": {
                "type": "zip",
                "url": "https://api.github.com/repos/phar-io/manifest/zipball/7761fcacf03b4d4f16e7ccb606d4879ca431fcf4",
                "reference": "7761fcacf03b4d4f16e7ccb606d4879ca431fcf4",
                "shasum": ""
            },
            "require": {
                "ext-dom": "*",
                "ext-phar": "*",
                "phar-io/version": "^2.0",
                "php": "^5.6 || ^7.0"
            },
            "type": "library",
            "extra": {
                "branch-alias": {
                    "dev-master": "1.0.x-dev"
                }
            },
            "autoload": {
                "classmap": [
                    "src/"
                ]
            },
            "notification-url": "https://packagist.org/downloads/",
            "license": [
                "BSD-3-Clause"
            ],
            "authors": [
                {
                    "name": "Arne Blankerts",
                    "email": "arne@blankerts.de",
                    "role": "Developer"
                },
                {
                    "name": "Sebastian Heuer",
                    "email": "sebastian@phpeople.de",
                    "role": "Developer"
                },
                {
                    "name": "Sebastian Bergmann",
                    "email": "sebastian@phpunit.de",
                    "role": "Developer"
                }
            ],
            "description": "Component for reading phar.io manifest information from a PHP Archive (PHAR)",
            "time": "2018-07-08T19:23:20+00:00"
        },
        {
            "name": "phar-io/version",
            "version": "2.0.1",
            "source": {
                "type": "git",
                "url": "https://github.com/phar-io/version.git",
                "reference": "45a2ec53a73c70ce41d55cedef9063630abaf1b6"
            },
            "dist": {
                "type": "zip",
                "url": "https://api.github.com/repos/phar-io/version/zipball/45a2ec53a73c70ce41d55cedef9063630abaf1b6",
                "reference": "45a2ec53a73c70ce41d55cedef9063630abaf1b6",
                "shasum": ""
            },
            "require": {
                "php": "^5.6 || ^7.0"
            },
            "type": "library",
            "autoload": {
                "classmap": [
                    "src/"
                ]
            },
            "notification-url": "https://packagist.org/downloads/",
            "license": [
                "BSD-3-Clause"
            ],
            "authors": [
                {
                    "name": "Arne Blankerts",
                    "email": "arne@blankerts.de",
                    "role": "Developer"
                },
                {
                    "name": "Sebastian Heuer",
                    "email": "sebastian@phpeople.de",
                    "role": "Developer"
                },
                {
                    "name": "Sebastian Bergmann",
                    "email": "sebastian@phpunit.de",
                    "role": "Developer"
                }
            ],
            "description": "Library for handling version information and constraints",
            "time": "2018-07-08T19:19:57+00:00"
        },
        {
            "name": "phpdocumentor/reflection-common",
            "version": "2.0.0",
            "source": {
                "type": "git",
                "url": "https://github.com/phpDocumentor/ReflectionCommon.git",
                "reference": "63a995caa1ca9e5590304cd845c15ad6d482a62a"
            },
            "dist": {
                "type": "zip",
                "url": "https://api.github.com/repos/phpDocumentor/ReflectionCommon/zipball/63a995caa1ca9e5590304cd845c15ad6d482a62a",
                "reference": "63a995caa1ca9e5590304cd845c15ad6d482a62a",
                "shasum": ""
            },
            "require": {
                "php": ">=7.1"
            },
            "require-dev": {
                "phpunit/phpunit": "~6"
            },
            "type": "library",
            "extra": {
                "branch-alias": {
                    "dev-master": "2.x-dev"
                }
            },
            "autoload": {
                "psr-4": {
                    "phpDocumentor\\Reflection\\": "src/"
                }
            },
            "notification-url": "https://packagist.org/downloads/",
            "license": [
                "MIT"
            ],
            "authors": [
                {
                    "name": "Jaap van Otterdijk",
                    "email": "opensource@ijaap.nl"
                }
            ],
            "description": "Common reflection classes used by phpdocumentor to reflect the code structure",
            "homepage": "http://www.phpdoc.org",
            "keywords": [
                "FQSEN",
                "phpDocumentor",
                "phpdoc",
                "reflection",
                "static analysis"
            ],
            "time": "2018-08-07T13:53:10+00:00"
        },
        {
            "name": "phpdocumentor/reflection-docblock",
            "version": "5.1.0",
            "source": {
                "type": "git",
                "url": "https://github.com/phpDocumentor/ReflectionDocBlock.git",
                "reference": "cd72d394ca794d3466a3b2fc09d5a6c1dc86b47e"
            },
            "dist": {
                "type": "zip",
                "url": "https://api.github.com/repos/phpDocumentor/ReflectionDocBlock/zipball/cd72d394ca794d3466a3b2fc09d5a6c1dc86b47e",
                "reference": "cd72d394ca794d3466a3b2fc09d5a6c1dc86b47e",
                "shasum": ""
            },
            "require": {
                "ext-filter": "^7.1",
                "php": "^7.2",
                "phpdocumentor/reflection-common": "^2.0",
                "phpdocumentor/type-resolver": "^1.0",
                "webmozart/assert": "^1"
            },
            "require-dev": {
                "doctrine/instantiator": "^1",
                "mockery/mockery": "^1"
            },
            "type": "library",
            "extra": {
                "branch-alias": {
                    "dev-master": "5.x-dev"
                }
            },
            "autoload": {
                "psr-4": {
                    "phpDocumentor\\Reflection\\": "src"
                }
            },
            "notification-url": "https://packagist.org/downloads/",
            "license": [
                "MIT"
            ],
            "authors": [
                {
                    "name": "Mike van Riel",
                    "email": "me@mikevanriel.com"
                },
                {
                    "name": "Jaap van Otterdijk",
                    "email": "account@ijaap.nl"
                }
            ],
            "description": "With this component, a library can provide support for annotations via DocBlocks or otherwise retrieve information that is embedded in a DocBlock.",
            "time": "2020-02-22T12:28:44+00:00"
        },
        {
            "name": "phpdocumentor/type-resolver",
            "version": "1.1.0",
            "source": {
                "type": "git",
                "url": "https://github.com/phpDocumentor/TypeResolver.git",
                "reference": "7462d5f123dfc080dfdf26897032a6513644fc95"
            },
            "dist": {
                "type": "zip",
                "url": "https://api.github.com/repos/phpDocumentor/TypeResolver/zipball/7462d5f123dfc080dfdf26897032a6513644fc95",
                "reference": "7462d5f123dfc080dfdf26897032a6513644fc95",
                "shasum": ""
            },
            "require": {
                "php": "^7.2",
                "phpdocumentor/reflection-common": "^2.0"
            },
            "require-dev": {
                "ext-tokenizer": "^7.2",
                "mockery/mockery": "~1"
            },
            "type": "library",
            "extra": {
                "branch-alias": {
                    "dev-master": "1.x-dev"
                }
            },
            "autoload": {
                "psr-4": {
                    "phpDocumentor\\Reflection\\": "src"
                }
            },
            "notification-url": "https://packagist.org/downloads/",
            "license": [
                "MIT"
            ],
            "authors": [
                {
                    "name": "Mike van Riel",
                    "email": "me@mikevanriel.com"
                }
            ],
            "description": "A PSR-5 based resolver of Class names, Types and Structural Element Names",
            "time": "2020-02-18T18:59:58+00:00"
        },
        {
            "name": "phpspec/prophecy",
            "version": "v1.10.3",
            "source": {
                "type": "git",
                "url": "https://github.com/phpspec/prophecy.git",
                "reference": "451c3cd1418cf640de218914901e51b064abb093"
            },
            "dist": {
                "type": "zip",
                "url": "https://api.github.com/repos/phpspec/prophecy/zipball/451c3cd1418cf640de218914901e51b064abb093",
                "reference": "451c3cd1418cf640de218914901e51b064abb093",
                "shasum": ""
            },
            "require": {
                "doctrine/instantiator": "^1.0.2",
                "php": "^5.3|^7.0",
                "phpdocumentor/reflection-docblock": "^2.0|^3.0.2|^4.0|^5.0",
                "sebastian/comparator": "^1.2.3|^2.0|^3.0|^4.0",
                "sebastian/recursion-context": "^1.0|^2.0|^3.0|^4.0"
            },
            "require-dev": {
                "phpspec/phpspec": "^2.5 || ^3.2",
                "phpunit/phpunit": "^4.8.35 || ^5.7 || ^6.5 || ^7.1"
            },
            "type": "library",
            "extra": {
                "branch-alias": {
                    "dev-master": "1.10.x-dev"
                }
            },
            "autoload": {
                "psr-4": {
                    "Prophecy\\": "src/Prophecy"
                }
            },
            "notification-url": "https://packagist.org/downloads/",
            "license": [
                "MIT"
            ],
            "authors": [
                {
                    "name": "Konstantin Kudryashov",
                    "email": "ever.zet@gmail.com",
                    "homepage": "http://everzet.com"
                },
                {
                    "name": "Marcello Duarte",
                    "email": "marcello.duarte@gmail.com"
                }
            ],
            "description": "Highly opinionated mocking framework for PHP 5.3+",
            "homepage": "https://github.com/phpspec/prophecy",
            "keywords": [
                "Double",
                "Dummy",
                "fake",
                "mock",
                "spy",
                "stub"
            ],
            "time": "2020-03-05T15:02:03+00:00"
        },
        {
            "name": "phpstan/phpdoc-parser",
            "version": "0.3.5",
            "source": {
                "type": "git",
                "url": "https://github.com/phpstan/phpdoc-parser.git",
                "reference": "8c4ef2aefd9788238897b678a985e1d5c8df6db4"
            },
            "dist": {
                "type": "zip",
                "url": "https://api.github.com/repos/phpstan/phpdoc-parser/zipball/8c4ef2aefd9788238897b678a985e1d5c8df6db4",
                "reference": "8c4ef2aefd9788238897b678a985e1d5c8df6db4",
                "shasum": ""
            },
            "require": {
                "php": "~7.1"
            },
            "require-dev": {
                "consistence/coding-standard": "^3.5",
                "jakub-onderka/php-parallel-lint": "^0.9.2",
                "phing/phing": "^2.16.0",
                "phpstan/phpstan": "^0.10",
                "phpunit/phpunit": "^6.3",
                "slevomat/coding-standard": "^4.7.2",
                "squizlabs/php_codesniffer": "^3.3.2",
                "symfony/process": "^3.4 || ^4.0"
            },
            "type": "library",
            "extra": {
                "branch-alias": {
                    "dev-master": "0.3-dev"
                }
            },
            "autoload": {
                "psr-4": {
                    "PHPStan\\PhpDocParser\\": [
                        "src/"
                    ]
                }
            },
            "notification-url": "https://packagist.org/downloads/",
            "license": [
                "MIT"
            ],
            "description": "PHPDoc parser with support for nullable, intersection and generic types",
            "time": "2019-06-07T19:13:52+00:00"
        },
        {
            "name": "phpstan/phpstan",
            "version": "0.12.18",
            "source": {
                "type": "git",
                "url": "https://github.com/phpstan/phpstan.git",
                "reference": "1ce27fe29c8660a27926127d350d53d80c4d4286"
            },
            "dist": {
                "type": "zip",
                "url": "https://api.github.com/repos/phpstan/phpstan/zipball/1ce27fe29c8660a27926127d350d53d80c4d4286",
                "reference": "1ce27fe29c8660a27926127d350d53d80c4d4286",
                "shasum": ""
            },
            "require": {
                "php": "^7.1"
            },
            "bin": [
                "phpstan",
                "phpstan.phar"
            ],
            "type": "library",
            "extra": {
                "branch-alias": {
                    "dev-master": "0.12-dev"
                }
            },
            "autoload": {
                "files": [
                    "bootstrap.php"
                ]
            },
            "notification-url": "https://packagist.org/downloads/",
            "license": [
                "MIT"
            ],
            "description": "PHPStan - PHP Static Analysis Tool",
            "time": "2020-03-22T16:51:47+00:00"
        },
        {
            "name": "phpstan/phpstan-strict-rules",
            "version": "0.12.2",
            "source": {
                "type": "git",
                "url": "https://github.com/phpstan/phpstan-strict-rules.git",
                "reference": "a670a59aff7cf96f75d21b974860ada10e25b2ee"
            },
            "dist": {
                "type": "zip",
                "url": "https://api.github.com/repos/phpstan/phpstan-strict-rules/zipball/a670a59aff7cf96f75d21b974860ada10e25b2ee",
                "reference": "a670a59aff7cf96f75d21b974860ada10e25b2ee",
                "shasum": ""
            },
            "require": {
                "php": "~7.1",
                "phpstan/phpstan": "^0.12.6"
            },
            "require-dev": {
                "consistence/coding-standard": "^3.0.1",
                "dealerdirect/phpcodesniffer-composer-installer": "^0.4.4",
                "ergebnis/composer-normalize": "^2.0.2",
                "jakub-onderka/php-parallel-lint": "^1.0",
                "phing/phing": "^2.16.0",
                "phpstan/phpstan-phpunit": "^0.12",
                "phpunit/phpunit": "^7.0",
                "slevomat/coding-standard": "^4.5.2"
            },
            "type": "phpstan-extension",
            "extra": {
                "branch-alias": {
                    "dev-master": "0.12-dev"
                },
                "phpstan": {
                    "includes": [
                        "rules.neon"
                    ]
                }
            },
            "autoload": {
                "psr-4": {
                    "PHPStan\\": "src/"
                }
            },
            "notification-url": "https://packagist.org/downloads/",
            "license": [
                "MIT"
            ],
            "description": "Extra strict and opinionated rules for PHPStan",
            "time": "2020-01-20T13:08:52+00:00"
        },
        {
            "name": "phpunit/php-code-coverage",
            "version": "8.0.1",
            "source": {
                "type": "git",
                "url": "https://github.com/sebastianbergmann/php-code-coverage.git",
                "reference": "31e94ccc084025d6abee0585df533eb3a792b96a"
            },
            "dist": {
                "type": "zip",
                "url": "https://api.github.com/repos/sebastianbergmann/php-code-coverage/zipball/31e94ccc084025d6abee0585df533eb3a792b96a",
                "reference": "31e94ccc084025d6abee0585df533eb3a792b96a",
                "shasum": ""
            },
            "require": {
                "ext-dom": "*",
                "ext-xmlwriter": "*",
                "php": "^7.3",
                "phpunit/php-file-iterator": "^3.0",
                "phpunit/php-text-template": "^2.0",
                "phpunit/php-token-stream": "^4.0",
                "sebastian/code-unit-reverse-lookup": "^2.0",
                "sebastian/environment": "^5.0",
                "sebastian/version": "^3.0",
                "theseer/tokenizer": "^1.1.3"
            },
            "require-dev": {
                "phpunit/phpunit": "^9.0"
            },
            "suggest": {
                "ext-pcov": "*",
                "ext-xdebug": "*"
            },
            "type": "library",
            "extra": {
                "branch-alias": {
                    "dev-master": "8.0-dev"
                }
            },
            "autoload": {
                "classmap": [
                    "src/"
                ]
            },
            "notification-url": "https://packagist.org/downloads/",
            "license": [
                "BSD-3-Clause"
            ],
            "authors": [
                {
                    "name": "Sebastian Bergmann",
                    "email": "sebastian@phpunit.de",
                    "role": "lead"
                }
            ],
            "description": "Library that provides collection, processing, and rendering functionality for PHP code coverage information.",
            "homepage": "https://github.com/sebastianbergmann/php-code-coverage",
            "keywords": [
                "coverage",
                "testing",
                "xunit"
            ],
            "time": "2020-02-19T13:41:19+00:00"
        },
        {
            "name": "phpunit/php-file-iterator",
            "version": "3.0.0",
            "source": {
                "type": "git",
                "url": "https://github.com/sebastianbergmann/php-file-iterator.git",
                "reference": "354d4a5faa7449a377a18b94a2026ca3415e3d7a"
            },
            "dist": {
                "type": "zip",
                "url": "https://api.github.com/repos/sebastianbergmann/php-file-iterator/zipball/354d4a5faa7449a377a18b94a2026ca3415e3d7a",
                "reference": "354d4a5faa7449a377a18b94a2026ca3415e3d7a",
                "shasum": ""
            },
            "require": {
                "php": "^7.3"
            },
            "require-dev": {
                "phpunit/phpunit": "^9.0"
            },
            "type": "library",
            "extra": {
                "branch-alias": {
                    "dev-master": "3.0-dev"
                }
            },
            "autoload": {
                "classmap": [
                    "src/"
                ]
            },
            "notification-url": "https://packagist.org/downloads/",
            "license": [
                "BSD-3-Clause"
            ],
            "authors": [
                {
                    "name": "Sebastian Bergmann",
                    "email": "sebastian@phpunit.de",
                    "role": "lead"
                }
            ],
            "description": "FilterIterator implementation that filters files based on a list of suffixes.",
            "homepage": "https://github.com/sebastianbergmann/php-file-iterator/",
            "keywords": [
                "filesystem",
                "iterator"
            ],
            "time": "2020-02-07T06:05:22+00:00"
        },
        {
            "name": "phpunit/php-invoker",
            "version": "3.0.0",
            "source": {
                "type": "git",
                "url": "https://github.com/sebastianbergmann/php-invoker.git",
                "reference": "7579d5a1ba7f3ac11c80004d205877911315ae7a"
            },
            "dist": {
                "type": "zip",
                "url": "https://api.github.com/repos/sebastianbergmann/php-invoker/zipball/7579d5a1ba7f3ac11c80004d205877911315ae7a",
                "reference": "7579d5a1ba7f3ac11c80004d205877911315ae7a",
                "shasum": ""
            },
            "require": {
                "php": "^7.3"
            },
            "require-dev": {
                "ext-pcntl": "*",
                "phpunit/phpunit": "^9.0"
            },
            "suggest": {
                "ext-pcntl": "*"
            },
            "type": "library",
            "extra": {
                "branch-alias": {
                    "dev-master": "3.0-dev"
                }
            },
            "autoload": {
                "classmap": [
                    "src/"
                ]
            },
            "notification-url": "https://packagist.org/downloads/",
            "license": [
                "BSD-3-Clause"
            ],
            "authors": [
                {
                    "name": "Sebastian Bergmann",
                    "email": "sebastian@phpunit.de",
                    "role": "lead"
                }
            ],
            "description": "Invoke callables with a timeout",
            "homepage": "https://github.com/sebastianbergmann/php-invoker/",
            "keywords": [
                "process"
            ],
            "time": "2020-02-07T06:06:11+00:00"
        },
        {
            "name": "phpunit/php-text-template",
            "version": "2.0.0",
            "source": {
                "type": "git",
                "url": "https://github.com/sebastianbergmann/php-text-template.git",
                "reference": "526dc996cc0ebdfa428cd2dfccd79b7b53fee346"
            },
            "dist": {
                "type": "zip",
                "url": "https://api.github.com/repos/sebastianbergmann/php-text-template/zipball/526dc996cc0ebdfa428cd2dfccd79b7b53fee346",
                "reference": "526dc996cc0ebdfa428cd2dfccd79b7b53fee346",
                "shasum": ""
            },
            "require": {
                "php": "^7.3"
            },
            "type": "library",
            "extra": {
                "branch-alias": {
                    "dev-master": "2.0-dev"
                }
            },
            "autoload": {
                "classmap": [
                    "src/"
                ]
            },
            "notification-url": "https://packagist.org/downloads/",
            "license": [
                "BSD-3-Clause"
            ],
            "authors": [
                {
                    "name": "Sebastian Bergmann",
                    "email": "sebastian@phpunit.de",
                    "role": "lead"
                }
            ],
            "description": "Simple template engine.",
            "homepage": "https://github.com/sebastianbergmann/php-text-template/",
            "keywords": [
                "template"
            ],
            "time": "2020-02-01T07:43:44+00:00"
        },
        {
            "name": "phpunit/php-timer",
            "version": "3.0.0",
            "source": {
                "type": "git",
                "url": "https://github.com/sebastianbergmann/php-timer.git",
                "reference": "4118013a4d0f97356eae8e7fb2f6c6472575d1df"
            },
            "dist": {
                "type": "zip",
                "url": "https://api.github.com/repos/sebastianbergmann/php-timer/zipball/4118013a4d0f97356eae8e7fb2f6c6472575d1df",
                "reference": "4118013a4d0f97356eae8e7fb2f6c6472575d1df",
                "shasum": ""
            },
            "require": {
                "php": "^7.3"
            },
            "require-dev": {
                "phpunit/phpunit": "^9.0"
            },
            "type": "library",
            "extra": {
                "branch-alias": {
                    "dev-master": "3.0-dev"
                }
            },
            "autoload": {
                "classmap": [
                    "src/"
                ]
            },
            "notification-url": "https://packagist.org/downloads/",
            "license": [
                "BSD-3-Clause"
            ],
            "authors": [
                {
                    "name": "Sebastian Bergmann",
                    "email": "sebastian@phpunit.de",
                    "role": "lead"
                }
            ],
            "description": "Utility class for timing",
            "homepage": "https://github.com/sebastianbergmann/php-timer/",
            "keywords": [
                "timer"
            ],
            "time": "2020-02-07T06:08:11+00:00"
        },
        {
            "name": "phpunit/php-token-stream",
            "version": "4.0.0",
            "source": {
                "type": "git",
                "url": "https://github.com/sebastianbergmann/php-token-stream.git",
                "reference": "b2560a0c33f7710e4d7f8780964193e8e8f8effe"
            },
            "dist": {
                "type": "zip",
                "url": "https://api.github.com/repos/sebastianbergmann/php-token-stream/zipball/b2560a0c33f7710e4d7f8780964193e8e8f8effe",
                "reference": "b2560a0c33f7710e4d7f8780964193e8e8f8effe",
                "shasum": ""
            },
            "require": {
                "ext-tokenizer": "*",
                "php": "^7.3"
            },
            "require-dev": {
                "phpunit/phpunit": "^9.0"
            },
            "type": "library",
            "extra": {
                "branch-alias": {
                    "dev-master": "4.0-dev"
                }
            },
            "autoload": {
                "classmap": [
                    "src/"
                ]
            },
            "notification-url": "https://packagist.org/downloads/",
            "license": [
                "BSD-3-Clause"
            ],
            "authors": [
                {
                    "name": "Sebastian Bergmann",
                    "email": "sebastian@phpunit.de"
                }
            ],
            "description": "Wrapper around PHP's tokenizer extension.",
            "homepage": "https://github.com/sebastianbergmann/php-token-stream/",
            "keywords": [
                "tokenizer"
            ],
            "time": "2020-02-07T06:19:00+00:00"
        },
        {
            "name": "phpunit/phpunit",
            "version": "9.1.1",
            "source": {
                "type": "git",
                "url": "https://github.com/sebastianbergmann/phpunit.git",
                "reference": "848f6521c906500e66229668768576d35de0227e"
            },
            "dist": {
                "type": "zip",
                "url": "https://api.github.com/repos/sebastianbergmann/phpunit/zipball/848f6521c906500e66229668768576d35de0227e",
                "reference": "848f6521c906500e66229668768576d35de0227e",
                "shasum": ""
            },
            "require": {
                "doctrine/instantiator": "^1.2.0",
                "ext-dom": "*",
                "ext-json": "*",
                "ext-libxml": "*",
                "ext-mbstring": "*",
                "ext-xml": "*",
                "ext-xmlwriter": "*",
                "myclabs/deep-copy": "^1.9.1",
                "phar-io/manifest": "^1.0.3",
                "phar-io/version": "^2.0.1",
                "php": "^7.3",
                "phpspec/prophecy": "^1.8.1",
                "phpunit/php-code-coverage": "^8.0.1",
                "phpunit/php-file-iterator": "^3.0",
                "phpunit/php-invoker": "^3.0",
                "phpunit/php-text-template": "^2.0",
                "phpunit/php-timer": "^3.0",
                "sebastian/code-unit": "^1.0",
                "sebastian/comparator": "^4.0",
                "sebastian/diff": "^4.0",
                "sebastian/environment": "^5.0.1",
                "sebastian/exporter": "^4.0",
                "sebastian/global-state": "^4.0",
                "sebastian/object-enumerator": "^4.0",
                "sebastian/resource-operations": "^3.0",
                "sebastian/type": "^2.0",
                "sebastian/version": "^3.0"
            },
            "require-dev": {
                "ext-pdo": "*"
            },
            "suggest": {
                "ext-soap": "*",
                "ext-xdebug": "*"
            },
            "bin": [
                "phpunit"
            ],
            "type": "library",
            "extra": {
                "branch-alias": {
                    "dev-master": "9.1-dev"
                }
            },
            "autoload": {
                "classmap": [
                    "src/"
                ],
                "files": [
                    "src/Framework/Assert/Functions.php"
                ]
            },
            "notification-url": "https://packagist.org/downloads/",
            "license": [
                "BSD-3-Clause"
            ],
            "authors": [
                {
                    "name": "Sebastian Bergmann",
                    "email": "sebastian@phpunit.de",
                    "role": "lead"
                }
            ],
            "description": "The PHP Unit Testing framework.",
            "homepage": "https://phpunit.de/",
            "keywords": [
                "phpunit",
                "testing",
                "xunit"
            ],
            "time": "2020-04-03T14:40:04+00:00"
        },
        {
            "name": "psr/log",
            "version": "1.1.3",
            "source": {
                "type": "git",
                "url": "https://github.com/php-fig/log.git",
                "reference": "0f73288fd15629204f9d42b7055f72dacbe811fc"
            },
            "dist": {
                "type": "zip",
                "url": "https://api.github.com/repos/php-fig/log/zipball/0f73288fd15629204f9d42b7055f72dacbe811fc",
                "reference": "0f73288fd15629204f9d42b7055f72dacbe811fc",
                "shasum": ""
            },
            "require": {
                "php": ">=5.3.0"
            },
            "type": "library",
            "extra": {
                "branch-alias": {
                    "dev-master": "1.1.x-dev"
                }
            },
            "autoload": {
                "psr-4": {
                    "Psr\\Log\\": "Psr/Log/"
                }
            },
            "notification-url": "https://packagist.org/downloads/",
            "license": [
                "MIT"
            ],
            "authors": [
                {
                    "name": "PHP-FIG",
                    "homepage": "http://www.php-fig.org/"
                }
            ],
            "description": "Common interface for logging libraries",
            "homepage": "https://github.com/php-fig/log",
            "keywords": [
                "log",
                "psr",
                "psr-3"
            ],
            "time": "2020-03-23T09:12:05+00:00"
        },
        {
            "name": "sebastian/code-unit",
            "version": "1.0.0",
            "source": {
                "type": "git",
                "url": "https://github.com/sebastianbergmann/code-unit.git",
                "reference": "8d8f09bd47c75159921e6e84fdef146343962866"
            },
            "dist": {
                "type": "zip",
                "url": "https://api.github.com/repos/sebastianbergmann/code-unit/zipball/8d8f09bd47c75159921e6e84fdef146343962866",
                "reference": "8d8f09bd47c75159921e6e84fdef146343962866",
                "shasum": ""
            },
            "require": {
                "php": "^7.3"
            },
            "require-dev": {
                "phpunit/phpunit": "^9.0"
            },
            "type": "library",
            "extra": {
                "branch-alias": {
                    "dev-master": "1.0-dev"
                }
            },
            "autoload": {
                "classmap": [
                    "src/"
                ]
            },
            "notification-url": "https://packagist.org/downloads/",
            "license": [
                "BSD-3-Clause"
            ],
            "authors": [
                {
                    "name": "Sebastian Bergmann",
                    "email": "sebastian@phpunit.de",
                    "role": "lead"
                }
            ],
            "description": "Collection of value objects that represent the PHP code units",
            "homepage": "https://github.com/sebastianbergmann/code-unit",
            "time": "2020-03-30T11:59:20+00:00"
        },
        {
            "name": "sebastian/code-unit-reverse-lookup",
            "version": "2.0.0",
            "source": {
                "type": "git",
                "url": "https://github.com/sebastianbergmann/code-unit-reverse-lookup.git",
                "reference": "5b5dbe0044085ac41df47e79d34911a15b96d82e"
            },
            "dist": {
                "type": "zip",
                "url": "https://api.github.com/repos/sebastianbergmann/code-unit-reverse-lookup/zipball/5b5dbe0044085ac41df47e79d34911a15b96d82e",
                "reference": "5b5dbe0044085ac41df47e79d34911a15b96d82e",
                "shasum": ""
            },
            "require": {
                "php": "^7.3"
            },
            "require-dev": {
                "phpunit/phpunit": "^9.0"
            },
            "type": "library",
            "extra": {
                "branch-alias": {
                    "dev-master": "2.0-dev"
                }
            },
            "autoload": {
                "classmap": [
                    "src/"
                ]
            },
            "notification-url": "https://packagist.org/downloads/",
            "license": [
                "BSD-3-Clause"
            ],
            "authors": [
                {
                    "name": "Sebastian Bergmann",
                    "email": "sebastian@phpunit.de"
                }
            ],
            "description": "Looks up which function or method a line of code belongs to",
            "homepage": "https://github.com/sebastianbergmann/code-unit-reverse-lookup/",
            "time": "2020-02-07T06:20:13+00:00"
        },
        {
            "name": "sebastian/comparator",
            "version": "4.0.0",
            "source": {
                "type": "git",
                "url": "https://github.com/sebastianbergmann/comparator.git",
                "reference": "85b3435da967696ed618ff745f32be3ff4a2b8e8"
            },
            "dist": {
                "type": "zip",
                "url": "https://api.github.com/repos/sebastianbergmann/comparator/zipball/85b3435da967696ed618ff745f32be3ff4a2b8e8",
                "reference": "85b3435da967696ed618ff745f32be3ff4a2b8e8",
                "shasum": ""
            },
            "require": {
                "php": "^7.3",
                "sebastian/diff": "^4.0",
                "sebastian/exporter": "^4.0"
            },
            "require-dev": {
                "phpunit/phpunit": "^9.0"
            },
            "type": "library",
            "extra": {
                "branch-alias": {
                    "dev-master": "4.0-dev"
                }
            },
            "autoload": {
                "classmap": [
                    "src/"
                ]
            },
            "notification-url": "https://packagist.org/downloads/",
            "license": [
                "BSD-3-Clause"
            ],
            "authors": [
                {
                    "name": "Sebastian Bergmann",
                    "email": "sebastian@phpunit.de"
                },
                {
                    "name": "Jeff Welch",
                    "email": "whatthejeff@gmail.com"
                },
                {
                    "name": "Volker Dusch",
                    "email": "github@wallbash.com"
                },
                {
                    "name": "Bernhard Schussek",
                    "email": "bschussek@2bepublished.at"
                }
            ],
            "description": "Provides the functionality to compare PHP values for equality",
            "homepage": "https://github.com/sebastianbergmann/comparator",
            "keywords": [
                "comparator",
                "compare",
                "equality"
            ],
            "time": "2020-02-07T06:08:51+00:00"
        },
        {
            "name": "sebastian/diff",
            "version": "4.0.0",
            "source": {
                "type": "git",
                "url": "https://github.com/sebastianbergmann/diff.git",
                "reference": "c0c26c9188b538bfa985ae10c9f05d278f12060d"
            },
            "dist": {
                "type": "zip",
                "url": "https://api.github.com/repos/sebastianbergmann/diff/zipball/c0c26c9188b538bfa985ae10c9f05d278f12060d",
                "reference": "c0c26c9188b538bfa985ae10c9f05d278f12060d",
                "shasum": ""
            },
            "require": {
                "php": "^7.3"
            },
            "require-dev": {
                "phpunit/phpunit": "^9.0",
                "symfony/process": "^4 || ^5"
            },
            "type": "library",
            "extra": {
                "branch-alias": {
                    "dev-master": "4.0-dev"
                }
            },
            "autoload": {
                "classmap": [
                    "src/"
                ]
            },
            "notification-url": "https://packagist.org/downloads/",
            "license": [
                "BSD-3-Clause"
            ],
            "authors": [
                {
                    "name": "Sebastian Bergmann",
                    "email": "sebastian@phpunit.de"
                },
                {
                    "name": "Kore Nordmann",
                    "email": "mail@kore-nordmann.de"
                }
            ],
            "description": "Diff implementation",
            "homepage": "https://github.com/sebastianbergmann/diff",
            "keywords": [
                "diff",
                "udiff",
                "unidiff",
                "unified diff"
            ],
            "time": "2020-02-07T06:09:38+00:00"
        },
        {
            "name": "sebastian/environment",
            "version": "5.0.2",
            "source": {
                "type": "git",
                "url": "https://github.com/sebastianbergmann/environment.git",
                "reference": "c39c1db0a5cffc98173f3de5a17d489d1043fd7b"
            },
            "dist": {
                "type": "zip",
                "url": "https://api.github.com/repos/sebastianbergmann/environment/zipball/c39c1db0a5cffc98173f3de5a17d489d1043fd7b",
                "reference": "c39c1db0a5cffc98173f3de5a17d489d1043fd7b",
                "shasum": ""
            },
            "require": {
                "php": "^7.3"
            },
            "require-dev": {
                "phpunit/phpunit": "^9.0"
            },
            "suggest": {
                "ext-posix": "*"
            },
            "type": "library",
            "extra": {
                "branch-alias": {
                    "dev-master": "5.0-dev"
                }
            },
            "autoload": {
                "classmap": [
                    "src/"
                ]
            },
            "notification-url": "https://packagist.org/downloads/",
            "license": [
                "BSD-3-Clause"
            ],
            "authors": [
                {
                    "name": "Sebastian Bergmann",
                    "email": "sebastian@phpunit.de"
                }
            ],
            "description": "Provides functionality to handle HHVM/PHP environments",
            "homepage": "http://www.github.com/sebastianbergmann/environment",
            "keywords": [
                "Xdebug",
                "environment",
                "hhvm"
            ],
            "time": "2020-03-31T12:14:15+00:00"
        },
        {
            "name": "sebastian/exporter",
            "version": "4.0.0",
            "source": {
                "type": "git",
                "url": "https://github.com/sebastianbergmann/exporter.git",
                "reference": "80c26562e964016538f832f305b2286e1ec29566"
            },
            "dist": {
                "type": "zip",
                "url": "https://api.github.com/repos/sebastianbergmann/exporter/zipball/80c26562e964016538f832f305b2286e1ec29566",
                "reference": "80c26562e964016538f832f305b2286e1ec29566",
                "shasum": ""
            },
            "require": {
                "php": "^7.3",
                "sebastian/recursion-context": "^4.0"
            },
            "require-dev": {
                "ext-mbstring": "*",
                "phpunit/phpunit": "^9.0"
            },
            "type": "library",
            "extra": {
                "branch-alias": {
                    "dev-master": "4.0-dev"
                }
            },
            "autoload": {
                "classmap": [
                    "src/"
                ]
            },
            "notification-url": "https://packagist.org/downloads/",
            "license": [
                "BSD-3-Clause"
            ],
            "authors": [
                {
                    "name": "Sebastian Bergmann",
                    "email": "sebastian@phpunit.de"
                },
                {
                    "name": "Jeff Welch",
                    "email": "whatthejeff@gmail.com"
                },
                {
                    "name": "Volker Dusch",
                    "email": "github@wallbash.com"
                },
                {
                    "name": "Adam Harvey",
                    "email": "aharvey@php.net"
                },
                {
                    "name": "Bernhard Schussek",
                    "email": "bschussek@gmail.com"
                }
            ],
            "description": "Provides the functionality to export PHP variables for visualization",
            "homepage": "http://www.github.com/sebastianbergmann/exporter",
            "keywords": [
                "export",
                "exporter"
            ],
            "time": "2020-02-07T06:10:52+00:00"
        },
        {
            "name": "sebastian/global-state",
            "version": "4.0.0",
            "source": {
                "type": "git",
                "url": "https://github.com/sebastianbergmann/global-state.git",
                "reference": "bdb1e7c79e592b8c82cb1699be3c8743119b8a72"
            },
            "dist": {
                "type": "zip",
                "url": "https://api.github.com/repos/sebastianbergmann/global-state/zipball/bdb1e7c79e592b8c82cb1699be3c8743119b8a72",
                "reference": "bdb1e7c79e592b8c82cb1699be3c8743119b8a72",
                "shasum": ""
            },
            "require": {
                "php": "^7.3",
                "sebastian/object-reflector": "^2.0",
                "sebastian/recursion-context": "^4.0"
            },
            "require-dev": {
                "ext-dom": "*",
                "phpunit/phpunit": "^9.0"
            },
            "suggest": {
                "ext-uopz": "*"
            },
            "type": "library",
            "extra": {
                "branch-alias": {
                    "dev-master": "4.0-dev"
                }
            },
            "autoload": {
                "classmap": [
                    "src/"
                ]
            },
            "notification-url": "https://packagist.org/downloads/",
            "license": [
                "BSD-3-Clause"
            ],
            "authors": [
                {
                    "name": "Sebastian Bergmann",
                    "email": "sebastian@phpunit.de"
                }
            ],
            "description": "Snapshotting of global state",
            "homepage": "http://www.github.com/sebastianbergmann/global-state",
            "keywords": [
                "global state"
            ],
            "time": "2020-02-07T06:11:37+00:00"
        },
        {
            "name": "sebastian/object-enumerator",
            "version": "4.0.0",
            "source": {
                "type": "git",
                "url": "https://github.com/sebastianbergmann/object-enumerator.git",
                "reference": "e67516b175550abad905dc952f43285957ef4363"
            },
            "dist": {
                "type": "zip",
                "url": "https://api.github.com/repos/sebastianbergmann/object-enumerator/zipball/e67516b175550abad905dc952f43285957ef4363",
                "reference": "e67516b175550abad905dc952f43285957ef4363",
                "shasum": ""
            },
            "require": {
                "php": "^7.3",
                "sebastian/object-reflector": "^2.0",
                "sebastian/recursion-context": "^4.0"
            },
            "require-dev": {
                "phpunit/phpunit": "^9.0"
            },
            "type": "library",
            "extra": {
                "branch-alias": {
                    "dev-master": "4.0-dev"
                }
            },
            "autoload": {
                "classmap": [
                    "src/"
                ]
            },
            "notification-url": "https://packagist.org/downloads/",
            "license": [
                "BSD-3-Clause"
            ],
            "authors": [
                {
                    "name": "Sebastian Bergmann",
                    "email": "sebastian@phpunit.de"
                }
            ],
            "description": "Traverses array structures and object graphs to enumerate all referenced objects",
            "homepage": "https://github.com/sebastianbergmann/object-enumerator/",
            "time": "2020-02-07T06:12:23+00:00"
        },
        {
            "name": "sebastian/object-reflector",
            "version": "2.0.0",
            "source": {
                "type": "git",
                "url": "https://github.com/sebastianbergmann/object-reflector.git",
                "reference": "f4fd0835cabb0d4a6546d9fe291e5740037aa1e7"
            },
            "dist": {
                "type": "zip",
                "url": "https://api.github.com/repos/sebastianbergmann/object-reflector/zipball/f4fd0835cabb0d4a6546d9fe291e5740037aa1e7",
                "reference": "f4fd0835cabb0d4a6546d9fe291e5740037aa1e7",
                "shasum": ""
            },
            "require": {
                "php": "^7.3"
            },
            "require-dev": {
                "phpunit/phpunit": "^9.0"
            },
            "type": "library",
            "extra": {
                "branch-alias": {
                    "dev-master": "2.0-dev"
                }
            },
            "autoload": {
                "classmap": [
                    "src/"
                ]
            },
            "notification-url": "https://packagist.org/downloads/",
            "license": [
                "BSD-3-Clause"
            ],
            "authors": [
                {
                    "name": "Sebastian Bergmann",
                    "email": "sebastian@phpunit.de"
                }
            ],
            "description": "Allows reflection of object attributes, including inherited and non-public ones",
            "homepage": "https://github.com/sebastianbergmann/object-reflector/",
            "time": "2020-02-07T06:19:40+00:00"
        },
        {
            "name": "sebastian/recursion-context",
            "version": "4.0.0",
            "source": {
                "type": "git",
                "url": "https://github.com/sebastianbergmann/recursion-context.git",
                "reference": "cdd86616411fc3062368b720b0425de10bd3d579"
            },
            "dist": {
                "type": "zip",
                "url": "https://api.github.com/repos/sebastianbergmann/recursion-context/zipball/cdd86616411fc3062368b720b0425de10bd3d579",
                "reference": "cdd86616411fc3062368b720b0425de10bd3d579",
                "shasum": ""
            },
            "require": {
                "php": "^7.3"
            },
            "require-dev": {
                "phpunit/phpunit": "^9.0"
            },
            "type": "library",
            "extra": {
                "branch-alias": {
                    "dev-master": "4.0-dev"
                }
            },
            "autoload": {
                "classmap": [
                    "src/"
                ]
            },
            "notification-url": "https://packagist.org/downloads/",
            "license": [
                "BSD-3-Clause"
            ],
            "authors": [
                {
                    "name": "Sebastian Bergmann",
                    "email": "sebastian@phpunit.de"
                },
                {
                    "name": "Jeff Welch",
                    "email": "whatthejeff@gmail.com"
                },
                {
                    "name": "Adam Harvey",
                    "email": "aharvey@php.net"
                }
            ],
            "description": "Provides functionality to recursively process PHP variables",
            "homepage": "http://www.github.com/sebastianbergmann/recursion-context",
            "time": "2020-02-07T06:18:20+00:00"
        },
        {
            "name": "sebastian/resource-operations",
            "version": "3.0.0",
            "source": {
                "type": "git",
                "url": "https://github.com/sebastianbergmann/resource-operations.git",
                "reference": "8c98bf0dfa1f9256d0468b9803a1e1df31b6fa98"
            },
            "dist": {
                "type": "zip",
                "url": "https://api.github.com/repos/sebastianbergmann/resource-operations/zipball/8c98bf0dfa1f9256d0468b9803a1e1df31b6fa98",
                "reference": "8c98bf0dfa1f9256d0468b9803a1e1df31b6fa98",
                "shasum": ""
            },
            "require": {
                "php": "^7.3"
            },
            "require-dev": {
                "phpunit/phpunit": "^9.0"
            },
            "type": "library",
            "extra": {
                "branch-alias": {
                    "dev-master": "3.0-dev"
                }
            },
            "autoload": {
                "classmap": [
                    "src/"
                ]
            },
            "notification-url": "https://packagist.org/downloads/",
            "license": [
                "BSD-3-Clause"
            ],
            "authors": [
                {
                    "name": "Sebastian Bergmann",
                    "email": "sebastian@phpunit.de"
                }
            ],
            "description": "Provides a list of PHP built-in functions that operate on resources",
            "homepage": "https://www.github.com/sebastianbergmann/resource-operations",
            "time": "2020-02-07T06:13:02+00:00"
        },
        {
            "name": "sebastian/type",
            "version": "2.0.0",
            "source": {
                "type": "git",
                "url": "https://github.com/sebastianbergmann/type.git",
                "reference": "9e8f42f740afdea51f5f4e8cec2035580e797ee1"
            },
            "dist": {
                "type": "zip",
                "url": "https://api.github.com/repos/sebastianbergmann/type/zipball/9e8f42f740afdea51f5f4e8cec2035580e797ee1",
                "reference": "9e8f42f740afdea51f5f4e8cec2035580e797ee1",
                "shasum": ""
            },
            "require": {
                "php": "^7.3"
            },
            "require-dev": {
                "phpunit/phpunit": "^9.0"
            },
            "type": "library",
            "extra": {
                "branch-alias": {
                    "dev-master": "2.0-dev"
                }
            },
            "autoload": {
                "classmap": [
                    "src/"
                ]
            },
            "notification-url": "https://packagist.org/downloads/",
            "license": [
                "BSD-3-Clause"
            ],
            "authors": [
                {
                    "name": "Sebastian Bergmann",
                    "email": "sebastian@phpunit.de",
                    "role": "lead"
                }
            ],
            "description": "Collection of value objects that represent the types of the PHP type system",
            "homepage": "https://github.com/sebastianbergmann/type",
            "time": "2020-02-07T06:13:43+00:00"
        },
        {
            "name": "sebastian/version",
            "version": "3.0.0",
            "source": {
                "type": "git",
                "url": "https://github.com/sebastianbergmann/version.git",
                "reference": "0411bde656dce64202b39c2f4473993a9081d39e"
            },
            "dist": {
                "type": "zip",
                "url": "https://api.github.com/repos/sebastianbergmann/version/zipball/0411bde656dce64202b39c2f4473993a9081d39e",
                "reference": "0411bde656dce64202b39c2f4473993a9081d39e",
                "shasum": ""
            },
            "require": {
                "php": "^7.3"
            },
            "type": "library",
            "extra": {
                "branch-alias": {
                    "dev-master": "3.0-dev"
                }
            },
            "autoload": {
                "classmap": [
                    "src/"
                ]
            },
            "notification-url": "https://packagist.org/downloads/",
            "license": [
                "BSD-3-Clause"
            ],
            "authors": [
                {
                    "name": "Sebastian Bergmann",
                    "email": "sebastian@phpunit.de",
                    "role": "lead"
                }
            ],
            "description": "Library that helps with managing the version number of Git-hosted PHP projects",
            "homepage": "https://github.com/sebastianbergmann/version",
            "time": "2020-01-21T06:36:37+00:00"
        },
        {
            "name": "slevomat/coding-standard",
            "version": "5.0.2",
            "source": {
                "type": "git",
                "url": "https://github.com/slevomat/coding-standard.git",
                "reference": "223f02b6193fe47b7b483bfa5bf75693535482dd"
            },
            "dist": {
                "type": "zip",
                "url": "https://api.github.com/repos/slevomat/coding-standard/zipball/223f02b6193fe47b7b483bfa5bf75693535482dd",
                "reference": "223f02b6193fe47b7b483bfa5bf75693535482dd",
                "shasum": ""
            },
            "require": {
                "php": "^7.1",
                "phpstan/phpdoc-parser": "^0.3.1",
                "squizlabs/php_codesniffer": "^3.4.0"
            },
            "require-dev": {
                "jakub-onderka/php-parallel-lint": "1.0.0",
                "phing/phing": "2.16.1",
                "phpstan/phpstan": "0.11.1",
                "phpstan/phpstan-phpunit": "0.11",
                "phpstan/phpstan-strict-rules": "0.11",
                "phpunit/phpunit": "8.0.0"
            },
            "type": "phpcodesniffer-standard",
            "autoload": {
                "psr-4": {
                    "SlevomatCodingStandard\\": "SlevomatCodingStandard"
                }
            },
            "notification-url": "https://packagist.org/downloads/",
            "license": [
                "MIT"
            ],
            "description": "Slevomat Coding Standard for PHP_CodeSniffer complements Consistence Coding Standard by providing sniffs with additional checks.",
            "time": "2019-03-12T20:26:36+00:00"
        },
        {
            "name": "squizlabs/php_codesniffer",
            "version": "3.5.3",
            "source": {
                "type": "git",
                "url": "https://github.com/squizlabs/PHP_CodeSniffer.git",
                "reference": "557a1fc7ac702c66b0bbfe16ab3d55839ef724cb"
            },
            "dist": {
                "type": "zip",
                "url": "https://api.github.com/repos/squizlabs/PHP_CodeSniffer/zipball/557a1fc7ac702c66b0bbfe16ab3d55839ef724cb",
                "reference": "557a1fc7ac702c66b0bbfe16ab3d55839ef724cb",
                "shasum": ""
            },
            "require": {
                "ext-simplexml": "*",
                "ext-tokenizer": "*",
                "ext-xmlwriter": "*",
                "php": ">=5.4.0"
            },
            "require-dev": {
                "phpunit/phpunit": "^4.0 || ^5.0 || ^6.0 || ^7.0"
            },
            "bin": [
                "bin/phpcs",
                "bin/phpcbf"
            ],
            "type": "library",
            "extra": {
                "branch-alias": {
                    "dev-master": "3.x-dev"
                }
            },
            "notification-url": "https://packagist.org/downloads/",
            "license": [
                "BSD-3-Clause"
            ],
            "authors": [
                {
                    "name": "Greg Sherwood",
                    "role": "lead"
                }
            ],
            "description": "PHP_CodeSniffer tokenizes PHP, JavaScript and CSS files and detects violations of a defined set of coding standards.",
            "homepage": "https://github.com/squizlabs/PHP_CodeSniffer",
            "keywords": [
                "phpcs",
                "standards"
            ],
            "time": "2019-12-04T04:46:47+00:00"
        },
        {
            "name": "symfony/console",
            "version": "v4.2.4",
            "source": {
                "type": "git",
                "url": "https://github.com/symfony/console.git",
                "reference": "9dc2299a016497f9ee620be94524e6c0af0280a9"
            },
            "dist": {
                "type": "zip",
                "url": "https://api.github.com/repos/symfony/console/zipball/9dc2299a016497f9ee620be94524e6c0af0280a9",
                "reference": "9dc2299a016497f9ee620be94524e6c0af0280a9",
                "shasum": ""
            },
            "require": {
                "php": "^7.1.3",
                "symfony/contracts": "^1.0",
                "symfony/polyfill-mbstring": "~1.0"
            },
            "conflict": {
                "symfony/dependency-injection": "<3.4",
                "symfony/process": "<3.3"
            },
            "provide": {
                "psr/log-implementation": "1.0"
            },
            "require-dev": {
                "psr/log": "~1.0",
                "symfony/config": "~3.4|~4.0",
                "symfony/dependency-injection": "~3.4|~4.0",
                "symfony/event-dispatcher": "~3.4|~4.0",
                "symfony/lock": "~3.4|~4.0",
                "symfony/process": "~3.4|~4.0"
            },
            "suggest": {
                "psr/log": "For using the console logger",
                "symfony/event-dispatcher": "",
                "symfony/lock": "",
                "symfony/process": ""
            },
            "type": "library",
            "extra": {
                "branch-alias": {
                    "dev-master": "4.2-dev"
                }
            },
            "autoload": {
                "psr-4": {
                    "Symfony\\Component\\Console\\": ""
                },
                "exclude-from-classmap": [
                    "/Tests/"
                ]
            },
            "notification-url": "https://packagist.org/downloads/",
            "license": [
                "MIT"
            ],
            "authors": [
                {
                    "name": "Fabien Potencier",
                    "email": "fabien@symfony.com"
                },
                {
                    "name": "Symfony Community",
                    "homepage": "https://symfony.com/contributors"
                }
            ],
            "description": "Symfony Console Component",
            "homepage": "https://symfony.com",
            "time": "2019-02-23T15:17:42+00:00"
        },
        {
            "name": "symfony/contracts",
            "version": "v1.0.2",
            "source": {
                "type": "git",
                "url": "https://github.com/symfony/contracts.git",
                "reference": "1aa7ab2429c3d594dd70689604b5cf7421254cdf"
            },
            "dist": {
                "type": "zip",
                "url": "https://api.github.com/repos/symfony/contracts/zipball/1aa7ab2429c3d594dd70689604b5cf7421254cdf",
                "reference": "1aa7ab2429c3d594dd70689604b5cf7421254cdf",
                "shasum": ""
            },
            "require": {
                "php": "^7.1.3"
            },
            "require-dev": {
                "psr/cache": "^1.0",
                "psr/container": "^1.0"
            },
            "suggest": {
                "psr/cache": "When using the Cache contracts",
                "psr/container": "When using the Service contracts",
                "symfony/cache-contracts-implementation": "",
                "symfony/service-contracts-implementation": "",
                "symfony/translation-contracts-implementation": ""
            },
            "type": "library",
            "extra": {
                "branch-alias": {
                    "dev-master": "1.0-dev"
                }
            },
            "autoload": {
                "psr-4": {
                    "Symfony\\Contracts\\": ""
                },
                "exclude-from-classmap": [
                    "**/Tests/"
                ]
            },
            "notification-url": "https://packagist.org/downloads/",
            "license": [
                "MIT"
            ],
            "authors": [
                {
                    "name": "Nicolas Grekas",
                    "email": "p@tchwork.com"
                },
                {
                    "name": "Symfony Community",
                    "homepage": "https://symfony.com/contributors"
                }
            ],
            "description": "A set of abstractions extracted out of the Symfony components",
            "homepage": "https://symfony.com",
            "keywords": [
                "abstractions",
                "contracts",
                "decoupling",
                "interfaces",
                "interoperability",
                "standards"
            ],
            "time": "2018-12-05T08:06:11+00:00"
        },
        {
            "name": "symfony/debug",
            "version": "v4.0.6",
            "source": {
                "type": "git",
                "url": "https://github.com/symfony/debug.git",
                "reference": "1721e4e7effb23480966690cdcdc7d2a4152d489"
            },
            "dist": {
                "type": "zip",
                "url": "https://api.github.com/repos/symfony/debug/zipball/1721e4e7effb23480966690cdcdc7d2a4152d489",
                "reference": "1721e4e7effb23480966690cdcdc7d2a4152d489",
                "shasum": ""
            },
            "require": {
                "php": "^7.1.3",
                "psr/log": "~1.0"
            },
            "conflict": {
                "symfony/http-kernel": "<3.4"
            },
            "require-dev": {
                "symfony/http-kernel": "~3.4|~4.0"
            },
            "type": "library",
            "extra": {
                "branch-alias": {
                    "dev-master": "4.0-dev"
                }
            },
            "autoload": {
                "psr-4": {
                    "Symfony\\Component\\Debug\\": ""
                },
                "exclude-from-classmap": [
                    "/Tests/"
                ]
            },
            "notification-url": "https://packagist.org/downloads/",
            "license": [
                "MIT"
            ],
            "authors": [
                {
                    "name": "Fabien Potencier",
                    "email": "fabien@symfony.com"
                },
                {
                    "name": "Symfony Community",
                    "homepage": "https://symfony.com/contributors"
                }
            ],
            "description": "Symfony Debug Component",
            "homepage": "https://symfony.com",
            "time": "2018-02-28T21:50:02+00:00"
        },
        {
            "name": "symfony/polyfill-ctype",
            "version": "v1.15.0",
            "source": {
                "type": "git",
                "url": "https://github.com/symfony/polyfill-ctype.git",
                "reference": "4719fa9c18b0464d399f1a63bf624b42b6fa8d14"
            },
            "dist": {
                "type": "zip",
                "url": "https://api.github.com/repos/symfony/polyfill-ctype/zipball/4719fa9c18b0464d399f1a63bf624b42b6fa8d14",
                "reference": "4719fa9c18b0464d399f1a63bf624b42b6fa8d14",
                "shasum": ""
            },
            "require": {
                "php": ">=5.3.3"
            },
            "suggest": {
                "ext-ctype": "For best performance"
            },
            "type": "library",
            "extra": {
                "branch-alias": {
                    "dev-master": "1.15-dev"
                }
            },
            "autoload": {
                "psr-4": {
                    "Symfony\\Polyfill\\Ctype\\": ""
                },
                "files": [
                    "bootstrap.php"
                ]
            },
            "notification-url": "https://packagist.org/downloads/",
            "license": [
                "MIT"
            ],
            "authors": [
                {
                    "name": "Gert de Pagter",
                    "email": "BackEndTea@gmail.com"
                },
                {
                    "name": "Symfony Community",
                    "homepage": "https://symfony.com/contributors"
                }
            ],
            "description": "Symfony polyfill for ctype functions",
            "homepage": "https://symfony.com",
            "keywords": [
                "compatibility",
                "ctype",
                "polyfill",
                "portable"
            ],
            "funding": [
                {
                    "url": "https://symfony.com/sponsor",
                    "type": "custom"
                },
                {
                    "url": "https://github.com/fabpot",
                    "type": "github"
                },
                {
                    "url": "https://tidelift.com/funding/github/packagist/symfony/symfony",
                    "type": "tidelift"
                }
            ],
            "time": "2020-02-27T09:26:54+00:00"
        },
        {
            "name": "symfony/polyfill-mbstring",
            "version": "v1.10.0",
            "source": {
                "type": "git",
                "url": "https://github.com/symfony/polyfill-mbstring.git",
                "reference": "c79c051f5b3a46be09205c73b80b346e4153e494"
            },
            "dist": {
                "type": "zip",
                "url": "https://api.github.com/repos/symfony/polyfill-mbstring/zipball/c79c051f5b3a46be09205c73b80b346e4153e494",
                "reference": "c79c051f5b3a46be09205c73b80b346e4153e494",
                "shasum": ""
            },
            "require": {
                "php": ">=5.3.3"
            },
            "suggest": {
                "ext-mbstring": "For best performance"
            },
            "type": "library",
            "extra": {
                "branch-alias": {
                    "dev-master": "1.9-dev"
                }
            },
            "autoload": {
                "psr-4": {
                    "Symfony\\Polyfill\\Mbstring\\": ""
                },
                "files": [
                    "bootstrap.php"
                ]
            },
            "notification-url": "https://packagist.org/downloads/",
            "license": [
                "MIT"
            ],
            "authors": [
                {
                    "name": "Nicolas Grekas",
                    "email": "p@tchwork.com"
                },
                {
                    "name": "Symfony Community",
                    "homepage": "https://symfony.com/contributors"
                }
            ],
            "description": "Symfony polyfill for the Mbstring extension",
            "homepage": "https://symfony.com",
            "keywords": [
                "compatibility",
                "mbstring",
                "polyfill",
                "portable",
                "shim"
            ],
            "time": "2018-09-21T13:07:52+00:00"
        },
        {
            "name": "theseer/tokenizer",
            "version": "1.1.3",
            "source": {
                "type": "git",
                "url": "https://github.com/theseer/tokenizer.git",
                "reference": "11336f6f84e16a720dae9d8e6ed5019efa85a0f9"
            },
            "dist": {
                "type": "zip",
                "url": "https://api.github.com/repos/theseer/tokenizer/zipball/11336f6f84e16a720dae9d8e6ed5019efa85a0f9",
                "reference": "11336f6f84e16a720dae9d8e6ed5019efa85a0f9",
                "shasum": ""
            },
            "require": {
                "ext-dom": "*",
                "ext-tokenizer": "*",
                "ext-xmlwriter": "*",
                "php": "^7.0"
            },
            "type": "library",
            "autoload": {
                "classmap": [
                    "src/"
                ]
            },
            "notification-url": "https://packagist.org/downloads/",
            "license": [
                "BSD-3-Clause"
            ],
            "authors": [
                {
                    "name": "Arne Blankerts",
                    "email": "arne@blankerts.de",
                    "role": "Developer"
                }
            ],
            "description": "A small library for converting tokenized PHP source code into XML and potentially other formats",
            "time": "2019-06-13T22:48:21+00:00"
        },
        {
            "name": "vimeo/psalm",
            "version": "3.11.2",
            "source": {
                "type": "git",
                "url": "https://github.com/vimeo/psalm.git",
                "reference": "d470903722cfcbc1cd04744c5491d3e6d13ec3d9"
            },
            "dist": {
                "type": "zip",
                "url": "https://api.github.com/repos/vimeo/psalm/zipball/d470903722cfcbc1cd04744c5491d3e6d13ec3d9",
                "reference": "d470903722cfcbc1cd04744c5491d3e6d13ec3d9",
                "shasum": ""
            },
            "require": {
                "amphp/amp": "^2.1",
                "amphp/byte-stream": "^1.5",
                "composer/semver": "^1.4",
                "composer/xdebug-handler": "^1.1",
                "ext-dom": "*",
                "ext-json": "*",
                "ext-libxml": "*",
                "ext-simplexml": "*",
                "ext-tokenizer": "*",
                "felixfbecker/advanced-json-rpc": "^3.0.3",
                "felixfbecker/language-server-protocol": "^1.4",
                "netresearch/jsonmapper": "^1.0 || ^2.0",
                "nikic/php-parser": "^4.3",
                "ocramius/package-versions": "^1.2",
                "openlss/lib-array2xml": "^1.0",
                "php": "^7.1.3|^8",
                "sebastian/diff": "^3.0 || ^4.0",
                "symfony/console": "^3.4.17 || ^4.1.6 || ^5.0",
                "webmozart/glob": "^4.1",
                "webmozart/path-util": "^2.3"
            },
            "provide": {
                "psalm/psalm": "self.version"
            },
            "require-dev": {
                "amphp/amp": "^2.4.2",
                "bamarni/composer-bin-plugin": "^1.2",
                "brianium/paratest": "^4.0.0",
                "ext-curl": "*",
                "php-coveralls/php-coveralls": "^2.2",
                "phpmyadmin/sql-parser": "5.1.0",
                "phpspec/prophecy": ">=1.9.0",
                "phpunit/phpunit": "^7.5.16 || ^8.5 || ^9.0",
                "psalm/plugin-phpunit": "^0.10",
                "slevomat/coding-standard": "^5.0",
                "squizlabs/php_codesniffer": "^3.5",
                "symfony/process": "^4.3"
            },
            "suggest": {
                "ext-igbinary": "^2.0.5"
            },
            "bin": [
                "psalm",
                "psalm-language-server",
                "psalm-plugin",
                "psalm-refactor",
                "psalter"
            ],
            "type": "library",
            "extra": {
                "branch-alias": {
                    "dev-master": "3.x-dev",
                    "dev-2.x": "2.x-dev",
                    "dev-1.x": "1.x-dev"
                }
            },
            "autoload": {
                "psr-4": {
                    "Psalm\\Plugin\\": "src/Psalm/Plugin",
                    "Psalm\\": "src/Psalm"
                },
                "files": [
                    "src/functions.php",
                    "src/spl_object_id.php"
                ]
            },
            "notification-url": "https://packagist.org/downloads/",
            "license": [
                "MIT"
            ],
            "authors": [
                {
                    "name": "Matthew Brown"
                }
            ],
            "description": "A static analysis tool for finding errors in PHP applications",
            "keywords": [
                "code",
                "inspection",
                "php"
            ],
            "time": "2020-04-13T12:47:11+00:00"
        },
        {
            "name": "webmozart/assert",
            "version": "1.7.0",
            "source": {
                "type": "git",
                "url": "https://github.com/webmozart/assert.git",
                "reference": "aed98a490f9a8f78468232db345ab9cf606cf598"
            },
            "dist": {
                "type": "zip",
                "url": "https://api.github.com/repos/webmozart/assert/zipball/aed98a490f9a8f78468232db345ab9cf606cf598",
                "reference": "aed98a490f9a8f78468232db345ab9cf606cf598",
                "shasum": ""
            },
            "require": {
                "php": "^5.3.3 || ^7.0",
                "symfony/polyfill-ctype": "^1.8"
            },
            "conflict": {
                "vimeo/psalm": "<3.6.0"
            },
            "require-dev": {
                "phpunit/phpunit": "^4.8.36 || ^7.5.13"
            },
            "type": "library",
            "autoload": {
                "psr-4": {
                    "Webmozart\\Assert\\": "src/"
                }
            },
            "notification-url": "https://packagist.org/downloads/",
            "license": [
                "MIT"
            ],
            "authors": [
                {
                    "name": "Bernhard Schussek",
                    "email": "bschussek@gmail.com"
                }
            ],
            "description": "Assertions to validate method input/output with nice error messages.",
            "keywords": [
                "assert",
                "check",
                "validate"
            ],
            "time": "2020-02-14T12:15:55+00:00"
        },
        {
            "name": "webmozart/glob",
            "version": "4.1.0",
            "source": {
                "type": "git",
                "url": "https://github.com/webmozart/glob.git",
                "reference": "3cbf63d4973cf9d780b93d2da8eec7e4a9e63bbe"
            },
            "dist": {
                "type": "zip",
                "url": "https://api.github.com/repos/webmozart/glob/zipball/3cbf63d4973cf9d780b93d2da8eec7e4a9e63bbe",
                "reference": "3cbf63d4973cf9d780b93d2da8eec7e4a9e63bbe",
                "shasum": ""
            },
            "require": {
                "php": "^5.3.3|^7.0",
                "webmozart/path-util": "^2.2"
            },
            "require-dev": {
                "phpunit/phpunit": "^4.6",
                "sebastian/version": "^1.0.1",
                "symfony/filesystem": "^2.5"
            },
            "type": "library",
            "extra": {
                "branch-alias": {
                    "dev-master": "4.1-dev"
                }
            },
            "autoload": {
                "psr-4": {
                    "Webmozart\\Glob\\": "src/"
                }
            },
            "notification-url": "https://packagist.org/downloads/",
            "license": [
                "MIT"
            ],
            "authors": [
                {
                    "name": "Bernhard Schussek",
                    "email": "bschussek@gmail.com"
                }
            ],
            "description": "A PHP implementation of Ant's glob.",
            "time": "2015-12-29T11:14:33+00:00"
        },
        {
            "name": "webmozart/path-util",
            "version": "2.3.0",
            "source": {
                "type": "git",
                "url": "https://github.com/webmozart/path-util.git",
                "reference": "d939f7edc24c9a1bb9c0dee5cb05d8e859490725"
            },
            "dist": {
                "type": "zip",
                "url": "https://api.github.com/repos/webmozart/path-util/zipball/d939f7edc24c9a1bb9c0dee5cb05d8e859490725",
                "reference": "d939f7edc24c9a1bb9c0dee5cb05d8e859490725",
                "shasum": ""
            },
            "require": {
                "php": ">=5.3.3",
                "webmozart/assert": "~1.0"
            },
            "require-dev": {
                "phpunit/phpunit": "^4.6",
                "sebastian/version": "^1.0.1"
            },
            "type": "library",
            "extra": {
                "branch-alias": {
                    "dev-master": "2.3-dev"
                }
            },
            "autoload": {
                "psr-4": {
                    "Webmozart\\PathUtil\\": "src/"
                }
            },
            "notification-url": "https://packagist.org/downloads/",
            "license": [
                "MIT"
            ],
            "authors": [
                {
                    "name": "Bernhard Schussek",
                    "email": "bschussek@gmail.com"
                }
            ],
            "description": "A robust cross-platform utility for normalizing, comparing and modifying file paths.",
            "time": "2015-12-17T08:42:14+00:00"
        }
    ],
    "aliases": [],
    "minimum-stability": "stable",
    "stability-flags": [],
    "prefer-stable": false,
    "prefer-lowest": false,
    "platform": {
        "php": "^7.3"
    },
    "platform-dev": [],
    "platform-overrides": {
        "php": "7.3.0"
    },
    "plugin-api-version": "1.1.0"
}<|MERGE_RESOLUTION|>--- conflicted
+++ resolved
@@ -4,11 +4,7 @@
         "Read more about it at https://getcomposer.org/doc/01-basic-usage.md#installing-dependencies",
         "This file is @generated automatically"
     ],
-<<<<<<< HEAD
-    "content-hash": "2bfb777be05719fd36dcceba620f8892",
-=======
-    "content-hash": "b7f970513c9756e5eaaba3974429c23c",
->>>>>>> 50927b6b
+    "content-hash": "b1aaf618f2a43579f70e9429ed20a75c",
     "packages": [
         {
             "name": "doctrine/cache",
@@ -919,59 +915,6 @@
                 "php"
             ],
             "time": "2020-04-10T16:34:50+00:00"
-<<<<<<< HEAD
-=======
-        },
-        {
-            "name": "ocramius/package-versions",
-            "version": "1.4.2",
-            "source": {
-                "type": "git",
-                "url": "https://github.com/Ocramius/PackageVersions.git",
-                "reference": "44af6f3a2e2e04f2af46bcb302ad9600cba41c7d"
-            },
-            "dist": {
-                "type": "zip",
-                "url": "https://api.github.com/repos/Ocramius/PackageVersions/zipball/44af6f3a2e2e04f2af46bcb302ad9600cba41c7d",
-                "reference": "44af6f3a2e2e04f2af46bcb302ad9600cba41c7d",
-                "shasum": ""
-            },
-            "require": {
-                "composer-plugin-api": "^1.0.0",
-                "php": "^7.1.0"
-            },
-            "require-dev": {
-                "composer/composer": "^1.6.3",
-                "doctrine/coding-standard": "^5.0.1",
-                "ext-zip": "*",
-                "infection/infection": "^0.7.1",
-                "phpunit/phpunit": "^7.5.17"
-            },
-            "type": "composer-plugin",
-            "extra": {
-                "class": "PackageVersions\\Installer",
-                "branch-alias": {
-                    "dev-master": "2.0.x-dev"
-                }
-            },
-            "autoload": {
-                "psr-4": {
-                    "PackageVersions\\": "src/PackageVersions"
-                }
-            },
-            "notification-url": "https://packagist.org/downloads/",
-            "license": [
-                "MIT"
-            ],
-            "authors": [
-                {
-                    "name": "Marco Pivetta",
-                    "email": "ocramius@gmail.com"
-                }
-            ],
-            "description": "Composer plugin that provides efficient querying for installed package versions (no runtime IO)",
-            "time": "2019-11-15T16:17:10+00:00"
->>>>>>> 50927b6b
         },
         {
             "name": "openlss/lib-array2xml",
