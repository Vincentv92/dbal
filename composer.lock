{
    "_readme": [
        "This file locks the dependencies of your project to a known state",
        "Read more about it at https://getcomposer.org/doc/01-basic-usage.md#installing-dependencies",
        "This file is @generated automatically"
    ],
<<<<<<< HEAD
    "content-hash": "93f2611cd4d28a1389369449c8b5fa5f",
=======
    "content-hash": "1bf73ef9ed03dfdeaedaf678dde8ba13",
>>>>>>> cedf3a28
    "packages": [
        {
            "name": "composer/package-versions-deprecated",
            "version": "1.8.0",
            "source": {
                "type": "git",
                "url": "https://github.com/composer/package-versions-deprecated.git",
                "reference": "98df7f1b293c0550bd5b1ce6b60b59bdda23aa47"
            },
            "dist": {
                "type": "zip",
                "url": "https://api.github.com/repos/composer/package-versions-deprecated/zipball/98df7f1b293c0550bd5b1ce6b60b59bdda23aa47",
                "reference": "98df7f1b293c0550bd5b1ce6b60b59bdda23aa47",
                "shasum": ""
            },
            "require": {
                "composer-plugin-api": "^1.1.0 || ^2.0",
                "php": "^7"
            },
            "replace": {
                "ocramius/package-versions": "1.2 - 1.8.99"
            },
            "require-dev": {
                "composer/composer": "^1.9.3 || ^2.0@dev",
                "ext-zip": "^1.13",
                "phpunit/phpunit": "^6.5 || ^7"
            },
            "type": "composer-plugin",
            "extra": {
                "class": "PackageVersions\\Installer",
                "branch-alias": {
                    "dev-master": "1.x-dev"
                }
            },
            "autoload": {
                "psr-4": {
                    "PackageVersions\\": "src/PackageVersions"
                }
            },
            "notification-url": "https://packagist.org/downloads/",
            "license": [
                "MIT"
            ],
            "authors": [
                {
                    "name": "Marco Pivetta",
                    "email": "ocramius@gmail.com"
                },
                {
                    "name": "Jordi Boggiano",
                    "email": "j.boggiano@seld.be"
                }
            ],
            "description": "Composer plugin that provides efficient querying for installed package versions (no runtime IO)",
            "funding": [
                {
                    "url": "https://packagist.com",
                    "type": "custom"
                },
                {
                    "url": "https://tidelift.com/funding/github/packagist/composer/composer",
                    "type": "tidelift"
                }
            ],
            "time": "2020-04-23T11:49:37+00:00"
        },
        {
            "name": "doctrine/cache",
            "version": "v1.7.1",
            "source": {
                "type": "git",
                "url": "https://github.com/doctrine/cache.git",
                "reference": "b3217d58609e9c8e661cd41357a54d926c4a2a1a"
            },
            "dist": {
                "type": "zip",
                "url": "https://api.github.com/repos/doctrine/cache/zipball/b3217d58609e9c8e661cd41357a54d926c4a2a1a",
                "reference": "b3217d58609e9c8e661cd41357a54d926c4a2a1a",
                "shasum": ""
            },
            "require": {
                "php": "~7.1"
            },
            "conflict": {
                "doctrine/common": ">2.2,<2.4"
            },
            "require-dev": {
                "alcaeus/mongo-php-adapter": "^1.1",
                "mongodb/mongodb": "^1.1",
                "phpunit/phpunit": "^5.7",
                "predis/predis": "~1.0"
            },
            "suggest": {
                "alcaeus/mongo-php-adapter": "Required to use legacy MongoDB driver"
            },
            "type": "library",
            "extra": {
                "branch-alias": {
                    "dev-master": "1.7.x-dev"
                }
            },
            "autoload": {
                "psr-4": {
                    "Doctrine\\Common\\Cache\\": "lib/Doctrine/Common/Cache"
                }
            },
            "notification-url": "https://packagist.org/downloads/",
            "license": [
                "MIT"
            ],
            "authors": [
                {
                    "name": "Roman Borschel",
                    "email": "roman@code-factory.org"
                },
                {
                    "name": "Benjamin Eberlei",
                    "email": "kontakt@beberlei.de"
                },
                {
                    "name": "Guilherme Blanco",
                    "email": "guilhermeblanco@gmail.com"
                },
                {
                    "name": "Jonathan Wage",
                    "email": "jonwage@gmail.com"
                },
                {
                    "name": "Johannes Schmitt",
                    "email": "schmittjoh@gmail.com"
                }
            ],
            "description": "Caching library offering an object-oriented API for many cache backends",
            "homepage": "http://www.doctrine-project.org",
            "keywords": [
                "cache",
                "caching"
            ],
            "time": "2017-08-25T07:02:50+00:00"
        },
        {
            "name": "doctrine/event-manager",
            "version": "v1.0.0",
            "source": {
                "type": "git",
                "url": "https://github.com/doctrine/event-manager.git",
                "reference": "a520bc093a0170feeb6b14e9d83f3a14452e64b3"
            },
            "dist": {
                "type": "zip",
                "url": "https://api.github.com/repos/doctrine/event-manager/zipball/a520bc093a0170feeb6b14e9d83f3a14452e64b3",
                "reference": "a520bc093a0170feeb6b14e9d83f3a14452e64b3",
                "shasum": ""
            },
            "require": {
                "php": "^7.1"
            },
            "conflict": {
                "doctrine/common": "<2.9@dev"
            },
            "require-dev": {
                "doctrine/coding-standard": "^4.0",
                "phpunit/phpunit": "^7.0"
            },
            "type": "library",
            "extra": {
                "branch-alias": {
                    "dev-master": "1.0.x-dev"
                }
            },
            "autoload": {
                "psr-4": {
                    "Doctrine\\Common\\": "lib/Doctrine/Common"
                }
            },
            "notification-url": "https://packagist.org/downloads/",
            "license": [
                "MIT"
            ],
            "authors": [
                {
                    "name": "Roman Borschel",
                    "email": "roman@code-factory.org"
                },
                {
                    "name": "Benjamin Eberlei",
                    "email": "kontakt@beberlei.de"
                },
                {
                    "name": "Guilherme Blanco",
                    "email": "guilhermeblanco@gmail.com"
                },
                {
                    "name": "Jonathan Wage",
                    "email": "jonwage@gmail.com"
                },
                {
                    "name": "Johannes Schmitt",
                    "email": "schmittjoh@gmail.com"
                },
                {
                    "name": "Marco Pivetta",
                    "email": "ocramius@gmail.com"
                }
            ],
            "description": "Doctrine Event Manager component",
            "homepage": "https://www.doctrine-project.org/projects/event-manager.html",
            "keywords": [
                "event",
                "eventdispatcher",
                "eventmanager"
            ],
            "time": "2018-06-11T11:59:03+00:00"
        }
    ],
    "packages-dev": [
        {
            "name": "amphp/amp",
            "version": "v2.4.4",
            "source": {
                "type": "git",
                "url": "https://github.com/amphp/amp.git",
                "reference": "1e58d53e4af390efc7813e36cd215bd82cba4b06"
            },
            "dist": {
                "type": "zip",
                "url": "https://api.github.com/repos/amphp/amp/zipball/1e58d53e4af390efc7813e36cd215bd82cba4b06",
                "reference": "1e58d53e4af390efc7813e36cd215bd82cba4b06",
                "shasum": ""
            },
            "require": {
                "php": ">=7"
            },
            "require-dev": {
                "amphp/php-cs-fixer-config": "dev-master",
                "amphp/phpunit-util": "^1",
                "ext-json": "*",
                "jetbrains/phpstorm-stubs": "^2019.3",
                "phpunit/phpunit": "^6.0.9 | ^7",
                "react/promise": "^2",
                "vimeo/psalm": "^3.11@dev"
            },
            "type": "library",
            "extra": {
                "branch-alias": {
                    "dev-master": "2.x-dev"
                }
            },
            "autoload": {
                "psr-4": {
                    "Amp\\": "lib"
                },
                "files": [
                    "lib/functions.php",
                    "lib/Internal/functions.php"
                ]
            },
            "notification-url": "https://packagist.org/downloads/",
            "license": [
                "MIT"
            ],
            "authors": [
                {
                    "name": "Daniel Lowrey",
                    "email": "rdlowrey@php.net"
                },
                {
                    "name": "Aaron Piotrowski",
                    "email": "aaron@trowski.com"
                },
                {
                    "name": "Bob Weinand",
                    "email": "bobwei9@hotmail.com"
                },
                {
                    "name": "Niklas Keller",
                    "email": "me@kelunik.com"
                }
            ],
            "description": "A non-blocking concurrency framework for PHP applications.",
            "homepage": "http://amphp.org/amp",
            "keywords": [
                "async",
                "asynchronous",
                "awaitable",
                "concurrency",
                "event",
                "event-loop",
                "future",
                "non-blocking",
                "promise"
            ],
            "time": "2020-04-30T04:54:50+00:00"
        },
        {
            "name": "amphp/byte-stream",
            "version": "v1.7.3",
            "source": {
                "type": "git",
                "url": "https://github.com/amphp/byte-stream.git",
                "reference": "b867505edb79dda8f253ca3c3a2bbadae4b16592"
            },
            "dist": {
                "type": "zip",
                "url": "https://api.github.com/repos/amphp/byte-stream/zipball/b867505edb79dda8f253ca3c3a2bbadae4b16592",
                "reference": "b867505edb79dda8f253ca3c3a2bbadae4b16592",
                "shasum": ""
            },
            "require": {
                "amphp/amp": "^2"
            },
            "require-dev": {
                "amphp/php-cs-fixer-config": "dev-master",
                "amphp/phpunit-util": "^1",
                "friendsofphp/php-cs-fixer": "^2.3",
                "jetbrains/phpstorm-stubs": "^2019.3",
                "phpunit/phpunit": "^6 || ^7 || ^8",
                "vimeo/psalm": "^3.9@dev"
            },
            "type": "library",
            "extra": {
                "branch-alias": {
                    "dev-master": "1.x-dev"
                }
            },
            "autoload": {
                "psr-4": {
                    "Amp\\ByteStream\\": "lib"
                },
                "files": [
                    "lib/functions.php"
                ]
            },
            "notification-url": "https://packagist.org/downloads/",
            "license": [
                "MIT"
            ],
            "authors": [
                {
                    "name": "Aaron Piotrowski",
                    "email": "aaron@trowski.com"
                },
                {
                    "name": "Niklas Keller",
                    "email": "me@kelunik.com"
                }
            ],
            "description": "A stream abstraction to make working with non-blocking I/O simple.",
            "homepage": "http://amphp.org/byte-stream",
            "keywords": [
                "amp",
                "amphp",
                "async",
                "io",
                "non-blocking",
                "stream"
            ],
            "time": "2020-04-04T16:56:54+00:00"
        },
        {
            "name": "composer/semver",
            "version": "1.5.1",
            "source": {
                "type": "git",
                "url": "https://github.com/composer/semver.git",
                "reference": "c6bea70230ef4dd483e6bbcab6005f682ed3a8de"
            },
            "dist": {
                "type": "zip",
                "url": "https://api.github.com/repos/composer/semver/zipball/c6bea70230ef4dd483e6bbcab6005f682ed3a8de",
                "reference": "c6bea70230ef4dd483e6bbcab6005f682ed3a8de",
                "shasum": ""
            },
            "require": {
                "php": "^5.3.2 || ^7.0"
            },
            "require-dev": {
                "phpunit/phpunit": "^4.5 || ^5.0.5"
            },
            "type": "library",
            "extra": {
                "branch-alias": {
                    "dev-master": "1.x-dev"
                }
            },
            "autoload": {
                "psr-4": {
                    "Composer\\Semver\\": "src"
                }
            },
            "notification-url": "https://packagist.org/downloads/",
            "license": [
                "MIT"
            ],
            "authors": [
                {
                    "name": "Nils Adermann",
                    "email": "naderman@naderman.de",
                    "homepage": "http://www.naderman.de"
                },
                {
                    "name": "Jordi Boggiano",
                    "email": "j.boggiano@seld.be",
                    "homepage": "http://seld.be"
                },
                {
                    "name": "Rob Bast",
                    "email": "rob.bast@gmail.com",
                    "homepage": "http://robbast.nl"
                }
            ],
            "description": "Semver library that offers utilities, version constraint parsing and validation.",
            "keywords": [
                "semantic",
                "semver",
                "validation",
                "versioning"
            ],
            "time": "2020-01-13T12:06:48+00:00"
        },
        {
            "name": "composer/xdebug-handler",
            "version": "1.4.1",
            "source": {
                "type": "git",
                "url": "https://github.com/composer/xdebug-handler.git",
                "reference": "1ab9842d69e64fb3a01be6b656501032d1b78cb7"
            },
            "dist": {
                "type": "zip",
                "url": "https://api.github.com/repos/composer/xdebug-handler/zipball/1ab9842d69e64fb3a01be6b656501032d1b78cb7",
                "reference": "1ab9842d69e64fb3a01be6b656501032d1b78cb7",
                "shasum": ""
            },
            "require": {
                "php": "^5.3.2 || ^7.0 || ^8.0",
                "psr/log": "^1.0"
            },
            "require-dev": {
                "phpunit/phpunit": "^4.8.35 || ^5.7 || 6.5 - 8"
            },
            "type": "library",
            "autoload": {
                "psr-4": {
                    "Composer\\XdebugHandler\\": "src"
                }
            },
            "notification-url": "https://packagist.org/downloads/",
            "license": [
                "MIT"
            ],
            "authors": [
                {
                    "name": "John Stevenson",
                    "email": "john-stevenson@blueyonder.co.uk"
                }
            ],
            "description": "Restarts a process without Xdebug.",
            "keywords": [
                "Xdebug",
                "performance"
            ],
            "funding": [
                {
                    "url": "https://packagist.com",
                    "type": "custom"
                }
            ],
            "time": "2020-03-01T12:26:26+00:00"
        },
        {
            "name": "dealerdirect/phpcodesniffer-composer-installer",
            "version": "v0.7.0",
            "source": {
                "type": "git",
                "url": "https://github.com/Dealerdirect/phpcodesniffer-composer-installer.git",
                "reference": "e8d808670b8f882188368faaf1144448c169c0b7"
            },
            "dist": {
                "type": "zip",
                "url": "https://api.github.com/repos/Dealerdirect/phpcodesniffer-composer-installer/zipball/e8d808670b8f882188368faaf1144448c169c0b7",
                "reference": "e8d808670b8f882188368faaf1144448c169c0b7",
                "shasum": ""
            },
            "require": {
                "composer-plugin-api": "^1.0 || ^2.0",
                "php": ">=5.3",
                "squizlabs/php_codesniffer": "^2 || ^3 || 4.0.x-dev"
            },
            "require-dev": {
                "composer/composer": "*",
                "phpcompatibility/php-compatibility": "^9.0",
                "sensiolabs/security-checker": "^4.1.0"
            },
            "type": "composer-plugin",
            "extra": {
                "class": "Dealerdirect\\Composer\\Plugin\\Installers\\PHPCodeSniffer\\Plugin"
            },
            "autoload": {
                "psr-4": {
                    "Dealerdirect\\Composer\\Plugin\\Installers\\PHPCodeSniffer\\": "src/"
                }
            },
            "notification-url": "https://packagist.org/downloads/",
            "license": [
                "MIT"
            ],
            "authors": [
                {
                    "name": "Franck Nijhof",
                    "email": "franck.nijhof@dealerdirect.com",
                    "homepage": "http://www.frenck.nl",
                    "role": "Developer / IT Manager"
                }
            ],
            "description": "PHP_CodeSniffer Standards Composer Installer Plugin",
            "homepage": "http://www.dealerdirect.com",
            "keywords": [
                "PHPCodeSniffer",
                "PHP_CodeSniffer",
                "code quality",
                "codesniffer",
                "composer",
                "installer",
                "phpcs",
                "plugin",
                "qa",
                "quality",
                "standard",
                "standards",
                "style guide",
                "stylecheck",
                "tests"
            ],
            "time": "2020-06-25T14:57:39+00:00"
        },
        {
            "name": "doctrine/coding-standard",
            "version": "8.1.0",
            "source": {
                "type": "git",
                "url": "https://github.com/doctrine/coding-standard.git",
                "reference": "637003febec655f1b27f4301b44bf2264be57434"
            },
            "dist": {
                "type": "zip",
                "url": "https://api.github.com/repos/doctrine/coding-standard/zipball/637003febec655f1b27f4301b44bf2264be57434",
                "reference": "637003febec655f1b27f4301b44bf2264be57434",
                "shasum": ""
            },
            "require": {
                "dealerdirect/phpcodesniffer-composer-installer": "^0.6.2 || ^0.7",
                "php": "^7.2 || ^8.0",
                "slevomat/coding-standard": "^6.3.9",
                "squizlabs/php_codesniffer": "^3.5.5"
            },
            "type": "phpcodesniffer-standard",
            "extra": {
                "branch-alias": {
                    "dev-master": "7.0.x-dev"
                }
            },
            "notification-url": "https://packagist.org/downloads/",
            "license": [
                "MIT"
            ],
            "authors": [
                {
                    "name": "Benjamin Eberlei",
                    "email": "kontakt@beberlei.de"
                },
                {
                    "name": "Steve Müller",
                    "email": "st.mueller@dzh-online.de"
                }
            ],
            "description": "The Doctrine Coding Standard is a set of PHPCS rules applied to all Doctrine projects.",
            "homepage": "https://www.doctrine-project.org/projects/coding-standard.html",
            "keywords": [
                "checks",
                "code",
                "coding",
                "cs",
                "doctrine",
                "rules",
                "sniffer",
                "sniffs",
                "standard",
                "style"
            ],
            "time": "2020-07-05T20:35:22+00:00"
        },
        {
            "name": "doctrine/instantiator",
            "version": "1.3.1",
            "source": {
                "type": "git",
                "url": "https://github.com/doctrine/instantiator.git",
                "reference": "f350df0268e904597e3bd9c4685c53e0e333feea"
            },
            "dist": {
                "type": "zip",
                "url": "https://api.github.com/repos/doctrine/instantiator/zipball/f350df0268e904597e3bd9c4685c53e0e333feea",
                "reference": "f350df0268e904597e3bd9c4685c53e0e333feea",
                "shasum": ""
            },
            "require": {
                "php": "^7.1 || ^8.0"
            },
            "require-dev": {
                "doctrine/coding-standard": "^6.0",
                "ext-pdo": "*",
                "ext-phar": "*",
                "phpbench/phpbench": "^0.13",
                "phpstan/phpstan-phpunit": "^0.11",
                "phpstan/phpstan-shim": "^0.11",
                "phpunit/phpunit": "^7.0"
            },
            "type": "library",
            "extra": {
                "branch-alias": {
                    "dev-master": "1.2.x-dev"
                }
            },
            "autoload": {
                "psr-4": {
                    "Doctrine\\Instantiator\\": "src/Doctrine/Instantiator/"
                }
            },
            "notification-url": "https://packagist.org/downloads/",
            "license": [
                "MIT"
            ],
            "authors": [
                {
                    "name": "Marco Pivetta",
                    "email": "ocramius@gmail.com",
                    "homepage": "http://ocramius.github.com/"
                }
            ],
            "description": "A small, lightweight utility to instantiate objects in PHP without invoking their constructors",
            "homepage": "https://www.doctrine-project.org/projects/instantiator.html",
            "keywords": [
                "constructor",
                "instantiate"
            ],
            "funding": [
                {
                    "url": "https://www.doctrine-project.org/sponsorship.html",
                    "type": "custom"
                },
                {
                    "url": "https://www.patreon.com/phpdoctrine",
                    "type": "patreon"
                },
                {
                    "url": "https://tidelift.com/funding/github/packagist/doctrine%2Finstantiator",
                    "type": "tidelift"
                }
            ],
            "time": "2020-05-29T17:27:14+00:00"
        },
        {
            "name": "felixfbecker/advanced-json-rpc",
            "version": "v3.1.1",
            "source": {
                "type": "git",
                "url": "https://github.com/felixfbecker/php-advanced-json-rpc.git",
                "reference": "0ed363f8de17d284d479ec813c9ad3f6834b5c40"
            },
            "dist": {
                "type": "zip",
                "url": "https://api.github.com/repos/felixfbecker/php-advanced-json-rpc/zipball/0ed363f8de17d284d479ec813c9ad3f6834b5c40",
                "reference": "0ed363f8de17d284d479ec813c9ad3f6834b5c40",
                "shasum": ""
            },
            "require": {
                "netresearch/jsonmapper": "^1.0 || ^2.0",
                "php": ">=7.0",
                "phpdocumentor/reflection-docblock": "^4.0.0 || ^5.0.0"
            },
            "require-dev": {
                "phpunit/phpunit": "^6.0.0"
            },
            "type": "library",
            "autoload": {
                "psr-4": {
                    "AdvancedJsonRpc\\": "lib/"
                }
            },
            "notification-url": "https://packagist.org/downloads/",
            "license": [
                "ISC"
            ],
            "authors": [
                {
                    "name": "Felix Becker",
                    "email": "felix.b@outlook.com"
                }
            ],
            "description": "A more advanced JSONRPC implementation",
            "time": "2020-03-11T15:21:41+00:00"
        },
        {
            "name": "felixfbecker/language-server-protocol",
            "version": "v1.4.0",
            "source": {
                "type": "git",
                "url": "https://github.com/felixfbecker/php-language-server-protocol.git",
                "reference": "378801f6139bb74ac215d81cca1272af61df9a9f"
            },
            "dist": {
                "type": "zip",
                "url": "https://api.github.com/repos/felixfbecker/php-language-server-protocol/zipball/378801f6139bb74ac215d81cca1272af61df9a9f",
                "reference": "378801f6139bb74ac215d81cca1272af61df9a9f",
                "shasum": ""
            },
            "require": {
                "php": "^7.0"
            },
            "require-dev": {
                "phpstan/phpstan": "*",
                "phpunit/phpunit": "^6.3",
                "squizlabs/php_codesniffer": "^3.1"
            },
            "type": "library",
            "autoload": {
                "psr-4": {
                    "LanguageServerProtocol\\": "src/"
                }
            },
            "notification-url": "https://packagist.org/downloads/",
            "license": [
                "ISC"
            ],
            "authors": [
                {
                    "name": "Felix Becker",
                    "email": "felix.b@outlook.com"
                }
            ],
            "description": "PHP classes for the Language Server Protocol",
            "keywords": [
                "language",
                "microsoft",
                "php",
                "server"
            ],
            "time": "2019-06-23T21:03:50+00:00"
        },
        {
            "name": "jetbrains/phpstorm-stubs",
            "version": "v2019.3",
            "source": {
                "type": "git",
                "url": "https://github.com/JetBrains/phpstorm-stubs.git",
                "reference": "883b6facd78e01c0743b554af86fa590c2573f40"
            },
            "dist": {
                "type": "zip",
                "url": "https://api.github.com/repos/JetBrains/phpstorm-stubs/zipball/883b6facd78e01c0743b554af86fa590c2573f40",
                "reference": "883b6facd78e01c0743b554af86fa590c2573f40",
                "shasum": ""
            },
            "require-dev": {
                "nikic/php-parser": "^4",
                "php": "^7.1",
                "phpdocumentor/reflection-docblock": "^4.3",
                "phpunit/phpunit": "^7"
            },
            "type": "library",
            "autoload": {
                "files": [
                    "PhpStormStubsMap.php"
                ]
            },
            "notification-url": "https://packagist.org/downloads/",
            "license": [
                "Apache-2.0"
            ],
            "description": "PHP runtime & extensions header files for PhpStorm",
            "homepage": "https://www.jetbrains.com/phpstorm",
            "keywords": [
                "autocomplete",
                "code",
                "inference",
                "inspection",
                "jetbrains",
                "phpstorm",
                "stubs",
                "type"
            ],
            "time": "2019-12-05T16:56:26+00:00"
        },
        {
            "name": "myclabs/deep-copy",
            "version": "1.9.5",
            "source": {
                "type": "git",
                "url": "https://github.com/myclabs/DeepCopy.git",
                "reference": "b2c28789e80a97badd14145fda39b545d83ca3ef"
            },
            "dist": {
                "type": "zip",
                "url": "https://api.github.com/repos/myclabs/DeepCopy/zipball/b2c28789e80a97badd14145fda39b545d83ca3ef",
                "reference": "b2c28789e80a97badd14145fda39b545d83ca3ef",
                "shasum": ""
            },
            "require": {
                "php": "^7.1"
            },
            "replace": {
                "myclabs/deep-copy": "self.version"
            },
            "require-dev": {
                "doctrine/collections": "^1.0",
                "doctrine/common": "^2.6",
                "phpunit/phpunit": "^7.1"
            },
            "type": "library",
            "autoload": {
                "psr-4": {
                    "DeepCopy\\": "src/DeepCopy/"
                },
                "files": [
                    "src/DeepCopy/deep_copy.php"
                ]
            },
            "notification-url": "https://packagist.org/downloads/",
            "license": [
                "MIT"
            ],
            "description": "Create deep copies (clones) of your objects",
            "keywords": [
                "clone",
                "copy",
                "duplicate",
                "object",
                "object graph"
            ],
            "time": "2020-01-17T21:11:47+00:00"
        },
        {
            "name": "netresearch/jsonmapper",
            "version": "v2.1.0",
            "source": {
                "type": "git",
                "url": "https://github.com/cweiske/jsonmapper.git",
                "reference": "e0f1e33a71587aca81be5cffbb9746510e1fe04e"
            },
            "dist": {
                "type": "zip",
                "url": "https://api.github.com/repos/cweiske/jsonmapper/zipball/e0f1e33a71587aca81be5cffbb9746510e1fe04e",
                "reference": "e0f1e33a71587aca81be5cffbb9746510e1fe04e",
                "shasum": ""
            },
            "require": {
                "ext-json": "*",
                "ext-pcre": "*",
                "ext-reflection": "*",
                "ext-spl": "*",
                "php": ">=5.6"
            },
            "require-dev": {
                "phpunit/phpunit": "~4.8.35 || ~5.7 || ~6.4 || ~7.0",
                "squizlabs/php_codesniffer": "~3.5"
            },
            "type": "library",
            "autoload": {
                "psr-0": {
                    "JsonMapper": "src/"
                }
            },
            "notification-url": "https://packagist.org/downloads/",
            "license": [
                "OSL-3.0"
            ],
            "authors": [
                {
                    "name": "Christian Weiske",
                    "email": "cweiske@cweiske.de",
                    "homepage": "http://github.com/cweiske/jsonmapper/",
                    "role": "Developer"
                }
            ],
            "description": "Map nested JSON structures onto PHP classes",
            "time": "2020-04-16T18:48:43+00:00"
        },
        {
            "name": "nikic/php-parser",
            "version": "v4.4.0",
            "source": {
                "type": "git",
                "url": "https://github.com/nikic/PHP-Parser.git",
                "reference": "bd43ec7152eaaab3bd8c6d0aa95ceeb1df8ee120"
            },
            "dist": {
                "type": "zip",
                "url": "https://api.github.com/repos/nikic/PHP-Parser/zipball/bd43ec7152eaaab3bd8c6d0aa95ceeb1df8ee120",
                "reference": "bd43ec7152eaaab3bd8c6d0aa95ceeb1df8ee120",
                "shasum": ""
            },
            "require": {
                "ext-tokenizer": "*",
                "php": ">=7.0"
            },
            "require-dev": {
                "ircmaxell/php-yacc": "0.0.5",
                "phpunit/phpunit": "^6.5 || ^7.0 || ^8.0"
            },
            "bin": [
                "bin/php-parse"
            ],
            "type": "library",
            "extra": {
                "branch-alias": {
                    "dev-master": "4.3-dev"
                }
            },
            "autoload": {
                "psr-4": {
                    "PhpParser\\": "lib/PhpParser"
                }
            },
            "notification-url": "https://packagist.org/downloads/",
            "license": [
                "BSD-3-Clause"
            ],
            "authors": [
                {
                    "name": "Nikita Popov"
                }
            ],
            "description": "A PHP parser written in PHP",
            "keywords": [
                "parser",
                "php"
            ],
            "time": "2020-04-10T16:34:50+00:00"
        },
        {
            "name": "openlss/lib-array2xml",
            "version": "1.0.0",
            "source": {
                "type": "git",
                "url": "https://github.com/nullivex/lib-array2xml.git",
                "reference": "a91f18a8dfc69ffabe5f9b068bc39bb202c81d90"
            },
            "dist": {
                "type": "zip",
                "url": "https://api.github.com/repos/nullivex/lib-array2xml/zipball/a91f18a8dfc69ffabe5f9b068bc39bb202c81d90",
                "reference": "a91f18a8dfc69ffabe5f9b068bc39bb202c81d90",
                "shasum": ""
            },
            "require": {
                "php": ">=5.3.2"
            },
            "type": "library",
            "autoload": {
                "psr-0": {
                    "LSS": ""
                }
            },
            "notification-url": "https://packagist.org/downloads/",
            "license": [
                "Apache-2.0"
            ],
            "authors": [
                {
                    "name": "Bryan Tong",
                    "email": "bryan@nullivex.com",
                    "homepage": "https://www.nullivex.com"
                },
                {
                    "name": "Tony Butler",
                    "email": "spudz76@gmail.com",
                    "homepage": "https://www.nullivex.com"
                }
            ],
            "description": "Array2XML conversion library credit to lalit.org",
            "homepage": "https://www.nullivex.com",
            "keywords": [
                "array",
                "array conversion",
                "xml",
                "xml conversion"
            ],
            "time": "2019-03-29T20:06:56+00:00"
        },
        {
            "name": "phar-io/manifest",
            "version": "1.0.3",
            "source": {
                "type": "git",
                "url": "https://github.com/phar-io/manifest.git",
                "reference": "7761fcacf03b4d4f16e7ccb606d4879ca431fcf4"
            },
            "dist": {
                "type": "zip",
                "url": "https://api.github.com/repos/phar-io/manifest/zipball/7761fcacf03b4d4f16e7ccb606d4879ca431fcf4",
                "reference": "7761fcacf03b4d4f16e7ccb606d4879ca431fcf4",
                "shasum": ""
            },
            "require": {
                "ext-dom": "*",
                "ext-phar": "*",
                "phar-io/version": "^2.0",
                "php": "^5.6 || ^7.0"
            },
            "type": "library",
            "extra": {
                "branch-alias": {
                    "dev-master": "1.0.x-dev"
                }
            },
            "autoload": {
                "classmap": [
                    "src/"
                ]
            },
            "notification-url": "https://packagist.org/downloads/",
            "license": [
                "BSD-3-Clause"
            ],
            "authors": [
                {
                    "name": "Arne Blankerts",
                    "email": "arne@blankerts.de",
                    "role": "Developer"
                },
                {
                    "name": "Sebastian Heuer",
                    "email": "sebastian@phpeople.de",
                    "role": "Developer"
                },
                {
                    "name": "Sebastian Bergmann",
                    "email": "sebastian@phpunit.de",
                    "role": "Developer"
                }
            ],
            "description": "Component for reading phar.io manifest information from a PHP Archive (PHAR)",
            "time": "2018-07-08T19:23:20+00:00"
        },
        {
            "name": "phar-io/version",
            "version": "2.0.1",
            "source": {
                "type": "git",
                "url": "https://github.com/phar-io/version.git",
                "reference": "45a2ec53a73c70ce41d55cedef9063630abaf1b6"
            },
            "dist": {
                "type": "zip",
                "url": "https://api.github.com/repos/phar-io/version/zipball/45a2ec53a73c70ce41d55cedef9063630abaf1b6",
                "reference": "45a2ec53a73c70ce41d55cedef9063630abaf1b6",
                "shasum": ""
            },
            "require": {
                "php": "^5.6 || ^7.0"
            },
            "type": "library",
            "autoload": {
                "classmap": [
                    "src/"
                ]
            },
            "notification-url": "https://packagist.org/downloads/",
            "license": [
                "BSD-3-Clause"
            ],
            "authors": [
                {
                    "name": "Arne Blankerts",
                    "email": "arne@blankerts.de",
                    "role": "Developer"
                },
                {
                    "name": "Sebastian Heuer",
                    "email": "sebastian@phpeople.de",
                    "role": "Developer"
                },
                {
                    "name": "Sebastian Bergmann",
                    "email": "sebastian@phpunit.de",
                    "role": "Developer"
                }
            ],
            "description": "Library for handling version information and constraints",
            "time": "2018-07-08T19:19:57+00:00"
        },
        {
            "name": "phpdocumentor/reflection-common",
            "version": "2.1.0",
            "source": {
                "type": "git",
                "url": "https://github.com/phpDocumentor/ReflectionCommon.git",
                "reference": "6568f4687e5b41b054365f9ae03fcb1ed5f2069b"
            },
            "dist": {
                "type": "zip",
                "url": "https://api.github.com/repos/phpDocumentor/ReflectionCommon/zipball/6568f4687e5b41b054365f9ae03fcb1ed5f2069b",
                "reference": "6568f4687e5b41b054365f9ae03fcb1ed5f2069b",
                "shasum": ""
            },
            "require": {
                "php": ">=7.1"
            },
            "type": "library",
            "extra": {
                "branch-alias": {
                    "dev-master": "2.x-dev"
                }
            },
            "autoload": {
                "psr-4": {
                    "phpDocumentor\\Reflection\\": "src/"
                }
            },
            "notification-url": "https://packagist.org/downloads/",
            "license": [
                "MIT"
            ],
            "authors": [
                {
                    "name": "Jaap van Otterdijk",
                    "email": "opensource@ijaap.nl"
                }
            ],
            "description": "Common reflection classes used by phpdocumentor to reflect the code structure",
            "homepage": "http://www.phpdoc.org",
            "keywords": [
                "FQSEN",
                "phpDocumentor",
                "phpdoc",
                "reflection",
                "static analysis"
            ],
            "time": "2020-04-27T09:25:28+00:00"
        },
        {
            "name": "phpdocumentor/reflection-docblock",
            "version": "5.1.0",
            "source": {
                "type": "git",
                "url": "https://github.com/phpDocumentor/ReflectionDocBlock.git",
                "reference": "cd72d394ca794d3466a3b2fc09d5a6c1dc86b47e"
            },
            "dist": {
                "type": "zip",
                "url": "https://api.github.com/repos/phpDocumentor/ReflectionDocBlock/zipball/cd72d394ca794d3466a3b2fc09d5a6c1dc86b47e",
                "reference": "cd72d394ca794d3466a3b2fc09d5a6c1dc86b47e",
                "shasum": ""
            },
            "require": {
                "ext-filter": "^7.1",
                "php": "^7.2",
                "phpdocumentor/reflection-common": "^2.0",
                "phpdocumentor/type-resolver": "^1.0",
                "webmozart/assert": "^1"
            },
            "require-dev": {
                "doctrine/instantiator": "^1",
                "mockery/mockery": "^1"
            },
            "type": "library",
            "extra": {
                "branch-alias": {
                    "dev-master": "5.x-dev"
                }
            },
            "autoload": {
                "psr-4": {
                    "phpDocumentor\\Reflection\\": "src"
                }
            },
            "notification-url": "https://packagist.org/downloads/",
            "license": [
                "MIT"
            ],
            "authors": [
                {
                    "name": "Mike van Riel",
                    "email": "me@mikevanriel.com"
                },
                {
                    "name": "Jaap van Otterdijk",
                    "email": "account@ijaap.nl"
                }
            ],
            "description": "With this component, a library can provide support for annotations via DocBlocks or otherwise retrieve information that is embedded in a DocBlock.",
            "time": "2020-02-22T12:28:44+00:00"
        },
        {
            "name": "phpdocumentor/type-resolver",
            "version": "1.1.0",
            "source": {
                "type": "git",
                "url": "https://github.com/phpDocumentor/TypeResolver.git",
                "reference": "7462d5f123dfc080dfdf26897032a6513644fc95"
            },
            "dist": {
                "type": "zip",
                "url": "https://api.github.com/repos/phpDocumentor/TypeResolver/zipball/7462d5f123dfc080dfdf26897032a6513644fc95",
                "reference": "7462d5f123dfc080dfdf26897032a6513644fc95",
                "shasum": ""
            },
            "require": {
                "php": "^7.2",
                "phpdocumentor/reflection-common": "^2.0"
            },
            "require-dev": {
                "ext-tokenizer": "^7.2",
                "mockery/mockery": "~1"
            },
            "type": "library",
            "extra": {
                "branch-alias": {
                    "dev-master": "1.x-dev"
                }
            },
            "autoload": {
                "psr-4": {
                    "phpDocumentor\\Reflection\\": "src"
                }
            },
            "notification-url": "https://packagist.org/downloads/",
            "license": [
                "MIT"
            ],
            "authors": [
                {
                    "name": "Mike van Riel",
                    "email": "me@mikevanriel.com"
                }
            ],
            "description": "A PSR-5 based resolver of Class names, Types and Structural Element Names",
            "time": "2020-02-18T18:59:58+00:00"
        },
        {
            "name": "phpspec/prophecy",
            "version": "v1.10.3",
            "source": {
                "type": "git",
                "url": "https://github.com/phpspec/prophecy.git",
                "reference": "451c3cd1418cf640de218914901e51b064abb093"
            },
            "dist": {
                "type": "zip",
                "url": "https://api.github.com/repos/phpspec/prophecy/zipball/451c3cd1418cf640de218914901e51b064abb093",
                "reference": "451c3cd1418cf640de218914901e51b064abb093",
                "shasum": ""
            },
            "require": {
                "doctrine/instantiator": "^1.0.2",
                "php": "^5.3|^7.0",
                "phpdocumentor/reflection-docblock": "^2.0|^3.0.2|^4.0|^5.0",
                "sebastian/comparator": "^1.2.3|^2.0|^3.0|^4.0",
                "sebastian/recursion-context": "^1.0|^2.0|^3.0|^4.0"
            },
            "require-dev": {
                "phpspec/phpspec": "^2.5 || ^3.2",
                "phpunit/phpunit": "^4.8.35 || ^5.7 || ^6.5 || ^7.1"
            },
            "type": "library",
            "extra": {
                "branch-alias": {
                    "dev-master": "1.10.x-dev"
                }
            },
            "autoload": {
                "psr-4": {
                    "Prophecy\\": "src/Prophecy"
                }
            },
            "notification-url": "https://packagist.org/downloads/",
            "license": [
                "MIT"
            ],
            "authors": [
                {
                    "name": "Konstantin Kudryashov",
                    "email": "ever.zet@gmail.com",
                    "homepage": "http://everzet.com"
                },
                {
                    "name": "Marcello Duarte",
                    "email": "marcello.duarte@gmail.com"
                }
            ],
            "description": "Highly opinionated mocking framework for PHP 5.3+",
            "homepage": "https://github.com/phpspec/prophecy",
            "keywords": [
                "Double",
                "Dummy",
                "fake",
                "mock",
                "spy",
                "stub"
            ],
            "time": "2020-03-05T15:02:03+00:00"
        },
        {
            "name": "phpstan/phpdoc-parser",
            "version": "0.4.4",
            "source": {
                "type": "git",
                "url": "https://github.com/phpstan/phpdoc-parser.git",
                "reference": "d8d9d4645379e677466d407034436bb155b11c65"
            },
            "dist": {
                "type": "zip",
                "url": "https://api.github.com/repos/phpstan/phpdoc-parser/zipball/d8d9d4645379e677466d407034436bb155b11c65",
                "reference": "d8d9d4645379e677466d407034436bb155b11c65",
                "shasum": ""
            },
            "require": {
                "php": "~7.1"
            },
            "require-dev": {
                "consistence/coding-standard": "^3.5",
                "ergebnis/composer-normalize": "^2.0.2",
                "jakub-onderka/php-parallel-lint": "^0.9.2",
                "phing/phing": "^2.16.0",
                "phpstan/extension-installer": "^1.0",
                "phpstan/phpstan": "^0.12.19",
                "phpstan/phpstan-strict-rules": "^0.12",
                "phpunit/phpunit": "^6.3",
                "slevomat/coding-standard": "^4.7.2",
                "symfony/process": "^4.0"
            },
            "type": "library",
            "extra": {
                "branch-alias": {
                    "dev-master": "0.4-dev"
                }
            },
            "autoload": {
                "psr-4": {
                    "PHPStan\\PhpDocParser\\": [
                        "src/"
                    ]
                }
            },
            "notification-url": "https://packagist.org/downloads/",
            "license": [
                "MIT"
            ],
            "description": "PHPDoc parser with support for nullable, intersection and generic types",
            "time": "2020-04-13T16:28:46+00:00"
        },
        {
            "name": "phpstan/phpstan",
            "version": "0.12.31",
            "source": {
                "type": "git",
                "url": "https://github.com/phpstan/phpstan.git",
                "reference": "776c8056b401e1b67f277b9e9fb334d1a274671d"
            },
            "dist": {
                "type": "zip",
                "url": "https://api.github.com/repos/phpstan/phpstan/zipball/776c8056b401e1b67f277b9e9fb334d1a274671d",
                "reference": "776c8056b401e1b67f277b9e9fb334d1a274671d",
                "shasum": ""
            },
            "require": {
                "php": "^7.1"
            },
            "conflict": {
                "phpstan/phpstan-shim": "*"
            },
            "bin": [
                "phpstan",
                "phpstan.phar"
            ],
            "type": "library",
            "extra": {
                "branch-alias": {
                    "dev-master": "0.12-dev"
                }
            },
            "autoload": {
                "files": [
                    "bootstrap.php"
                ]
            },
            "notification-url": "https://packagist.org/downloads/",
            "license": [
                "MIT"
            ],
            "description": "PHPStan - PHP Static Analysis Tool",
            "funding": [
                {
                    "url": "https://github.com/ondrejmirtes",
                    "type": "github"
                },
                {
                    "url": "https://www.patreon.com/phpstan",
                    "type": "patreon"
                },
                {
                    "url": "https://tidelift.com/funding/github/packagist/phpstan/phpstan",
                    "type": "tidelift"
                }
            ],
            "time": "2020-06-24T20:55:29+00:00"
        },
        {
            "name": "phpstan/phpstan-strict-rules",
            "version": "0.12.2",
            "source": {
                "type": "git",
                "url": "https://github.com/phpstan/phpstan-strict-rules.git",
                "reference": "a670a59aff7cf96f75d21b974860ada10e25b2ee"
            },
            "dist": {
                "type": "zip",
                "url": "https://api.github.com/repos/phpstan/phpstan-strict-rules/zipball/a670a59aff7cf96f75d21b974860ada10e25b2ee",
                "reference": "a670a59aff7cf96f75d21b974860ada10e25b2ee",
                "shasum": ""
            },
            "require": {
                "php": "~7.1",
                "phpstan/phpstan": "^0.12.6"
            },
            "require-dev": {
                "consistence/coding-standard": "^3.0.1",
                "dealerdirect/phpcodesniffer-composer-installer": "^0.4.4",
                "ergebnis/composer-normalize": "^2.0.2",
                "jakub-onderka/php-parallel-lint": "^1.0",
                "phing/phing": "^2.16.0",
                "phpstan/phpstan-phpunit": "^0.12",
                "phpunit/phpunit": "^7.0",
                "slevomat/coding-standard": "^4.5.2"
            },
            "type": "phpstan-extension",
            "extra": {
                "branch-alias": {
                    "dev-master": "0.12-dev"
                },
                "phpstan": {
                    "includes": [
                        "rules.neon"
                    ]
                }
            },
            "autoload": {
                "psr-4": {
                    "PHPStan\\": "src/"
                }
            },
            "notification-url": "https://packagist.org/downloads/",
            "license": [
                "MIT"
            ],
            "description": "Extra strict and opinionated rules for PHPStan",
            "time": "2020-01-20T13:08:52+00:00"
        },
        {
            "name": "phpunit/php-code-coverage",
            "version": "8.0.2",
            "source": {
                "type": "git",
                "url": "https://github.com/sebastianbergmann/php-code-coverage.git",
                "reference": "ca6647ffddd2add025ab3f21644a441d7c146cdc"
            },
            "dist": {
                "type": "zip",
                "url": "https://api.github.com/repos/sebastianbergmann/php-code-coverage/zipball/ca6647ffddd2add025ab3f21644a441d7c146cdc",
                "reference": "ca6647ffddd2add025ab3f21644a441d7c146cdc",
                "shasum": ""
            },
            "require": {
                "ext-dom": "*",
                "ext-xmlwriter": "*",
                "php": "^7.3",
                "phpunit/php-file-iterator": "^3.0",
                "phpunit/php-text-template": "^2.0",
                "phpunit/php-token-stream": "^4.0",
                "sebastian/code-unit-reverse-lookup": "^2.0",
                "sebastian/environment": "^5.0",
                "sebastian/version": "^3.0",
                "theseer/tokenizer": "^1.1.3"
            },
            "require-dev": {
                "phpunit/phpunit": "^9.0"
            },
            "suggest": {
                "ext-pcov": "*",
                "ext-xdebug": "*"
            },
            "type": "library",
            "extra": {
                "branch-alias": {
                    "dev-master": "8.0-dev"
                }
            },
            "autoload": {
                "classmap": [
                    "src/"
                ]
            },
            "notification-url": "https://packagist.org/downloads/",
            "license": [
                "BSD-3-Clause"
            ],
            "authors": [
                {
                    "name": "Sebastian Bergmann",
                    "email": "sebastian@phpunit.de",
                    "role": "lead"
                }
            ],
            "description": "Library that provides collection, processing, and rendering functionality for PHP code coverage information.",
            "homepage": "https://github.com/sebastianbergmann/php-code-coverage",
            "keywords": [
                "coverage",
                "testing",
                "xunit"
            ],
            "funding": [
                {
                    "url": "https://github.com/sebastianbergmann",
                    "type": "github"
                }
            ],
            "time": "2020-05-23T08:02:54+00:00"
        },
        {
            "name": "phpunit/php-file-iterator",
            "version": "3.0.2",
            "source": {
                "type": "git",
                "url": "https://github.com/sebastianbergmann/php-file-iterator.git",
                "reference": "eba15e538f2bb3fe018b7bbb47d2fe32d404bfd2"
            },
            "dist": {
                "type": "zip",
                "url": "https://api.github.com/repos/sebastianbergmann/php-file-iterator/zipball/eba15e538f2bb3fe018b7bbb47d2fe32d404bfd2",
                "reference": "eba15e538f2bb3fe018b7bbb47d2fe32d404bfd2",
                "shasum": ""
            },
            "require": {
                "php": "^7.3"
            },
            "require-dev": {
                "phpunit/phpunit": "^9.0"
            },
            "type": "library",
            "extra": {
                "branch-alias": {
                    "dev-master": "3.0-dev"
                }
            },
            "autoload": {
                "classmap": [
                    "src/"
                ]
            },
            "notification-url": "https://packagist.org/downloads/",
            "license": [
                "BSD-3-Clause"
            ],
            "authors": [
                {
                    "name": "Sebastian Bergmann",
                    "email": "sebastian@phpunit.de",
                    "role": "lead"
                }
            ],
            "description": "FilterIterator implementation that filters files based on a list of suffixes.",
            "homepage": "https://github.com/sebastianbergmann/php-file-iterator/",
            "keywords": [
                "filesystem",
                "iterator"
            ],
            "funding": [
                {
                    "url": "https://github.com/sebastianbergmann",
                    "type": "github"
                }
            ],
            "time": "2020-06-15T12:54:35+00:00"
        },
        {
            "name": "phpunit/php-invoker",
            "version": "3.0.1",
            "source": {
                "type": "git",
                "url": "https://github.com/sebastianbergmann/php-invoker.git",
                "reference": "62f696ad0d140e0e513e69eaafdebb674d622b4c"
            },
            "dist": {
                "type": "zip",
                "url": "https://api.github.com/repos/sebastianbergmann/php-invoker/zipball/62f696ad0d140e0e513e69eaafdebb674d622b4c",
                "reference": "62f696ad0d140e0e513e69eaafdebb674d622b4c",
                "shasum": ""
            },
            "require": {
                "php": "^7.3"
            },
            "require-dev": {
                "ext-pcntl": "*",
                "phpunit/phpunit": "^9.0"
            },
            "suggest": {
                "ext-pcntl": "*"
            },
            "type": "library",
            "extra": {
                "branch-alias": {
                    "dev-master": "3.0-dev"
                }
            },
            "autoload": {
                "classmap": [
                    "src/"
                ]
            },
            "notification-url": "https://packagist.org/downloads/",
            "license": [
                "BSD-3-Clause"
            ],
            "authors": [
                {
                    "name": "Sebastian Bergmann",
                    "email": "sebastian@phpunit.de",
                    "role": "lead"
                }
            ],
            "description": "Invoke callables with a timeout",
            "homepage": "https://github.com/sebastianbergmann/php-invoker/",
            "keywords": [
                "process"
            ],
            "funding": [
                {
                    "url": "https://github.com/sebastianbergmann",
                    "type": "github"
                }
            ],
            "time": "2020-06-15T13:10:07+00:00"
        },
        {
            "name": "phpunit/php-text-template",
            "version": "2.0.1",
            "source": {
                "type": "git",
                "url": "https://github.com/sebastianbergmann/php-text-template.git",
                "reference": "0c69cbf965d5317ba33f24a352539f354a25db09"
            },
            "dist": {
                "type": "zip",
                "url": "https://api.github.com/repos/sebastianbergmann/php-text-template/zipball/0c69cbf965d5317ba33f24a352539f354a25db09",
                "reference": "0c69cbf965d5317ba33f24a352539f354a25db09",
                "shasum": ""
            },
            "require": {
                "php": "^7.3"
            },
            "require-dev": {
                "phpunit/phpunit": "^9.0"
            },
            "type": "library",
            "extra": {
                "branch-alias": {
                    "dev-master": "2.0-dev"
                }
            },
            "autoload": {
                "classmap": [
                    "src/"
                ]
            },
            "notification-url": "https://packagist.org/downloads/",
            "license": [
                "BSD-3-Clause"
            ],
            "authors": [
                {
                    "name": "Sebastian Bergmann",
                    "email": "sebastian@phpunit.de",
                    "role": "lead"
                }
            ],
            "description": "Simple template engine.",
            "homepage": "https://github.com/sebastianbergmann/php-text-template/",
            "keywords": [
                "template"
            ],
            "funding": [
                {
                    "url": "https://github.com/sebastianbergmann",
                    "type": "github"
                }
            ],
            "time": "2020-06-15T12:52:43+00:00"
        },
        {
            "name": "phpunit/php-timer",
            "version": "5.0.0",
            "source": {
                "type": "git",
                "url": "https://github.com/sebastianbergmann/php-timer.git",
                "reference": "b0d089de001ba60ffa3be36b23e1b8150d072238"
            },
            "dist": {
                "type": "zip",
                "url": "https://api.github.com/repos/sebastianbergmann/php-timer/zipball/b0d089de001ba60ffa3be36b23e1b8150d072238",
                "reference": "b0d089de001ba60ffa3be36b23e1b8150d072238",
                "shasum": ""
            },
            "require": {
                "php": "^7.3"
            },
            "require-dev": {
                "phpunit/phpunit": "^9.2"
            },
            "type": "library",
            "extra": {
                "branch-alias": {
                    "dev-master": "5.0-dev"
                }
            },
            "autoload": {
                "classmap": [
                    "src/"
                ]
            },
            "notification-url": "https://packagist.org/downloads/",
            "license": [
                "BSD-3-Clause"
            ],
            "authors": [
                {
                    "name": "Sebastian Bergmann",
                    "email": "sebastian@phpunit.de",
                    "role": "lead"
                }
            ],
            "description": "Utility class for timing",
            "homepage": "https://github.com/sebastianbergmann/php-timer/",
            "keywords": [
                "timer"
            ],
            "funding": [
                {
                    "url": "https://github.com/sebastianbergmann",
                    "type": "github"
                }
            ],
            "time": "2020-06-07T12:05:53+00:00"
        },
        {
            "name": "phpunit/php-token-stream",
            "version": "4.0.2",
            "source": {
                "type": "git",
                "url": "https://github.com/sebastianbergmann/php-token-stream.git",
                "reference": "e61c593e9734b47ef462340c24fca8d6a57da14e"
            },
            "dist": {
                "type": "zip",
                "url": "https://api.github.com/repos/sebastianbergmann/php-token-stream/zipball/e61c593e9734b47ef462340c24fca8d6a57da14e",
                "reference": "e61c593e9734b47ef462340c24fca8d6a57da14e",
                "shasum": ""
            },
            "require": {
                "ext-tokenizer": "*",
                "php": "^7.3"
            },
            "require-dev": {
                "phpunit/phpunit": "^9.0"
            },
            "type": "library",
            "extra": {
                "branch-alias": {
                    "dev-master": "4.0-dev"
                }
            },
            "autoload": {
                "classmap": [
                    "src/"
                ]
            },
            "notification-url": "https://packagist.org/downloads/",
            "license": [
                "BSD-3-Clause"
            ],
            "authors": [
                {
                    "name": "Sebastian Bergmann",
                    "email": "sebastian@phpunit.de"
                }
            ],
            "description": "Wrapper around PHP's tokenizer extension.",
            "homepage": "https://github.com/sebastianbergmann/php-token-stream/",
            "keywords": [
                "tokenizer"
            ],
            "funding": [
                {
                    "url": "https://github.com/sebastianbergmann",
                    "type": "github"
                }
            ],
            "time": "2020-06-16T07:00:44+00:00"
        },
        {
            "name": "phpunit/phpunit",
            "version": "9.2.3",
            "source": {
                "type": "git",
                "url": "https://github.com/sebastianbergmann/phpunit.git",
                "reference": "c1b1d62095ef78427f112a7a1c1502d4607e3c00"
            },
            "dist": {
                "type": "zip",
                "url": "https://api.github.com/repos/sebastianbergmann/phpunit/zipball/c1b1d62095ef78427f112a7a1c1502d4607e3c00",
                "reference": "c1b1d62095ef78427f112a7a1c1502d4607e3c00",
                "shasum": ""
            },
            "require": {
                "doctrine/instantiator": "^1.2.0",
                "ext-dom": "*",
                "ext-json": "*",
                "ext-libxml": "*",
                "ext-mbstring": "*",
                "ext-xml": "*",
                "ext-xmlwriter": "*",
                "myclabs/deep-copy": "^1.9.1",
                "phar-io/manifest": "^1.0.3",
                "phar-io/version": "^2.0.1",
                "php": "^7.3",
                "phpspec/prophecy": "^1.8.1",
                "phpunit/php-code-coverage": "^8.0.1",
                "phpunit/php-file-iterator": "^3.0",
                "phpunit/php-invoker": "^3.0",
                "phpunit/php-text-template": "^2.0",
                "phpunit/php-timer": "^5.0",
                "sebastian/code-unit": "^1.0.2",
                "sebastian/comparator": "^4.0",
                "sebastian/diff": "^4.0",
                "sebastian/environment": "^5.0.1",
                "sebastian/exporter": "^4.0",
                "sebastian/global-state": "^4.0",
                "sebastian/object-enumerator": "^4.0",
                "sebastian/resource-operations": "^3.0",
                "sebastian/type": "^2.1",
                "sebastian/version": "^3.0"
            },
            "require-dev": {
                "ext-pdo": "*",
                "phpspec/prophecy-phpunit": "^2.0"
            },
            "suggest": {
                "ext-soap": "*",
                "ext-xdebug": "*"
            },
            "bin": [
                "phpunit"
            ],
            "type": "library",
            "extra": {
                "branch-alias": {
                    "dev-master": "9.2-dev"
                }
            },
            "autoload": {
                "classmap": [
                    "src/"
                ],
                "files": [
                    "src/Framework/Assert/Functions.php"
                ]
            },
            "notification-url": "https://packagist.org/downloads/",
            "license": [
                "BSD-3-Clause"
            ],
            "authors": [
                {
                    "name": "Sebastian Bergmann",
                    "email": "sebastian@phpunit.de",
                    "role": "lead"
                }
            ],
            "description": "The PHP Unit Testing framework.",
            "homepage": "https://phpunit.de/",
            "keywords": [
                "phpunit",
                "testing",
                "xunit"
            ],
            "funding": [
                {
                    "url": "https://phpunit.de/donate.html",
                    "type": "custom"
                },
                {
                    "url": "https://github.com/sebastianbergmann",
                    "type": "github"
                }
            ],
            "time": "2020-06-15T10:51:34+00:00"
        },
        {
            "name": "psalm/plugin-phpunit",
            "version": "0.10.1",
            "source": {
                "type": "git",
                "url": "https://github.com/psalm/psalm-plugin-phpunit.git",
                "reference": "138998ffd32b76a2e69eb1ff94ef2bf110967273"
            },
            "dist": {
                "type": "zip",
                "url": "https://api.github.com/repos/psalm/psalm-plugin-phpunit/zipball/138998ffd32b76a2e69eb1ff94ef2bf110967273",
                "reference": "138998ffd32b76a2e69eb1ff94ef2bf110967273",
                "shasum": ""
            },
            "require": {
                "composer/semver": "^1.4",
                "ext-simplexml": "*",
                "ocramius/package-versions": "^1.3",
                "php": "^7.1.3",
                "phpunit/phpunit": "^7.5 || ^8.0 || ^9.0",
                "vimeo/psalm": "^3.6.2 || dev-master"
            },
            "require-dev": {
                "codeception/codeception": "^4.0.3",
                "squizlabs/php_codesniffer": "^3.3.1",
                "weirdan/codeception-psalm-module": "^0.7.1"
            },
            "type": "psalm-plugin",
            "extra": {
                "psalm": {
                    "pluginClass": "Psalm\\PhpUnitPlugin\\Plugin"
                }
            },
            "autoload": {
                "psr-4": {
                    "Psalm\\PhpUnitPlugin\\": "src"
                }
            },
            "notification-url": "https://packagist.org/downloads/",
            "license": [
                "MIT"
            ],
            "authors": [
                {
                    "name": "Matt Brown",
                    "email": "github@muglug.com"
                }
            ],
            "description": "Psalm plugin for PHPUnit",
            "time": "2020-05-24T20:30:10+00:00"
        },
        {
            "name": "psr/log",
            "version": "1.1.3",
            "source": {
                "type": "git",
                "url": "https://github.com/php-fig/log.git",
                "reference": "0f73288fd15629204f9d42b7055f72dacbe811fc"
            },
            "dist": {
                "type": "zip",
                "url": "https://api.github.com/repos/php-fig/log/zipball/0f73288fd15629204f9d42b7055f72dacbe811fc",
                "reference": "0f73288fd15629204f9d42b7055f72dacbe811fc",
                "shasum": ""
            },
            "require": {
                "php": ">=5.3.0"
            },
            "type": "library",
            "extra": {
                "branch-alias": {
                    "dev-master": "1.1.x-dev"
                }
            },
            "autoload": {
                "psr-4": {
                    "Psr\\Log\\": "Psr/Log/"
                }
            },
            "notification-url": "https://packagist.org/downloads/",
            "license": [
                "MIT"
            ],
            "authors": [
                {
                    "name": "PHP-FIG",
                    "homepage": "http://www.php-fig.org/"
                }
            ],
            "description": "Common interface for logging libraries",
            "homepage": "https://github.com/php-fig/log",
            "keywords": [
                "log",
                "psr",
                "psr-3"
            ],
            "time": "2020-03-23T09:12:05+00:00"
        },
        {
            "name": "sebastian/code-unit",
            "version": "1.0.3",
            "source": {
                "type": "git",
                "url": "https://github.com/sebastianbergmann/code-unit.git",
                "reference": "d650ef9b1fece15ed4d6eaed6e6b469b7b81183a"
            },
            "dist": {
                "type": "zip",
                "url": "https://api.github.com/repos/sebastianbergmann/code-unit/zipball/d650ef9b1fece15ed4d6eaed6e6b469b7b81183a",
                "reference": "d650ef9b1fece15ed4d6eaed6e6b469b7b81183a",
                "shasum": ""
            },
            "require": {
                "php": "^7.3"
            },
            "require-dev": {
                "phpunit/phpunit": "^9.0"
            },
            "type": "library",
            "extra": {
                "branch-alias": {
                    "dev-master": "1.0-dev"
                }
            },
            "autoload": {
                "classmap": [
                    "src/"
                ]
            },
            "notification-url": "https://packagist.org/downloads/",
            "license": [
                "BSD-3-Clause"
            ],
            "authors": [
                {
                    "name": "Sebastian Bergmann",
                    "email": "sebastian@phpunit.de",
                    "role": "lead"
                }
            ],
            "description": "Collection of value objects that represent the PHP code units",
            "homepage": "https://github.com/sebastianbergmann/code-unit",
            "funding": [
                {
                    "url": "https://github.com/sebastianbergmann",
                    "type": "github"
                }
            ],
            "time": "2020-06-15T13:11:26+00:00"
        },
        {
            "name": "sebastian/code-unit-reverse-lookup",
            "version": "2.0.1",
            "source": {
                "type": "git",
                "url": "https://github.com/sebastianbergmann/code-unit-reverse-lookup.git",
                "reference": "c771130f0e8669104a4320b7101a81c2cc2963ef"
            },
            "dist": {
                "type": "zip",
                "url": "https://api.github.com/repos/sebastianbergmann/code-unit-reverse-lookup/zipball/c771130f0e8669104a4320b7101a81c2cc2963ef",
                "reference": "c771130f0e8669104a4320b7101a81c2cc2963ef",
                "shasum": ""
            },
            "require": {
                "php": "^7.3"
            },
            "require-dev": {
                "phpunit/phpunit": "^9.0"
            },
            "type": "library",
            "extra": {
                "branch-alias": {
                    "dev-master": "2.0-dev"
                }
            },
            "autoload": {
                "classmap": [
                    "src/"
                ]
            },
            "notification-url": "https://packagist.org/downloads/",
            "license": [
                "BSD-3-Clause"
            ],
            "authors": [
                {
                    "name": "Sebastian Bergmann",
                    "email": "sebastian@phpunit.de"
                }
            ],
            "description": "Looks up which function or method a line of code belongs to",
            "homepage": "https://github.com/sebastianbergmann/code-unit-reverse-lookup/",
            "funding": [
                {
                    "url": "https://github.com/sebastianbergmann",
                    "type": "github"
                }
            ],
            "time": "2020-06-15T12:56:39+00:00"
        },
        {
            "name": "sebastian/comparator",
            "version": "4.0.2",
            "source": {
                "type": "git",
                "url": "https://github.com/sebastianbergmann/comparator.git",
                "reference": "266d85ef789da8c41f06af4093c43e9798af2784"
            },
            "dist": {
                "type": "zip",
                "url": "https://api.github.com/repos/sebastianbergmann/comparator/zipball/266d85ef789da8c41f06af4093c43e9798af2784",
                "reference": "266d85ef789da8c41f06af4093c43e9798af2784",
                "shasum": ""
            },
            "require": {
                "php": "^7.3",
                "sebastian/diff": "^4.0",
                "sebastian/exporter": "^4.0"
            },
            "require-dev": {
                "phpunit/phpunit": "^9.0"
            },
            "type": "library",
            "extra": {
                "branch-alias": {
                    "dev-master": "4.0-dev"
                }
            },
            "autoload": {
                "classmap": [
                    "src/"
                ]
            },
            "notification-url": "https://packagist.org/downloads/",
            "license": [
                "BSD-3-Clause"
            ],
            "authors": [
                {
                    "name": "Sebastian Bergmann",
                    "email": "sebastian@phpunit.de"
                },
                {
                    "name": "Jeff Welch",
                    "email": "whatthejeff@gmail.com"
                },
                {
                    "name": "Volker Dusch",
                    "email": "github@wallbash.com"
                },
                {
                    "name": "Bernhard Schussek",
                    "email": "bschussek@2bepublished.at"
                }
            ],
            "description": "Provides the functionality to compare PHP values for equality",
            "homepage": "https://github.com/sebastianbergmann/comparator",
            "keywords": [
                "comparator",
                "compare",
                "equality"
            ],
            "funding": [
                {
                    "url": "https://github.com/sebastianbergmann",
                    "type": "github"
                }
            ],
            "time": "2020-06-15T15:04:48+00:00"
        },
        {
            "name": "sebastian/diff",
            "version": "4.0.1",
            "source": {
                "type": "git",
                "url": "https://github.com/sebastianbergmann/diff.git",
                "reference": "3e523c576f29dacecff309f35e4cc5a5c168e78a"
            },
            "dist": {
                "type": "zip",
                "url": "https://api.github.com/repos/sebastianbergmann/diff/zipball/3e523c576f29dacecff309f35e4cc5a5c168e78a",
                "reference": "3e523c576f29dacecff309f35e4cc5a5c168e78a",
                "shasum": ""
            },
            "require": {
                "php": "^7.3"
            },
            "require-dev": {
                "phpunit/phpunit": "^9.0",
                "symfony/process": "^4.2 || ^5"
            },
            "type": "library",
            "extra": {
                "branch-alias": {
                    "dev-master": "4.0-dev"
                }
            },
            "autoload": {
                "classmap": [
                    "src/"
                ]
            },
            "notification-url": "https://packagist.org/downloads/",
            "license": [
                "BSD-3-Clause"
            ],
            "authors": [
                {
                    "name": "Sebastian Bergmann",
                    "email": "sebastian@phpunit.de"
                },
                {
                    "name": "Kore Nordmann",
                    "email": "mail@kore-nordmann.de"
                }
            ],
            "description": "Diff implementation",
            "homepage": "https://github.com/sebastianbergmann/diff",
            "keywords": [
                "diff",
                "udiff",
                "unidiff",
                "unified diff"
            ],
            "funding": [
                {
                    "url": "https://github.com/sebastianbergmann",
                    "type": "github"
                }
            ],
            "time": "2020-05-08T05:01:12+00:00"
        },
        {
            "name": "sebastian/environment",
            "version": "5.1.1",
            "source": {
                "type": "git",
                "url": "https://github.com/sebastianbergmann/environment.git",
                "reference": "16eb0fa43e29c33d7f2117ed23072e26fc5ab34e"
            },
            "dist": {
                "type": "zip",
                "url": "https://api.github.com/repos/sebastianbergmann/environment/zipball/16eb0fa43e29c33d7f2117ed23072e26fc5ab34e",
                "reference": "16eb0fa43e29c33d7f2117ed23072e26fc5ab34e",
                "shasum": ""
            },
            "require": {
                "php": "^7.3"
            },
            "require-dev": {
                "phpunit/phpunit": "^9.0"
            },
            "suggest": {
                "ext-posix": "*"
            },
            "type": "library",
            "extra": {
                "branch-alias": {
                    "dev-master": "5.0-dev"
                }
            },
            "autoload": {
                "classmap": [
                    "src/"
                ]
            },
            "notification-url": "https://packagist.org/downloads/",
            "license": [
                "BSD-3-Clause"
            ],
            "authors": [
                {
                    "name": "Sebastian Bergmann",
                    "email": "sebastian@phpunit.de"
                }
            ],
            "description": "Provides functionality to handle HHVM/PHP environments",
            "homepage": "http://www.github.com/sebastianbergmann/environment",
            "keywords": [
                "Xdebug",
                "environment",
                "hhvm"
            ],
            "funding": [
                {
                    "url": "https://github.com/sebastianbergmann",
                    "type": "github"
                }
            ],
            "time": "2020-06-15T13:00:01+00:00"
        },
        {
            "name": "sebastian/exporter",
            "version": "4.0.1",
            "source": {
                "type": "git",
                "url": "https://github.com/sebastianbergmann/exporter.git",
                "reference": "d12fbca85da932d01d941b59e4b71a0d559db091"
            },
            "dist": {
                "type": "zip",
                "url": "https://api.github.com/repos/sebastianbergmann/exporter/zipball/d12fbca85da932d01d941b59e4b71a0d559db091",
                "reference": "d12fbca85da932d01d941b59e4b71a0d559db091",
                "shasum": ""
            },
            "require": {
                "php": "^7.3",
                "sebastian/recursion-context": "^4.0"
            },
            "require-dev": {
                "ext-mbstring": "*",
                "phpunit/phpunit": "^9.0"
            },
            "type": "library",
            "extra": {
                "branch-alias": {
                    "dev-master": "4.0-dev"
                }
            },
            "autoload": {
                "classmap": [
                    "src/"
                ]
            },
            "notification-url": "https://packagist.org/downloads/",
            "license": [
                "BSD-3-Clause"
            ],
            "authors": [
                {
                    "name": "Sebastian Bergmann",
                    "email": "sebastian@phpunit.de"
                },
                {
                    "name": "Jeff Welch",
                    "email": "whatthejeff@gmail.com"
                },
                {
                    "name": "Volker Dusch",
                    "email": "github@wallbash.com"
                },
                {
                    "name": "Adam Harvey",
                    "email": "aharvey@php.net"
                },
                {
                    "name": "Bernhard Schussek",
                    "email": "bschussek@gmail.com"
                }
            ],
            "description": "Provides the functionality to export PHP variables for visualization",
            "homepage": "http://www.github.com/sebastianbergmann/exporter",
            "keywords": [
                "export",
                "exporter"
            ],
            "funding": [
                {
                    "url": "https://github.com/sebastianbergmann",
                    "type": "github"
                }
            ],
            "time": "2020-06-15T13:12:44+00:00"
        },
        {
            "name": "sebastian/global-state",
            "version": "4.0.0",
            "source": {
                "type": "git",
                "url": "https://github.com/sebastianbergmann/global-state.git",
                "reference": "bdb1e7c79e592b8c82cb1699be3c8743119b8a72"
            },
            "dist": {
                "type": "zip",
                "url": "https://api.github.com/repos/sebastianbergmann/global-state/zipball/bdb1e7c79e592b8c82cb1699be3c8743119b8a72",
                "reference": "bdb1e7c79e592b8c82cb1699be3c8743119b8a72",
                "shasum": ""
            },
            "require": {
                "php": "^7.3",
                "sebastian/object-reflector": "^2.0",
                "sebastian/recursion-context": "^4.0"
            },
            "require-dev": {
                "ext-dom": "*",
                "phpunit/phpunit": "^9.0"
            },
            "suggest": {
                "ext-uopz": "*"
            },
            "type": "library",
            "extra": {
                "branch-alias": {
                    "dev-master": "4.0-dev"
                }
            },
            "autoload": {
                "classmap": [
                    "src/"
                ]
            },
            "notification-url": "https://packagist.org/downloads/",
            "license": [
                "BSD-3-Clause"
            ],
            "authors": [
                {
                    "name": "Sebastian Bergmann",
                    "email": "sebastian@phpunit.de"
                }
            ],
            "description": "Snapshotting of global state",
            "homepage": "http://www.github.com/sebastianbergmann/global-state",
            "keywords": [
                "global state"
            ],
            "time": "2020-02-07T06:11:37+00:00"
        },
        {
            "name": "sebastian/object-enumerator",
            "version": "4.0.1",
            "source": {
                "type": "git",
                "url": "https://github.com/sebastianbergmann/object-enumerator.git",
                "reference": "15f319d67c49fc55ebcdbffb3377433125588455"
            },
            "dist": {
                "type": "zip",
                "url": "https://api.github.com/repos/sebastianbergmann/object-enumerator/zipball/15f319d67c49fc55ebcdbffb3377433125588455",
                "reference": "15f319d67c49fc55ebcdbffb3377433125588455",
                "shasum": ""
            },
            "require": {
                "php": "^7.3",
                "sebastian/object-reflector": "^2.0",
                "sebastian/recursion-context": "^4.0"
            },
            "require-dev": {
                "phpunit/phpunit": "^9.0"
            },
            "type": "library",
            "extra": {
                "branch-alias": {
                    "dev-master": "4.0-dev"
                }
            },
            "autoload": {
                "classmap": [
                    "src/"
                ]
            },
            "notification-url": "https://packagist.org/downloads/",
            "license": [
                "BSD-3-Clause"
            ],
            "authors": [
                {
                    "name": "Sebastian Bergmann",
                    "email": "sebastian@phpunit.de"
                }
            ],
            "description": "Traverses array structures and object graphs to enumerate all referenced objects",
            "homepage": "https://github.com/sebastianbergmann/object-enumerator/",
            "funding": [
                {
                    "url": "https://github.com/sebastianbergmann",
                    "type": "github"
                }
            ],
            "time": "2020-06-15T13:15:25+00:00"
        },
        {
            "name": "sebastian/object-reflector",
            "version": "2.0.1",
            "source": {
                "type": "git",
                "url": "https://github.com/sebastianbergmann/object-reflector.git",
                "reference": "14e04b3c25b821cc0702d4837803fe497680b062"
            },
            "dist": {
                "type": "zip",
                "url": "https://api.github.com/repos/sebastianbergmann/object-reflector/zipball/14e04b3c25b821cc0702d4837803fe497680b062",
                "reference": "14e04b3c25b821cc0702d4837803fe497680b062",
                "shasum": ""
            },
            "require": {
                "php": "^7.3"
            },
            "require-dev": {
                "phpunit/phpunit": "^9.0"
            },
            "type": "library",
            "extra": {
                "branch-alias": {
                    "dev-master": "2.0-dev"
                }
            },
            "autoload": {
                "classmap": [
                    "src/"
                ]
            },
            "notification-url": "https://packagist.org/downloads/",
            "license": [
                "BSD-3-Clause"
            ],
            "authors": [
                {
                    "name": "Sebastian Bergmann",
                    "email": "sebastian@phpunit.de"
                }
            ],
            "description": "Allows reflection of object attributes, including inherited and non-public ones",
            "homepage": "https://github.com/sebastianbergmann/object-reflector/",
            "funding": [
                {
                    "url": "https://github.com/sebastianbergmann",
                    "type": "github"
                }
            ],
            "time": "2020-06-15T13:08:02+00:00"
        },
        {
            "name": "sebastian/recursion-context",
            "version": "4.0.1",
            "source": {
                "type": "git",
                "url": "https://github.com/sebastianbergmann/recursion-context.git",
                "reference": "a32789e5f0157c10cf216ce6c5136db12a12b847"
            },
            "dist": {
                "type": "zip",
                "url": "https://api.github.com/repos/sebastianbergmann/recursion-context/zipball/a32789e5f0157c10cf216ce6c5136db12a12b847",
                "reference": "a32789e5f0157c10cf216ce6c5136db12a12b847",
                "shasum": ""
            },
            "require": {
                "php": "^7.3"
            },
            "require-dev": {
                "phpunit/phpunit": "^9.0"
            },
            "type": "library",
            "extra": {
                "branch-alias": {
                    "dev-master": "4.0-dev"
                }
            },
            "autoload": {
                "classmap": [
                    "src/"
                ]
            },
            "notification-url": "https://packagist.org/downloads/",
            "license": [
                "BSD-3-Clause"
            ],
            "authors": [
                {
                    "name": "Sebastian Bergmann",
                    "email": "sebastian@phpunit.de"
                },
                {
                    "name": "Jeff Welch",
                    "email": "whatthejeff@gmail.com"
                },
                {
                    "name": "Adam Harvey",
                    "email": "aharvey@php.net"
                }
            ],
            "description": "Provides functionality to recursively process PHP variables",
            "homepage": "http://www.github.com/sebastianbergmann/recursion-context",
            "funding": [
                {
                    "url": "https://github.com/sebastianbergmann",
                    "type": "github"
                }
            ],
            "time": "2020-06-15T13:06:44+00:00"
        },
        {
            "name": "sebastian/resource-operations",
            "version": "3.0.1",
            "source": {
                "type": "git",
                "url": "https://github.com/sebastianbergmann/resource-operations.git",
                "reference": "71421c1745788de4facae1b79af923650bd3ec15"
            },
            "dist": {
                "type": "zip",
                "url": "https://api.github.com/repos/sebastianbergmann/resource-operations/zipball/71421c1745788de4facae1b79af923650bd3ec15",
                "reference": "71421c1745788de4facae1b79af923650bd3ec15",
                "shasum": ""
            },
            "require": {
                "php": "^7.3"
            },
            "require-dev": {
                "phpunit/phpunit": "^9.0"
            },
            "type": "library",
            "extra": {
                "branch-alias": {
                    "dev-master": "3.0-dev"
                }
            },
            "autoload": {
                "classmap": [
                    "src/"
                ]
            },
            "notification-url": "https://packagist.org/downloads/",
            "license": [
                "BSD-3-Clause"
            ],
            "authors": [
                {
                    "name": "Sebastian Bergmann",
                    "email": "sebastian@phpunit.de"
                }
            ],
            "description": "Provides a list of PHP built-in functions that operate on resources",
            "homepage": "https://www.github.com/sebastianbergmann/resource-operations",
            "funding": [
                {
                    "url": "https://github.com/sebastianbergmann",
                    "type": "github"
                }
            ],
            "time": "2020-06-15T13:17:14+00:00"
        },
        {
            "name": "sebastian/type",
            "version": "2.1.0",
            "source": {
                "type": "git",
                "url": "https://github.com/sebastianbergmann/type.git",
                "reference": "bad49207c6f854e7a25cef0ea948ac8ebe3ef9d8"
            },
            "dist": {
                "type": "zip",
                "url": "https://api.github.com/repos/sebastianbergmann/type/zipball/bad49207c6f854e7a25cef0ea948ac8ebe3ef9d8",
                "reference": "bad49207c6f854e7a25cef0ea948ac8ebe3ef9d8",
                "shasum": ""
            },
            "require": {
                "php": "^7.3"
            },
            "require-dev": {
                "phpunit/phpunit": "^9.2"
            },
            "type": "library",
            "extra": {
                "branch-alias": {
                    "dev-master": "2.1-dev"
                }
            },
            "autoload": {
                "classmap": [
                    "src/"
                ]
            },
            "notification-url": "https://packagist.org/downloads/",
            "license": [
                "BSD-3-Clause"
            ],
            "authors": [
                {
                    "name": "Sebastian Bergmann",
                    "email": "sebastian@phpunit.de",
                    "role": "lead"
                }
            ],
            "description": "Collection of value objects that represent the types of the PHP type system",
            "homepage": "https://github.com/sebastianbergmann/type",
            "funding": [
                {
                    "url": "https://github.com/sebastianbergmann",
                    "type": "github"
                }
            ],
            "time": "2020-06-01T12:21:09+00:00"
        },
        {
            "name": "sebastian/version",
            "version": "3.0.0",
            "source": {
                "type": "git",
                "url": "https://github.com/sebastianbergmann/version.git",
                "reference": "0411bde656dce64202b39c2f4473993a9081d39e"
            },
            "dist": {
                "type": "zip",
                "url": "https://api.github.com/repos/sebastianbergmann/version/zipball/0411bde656dce64202b39c2f4473993a9081d39e",
                "reference": "0411bde656dce64202b39c2f4473993a9081d39e",
                "shasum": ""
            },
            "require": {
                "php": "^7.3"
            },
            "type": "library",
            "extra": {
                "branch-alias": {
                    "dev-master": "3.0-dev"
                }
            },
            "autoload": {
                "classmap": [
                    "src/"
                ]
            },
            "notification-url": "https://packagist.org/downloads/",
            "license": [
                "BSD-3-Clause"
            ],
            "authors": [
                {
                    "name": "Sebastian Bergmann",
                    "email": "sebastian@phpunit.de",
                    "role": "lead"
                }
            ],
            "description": "Library that helps with managing the version number of Git-hosted PHP projects",
            "homepage": "https://github.com/sebastianbergmann/version",
            "time": "2020-01-21T06:36:37+00:00"
        },
        {
            "name": "slevomat/coding-standard",
            "version": "6.3.10",
            "source": {
                "type": "git",
                "url": "https://github.com/slevomat/coding-standard.git",
                "reference": "58fa5ea2c048357ae55185eb5e93ca2826fffde0"
            },
            "dist": {
                "type": "zip",
                "url": "https://api.github.com/repos/slevomat/coding-standard/zipball/58fa5ea2c048357ae55185eb5e93ca2826fffde0",
                "reference": "58fa5ea2c048357ae55185eb5e93ca2826fffde0",
                "shasum": ""
            },
            "require": {
                "php": "^7.1",
                "phpstan/phpdoc-parser": "0.4.0 - 0.4.4",
                "squizlabs/php_codesniffer": "^3.5.5"
            },
            "require-dev": {
                "dealerdirect/phpcodesniffer-composer-installer": "0.6.2",
                "phing/phing": "2.16.3",
                "php-parallel-lint/php-parallel-lint": "1.2.0",
                "phpstan/phpstan": "0.12.19",
                "phpstan/phpstan-deprecation-rules": "0.12.2",
                "phpstan/phpstan-phpunit": "0.12.8",
                "phpstan/phpstan-strict-rules": "0.12.2",
                "phpunit/phpunit": "7.5.20|8.5.2|9.1.2"
            },
            "type": "phpcodesniffer-standard",
            "extra": {
                "branch-alias": {
                    "dev-master": "6.x-dev"
                }
            },
            "autoload": {
                "psr-4": {
                    "SlevomatCodingStandard\\": "SlevomatCodingStandard"
                }
            },
            "notification-url": "https://packagist.org/downloads/",
            "license": [
                "MIT"
            ],
            "description": "Slevomat Coding Standard for PHP_CodeSniffer complements Consistence Coding Standard by providing sniffs with additional checks.",
            "funding": [
                {
                    "url": "https://github.com/kukulich",
                    "type": "github"
                },
                {
                    "url": "https://tidelift.com/funding/github/packagist/slevomat/coding-standard",
                    "type": "tidelift"
                }
            ],
            "time": "2020-06-22T11:33:09+00:00"
        },
        {
            "name": "squizlabs/php_codesniffer",
            "version": "3.5.5",
            "source": {
                "type": "git",
                "url": "https://github.com/squizlabs/PHP_CodeSniffer.git",
                "reference": "73e2e7f57d958e7228fce50dc0c61f58f017f9f6"
            },
            "dist": {
                "type": "zip",
                "url": "https://api.github.com/repos/squizlabs/PHP_CodeSniffer/zipball/73e2e7f57d958e7228fce50dc0c61f58f017f9f6",
                "reference": "73e2e7f57d958e7228fce50dc0c61f58f017f9f6",
                "shasum": ""
            },
            "require": {
                "ext-simplexml": "*",
                "ext-tokenizer": "*",
                "ext-xmlwriter": "*",
                "php": ">=5.4.0"
            },
            "require-dev": {
                "phpunit/phpunit": "^4.0 || ^5.0 || ^6.0 || ^7.0"
            },
            "bin": [
                "bin/phpcs",
                "bin/phpcbf"
            ],
            "type": "library",
            "extra": {
                "branch-alias": {
                    "dev-master": "3.x-dev"
                }
            },
            "notification-url": "https://packagist.org/downloads/",
            "license": [
                "BSD-3-Clause"
            ],
            "authors": [
                {
                    "name": "Greg Sherwood",
                    "role": "lead"
                }
            ],
            "description": "PHP_CodeSniffer tokenizes PHP, JavaScript and CSS files and detects violations of a defined set of coding standards.",
            "homepage": "https://github.com/squizlabs/PHP_CodeSniffer",
            "keywords": [
                "phpcs",
                "standards"
            ],
            "time": "2020-04-17T01:09:41+00:00"
        },
        {
            "name": "symfony/console",
            "version": "v4.2.4",
            "source": {
                "type": "git",
                "url": "https://github.com/symfony/console.git",
                "reference": "9dc2299a016497f9ee620be94524e6c0af0280a9"
            },
            "dist": {
                "type": "zip",
                "url": "https://api.github.com/repos/symfony/console/zipball/9dc2299a016497f9ee620be94524e6c0af0280a9",
                "reference": "9dc2299a016497f9ee620be94524e6c0af0280a9",
                "shasum": ""
            },
            "require": {
                "php": "^7.1.3",
                "symfony/contracts": "^1.0",
                "symfony/polyfill-mbstring": "~1.0"
            },
            "conflict": {
                "symfony/dependency-injection": "<3.4",
                "symfony/process": "<3.3"
            },
            "provide": {
                "psr/log-implementation": "1.0"
            },
            "require-dev": {
                "psr/log": "~1.0",
                "symfony/config": "~3.4|~4.0",
                "symfony/dependency-injection": "~3.4|~4.0",
                "symfony/event-dispatcher": "~3.4|~4.0",
                "symfony/lock": "~3.4|~4.0",
                "symfony/process": "~3.4|~4.0"
            },
            "suggest": {
                "psr/log": "For using the console logger",
                "symfony/event-dispatcher": "",
                "symfony/lock": "",
                "symfony/process": ""
            },
            "type": "library",
            "extra": {
                "branch-alias": {
                    "dev-master": "4.2-dev"
                }
            },
            "autoload": {
                "psr-4": {
                    "Symfony\\Component\\Console\\": ""
                },
                "exclude-from-classmap": [
                    "/Tests/"
                ]
            },
            "notification-url": "https://packagist.org/downloads/",
            "license": [
                "MIT"
            ],
            "authors": [
                {
                    "name": "Fabien Potencier",
                    "email": "fabien@symfony.com"
                },
                {
                    "name": "Symfony Community",
                    "homepage": "https://symfony.com/contributors"
                }
            ],
            "description": "Symfony Console Component",
            "homepage": "https://symfony.com",
            "time": "2019-02-23T15:17:42+00:00"
        },
        {
            "name": "symfony/contracts",
            "version": "v1.0.2",
            "source": {
                "type": "git",
                "url": "https://github.com/symfony/contracts.git",
                "reference": "1aa7ab2429c3d594dd70689604b5cf7421254cdf"
            },
            "dist": {
                "type": "zip",
                "url": "https://api.github.com/repos/symfony/contracts/zipball/1aa7ab2429c3d594dd70689604b5cf7421254cdf",
                "reference": "1aa7ab2429c3d594dd70689604b5cf7421254cdf",
                "shasum": ""
            },
            "require": {
                "php": "^7.1.3"
            },
            "require-dev": {
                "psr/cache": "^1.0",
                "psr/container": "^1.0"
            },
            "suggest": {
                "psr/cache": "When using the Cache contracts",
                "psr/container": "When using the Service contracts",
                "symfony/cache-contracts-implementation": "",
                "symfony/service-contracts-implementation": "",
                "symfony/translation-contracts-implementation": ""
            },
            "type": "library",
            "extra": {
                "branch-alias": {
                    "dev-master": "1.0-dev"
                }
            },
            "autoload": {
                "psr-4": {
                    "Symfony\\Contracts\\": ""
                },
                "exclude-from-classmap": [
                    "**/Tests/"
                ]
            },
            "notification-url": "https://packagist.org/downloads/",
            "license": [
                "MIT"
            ],
            "authors": [
                {
                    "name": "Nicolas Grekas",
                    "email": "p@tchwork.com"
                },
                {
                    "name": "Symfony Community",
                    "homepage": "https://symfony.com/contributors"
                }
            ],
            "description": "A set of abstractions extracted out of the Symfony components",
            "homepage": "https://symfony.com",
            "keywords": [
                "abstractions",
                "contracts",
                "decoupling",
                "interfaces",
                "interoperability",
                "standards"
            ],
            "time": "2018-12-05T08:06:11+00:00"
        },
        {
            "name": "symfony/debug",
            "version": "v4.0.6",
            "source": {
                "type": "git",
                "url": "https://github.com/symfony/debug.git",
                "reference": "1721e4e7effb23480966690cdcdc7d2a4152d489"
            },
            "dist": {
                "type": "zip",
                "url": "https://api.github.com/repos/symfony/debug/zipball/1721e4e7effb23480966690cdcdc7d2a4152d489",
                "reference": "1721e4e7effb23480966690cdcdc7d2a4152d489",
                "shasum": ""
            },
            "require": {
                "php": "^7.1.3",
                "psr/log": "~1.0"
            },
            "conflict": {
                "symfony/http-kernel": "<3.4"
            },
            "require-dev": {
                "symfony/http-kernel": "~3.4|~4.0"
            },
            "type": "library",
            "extra": {
                "branch-alias": {
                    "dev-master": "4.0-dev"
                }
            },
            "autoload": {
                "psr-4": {
                    "Symfony\\Component\\Debug\\": ""
                },
                "exclude-from-classmap": [
                    "/Tests/"
                ]
            },
            "notification-url": "https://packagist.org/downloads/",
            "license": [
                "MIT"
            ],
            "authors": [
                {
                    "name": "Fabien Potencier",
                    "email": "fabien@symfony.com"
                },
                {
                    "name": "Symfony Community",
                    "homepage": "https://symfony.com/contributors"
                }
            ],
            "description": "Symfony Debug Component",
            "homepage": "https://symfony.com",
            "time": "2018-02-28T21:50:02+00:00"
        },
        {
            "name": "symfony/polyfill-ctype",
            "version": "v1.17.0",
            "source": {
                "type": "git",
                "url": "https://github.com/symfony/polyfill-ctype.git",
                "reference": "e94c8b1bbe2bc77507a1056cdb06451c75b427f9"
            },
            "dist": {
                "type": "zip",
                "url": "https://api.github.com/repos/symfony/polyfill-ctype/zipball/e94c8b1bbe2bc77507a1056cdb06451c75b427f9",
                "reference": "e94c8b1bbe2bc77507a1056cdb06451c75b427f9",
                "shasum": ""
            },
            "require": {
                "php": ">=5.3.3"
            },
            "suggest": {
                "ext-ctype": "For best performance"
            },
            "type": "library",
            "extra": {
                "branch-alias": {
                    "dev-master": "1.17-dev"
                }
            },
            "autoload": {
                "psr-4": {
                    "Symfony\\Polyfill\\Ctype\\": ""
                },
                "files": [
                    "bootstrap.php"
                ]
            },
            "notification-url": "https://packagist.org/downloads/",
            "license": [
                "MIT"
            ],
            "authors": [
                {
                    "name": "Gert de Pagter",
                    "email": "BackEndTea@gmail.com"
                },
                {
                    "name": "Symfony Community",
                    "homepage": "https://symfony.com/contributors"
                }
            ],
            "description": "Symfony polyfill for ctype functions",
            "homepage": "https://symfony.com",
            "keywords": [
                "compatibility",
                "ctype",
                "polyfill",
                "portable"
            ],
            "funding": [
                {
                    "url": "https://symfony.com/sponsor",
                    "type": "custom"
                },
                {
                    "url": "https://github.com/fabpot",
                    "type": "github"
                },
                {
                    "url": "https://tidelift.com/funding/github/packagist/symfony/symfony",
                    "type": "tidelift"
                }
            ],
            "time": "2020-05-12T16:14:59+00:00"
        },
        {
            "name": "symfony/polyfill-mbstring",
            "version": "v1.10.0",
            "source": {
                "type": "git",
                "url": "https://github.com/symfony/polyfill-mbstring.git",
                "reference": "c79c051f5b3a46be09205c73b80b346e4153e494"
            },
            "dist": {
                "type": "zip",
                "url": "https://api.github.com/repos/symfony/polyfill-mbstring/zipball/c79c051f5b3a46be09205c73b80b346e4153e494",
                "reference": "c79c051f5b3a46be09205c73b80b346e4153e494",
                "shasum": ""
            },
            "require": {
                "php": ">=5.3.3"
            },
            "suggest": {
                "ext-mbstring": "For best performance"
            },
            "type": "library",
            "extra": {
                "branch-alias": {
                    "dev-master": "1.9-dev"
                }
            },
            "autoload": {
                "psr-4": {
                    "Symfony\\Polyfill\\Mbstring\\": ""
                },
                "files": [
                    "bootstrap.php"
                ]
            },
            "notification-url": "https://packagist.org/downloads/",
            "license": [
                "MIT"
            ],
            "authors": [
                {
                    "name": "Nicolas Grekas",
                    "email": "p@tchwork.com"
                },
                {
                    "name": "Symfony Community",
                    "homepage": "https://symfony.com/contributors"
                }
            ],
            "description": "Symfony polyfill for the Mbstring extension",
            "homepage": "https://symfony.com",
            "keywords": [
                "compatibility",
                "mbstring",
                "polyfill",
                "portable",
                "shim"
            ],
            "time": "2018-09-21T13:07:52+00:00"
        },
        {
            "name": "theseer/tokenizer",
            "version": "1.1.3",
            "source": {
                "type": "git",
                "url": "https://github.com/theseer/tokenizer.git",
                "reference": "11336f6f84e16a720dae9d8e6ed5019efa85a0f9"
            },
            "dist": {
                "type": "zip",
                "url": "https://api.github.com/repos/theseer/tokenizer/zipball/11336f6f84e16a720dae9d8e6ed5019efa85a0f9",
                "reference": "11336f6f84e16a720dae9d8e6ed5019efa85a0f9",
                "shasum": ""
            },
            "require": {
                "ext-dom": "*",
                "ext-tokenizer": "*",
                "ext-xmlwriter": "*",
                "php": "^7.0"
            },
            "type": "library",
            "autoload": {
                "classmap": [
                    "src/"
                ]
            },
            "notification-url": "https://packagist.org/downloads/",
            "license": [
                "BSD-3-Clause"
            ],
            "authors": [
                {
                    "name": "Arne Blankerts",
                    "email": "arne@blankerts.de",
                    "role": "Developer"
                }
            ],
            "description": "A small library for converting tokenized PHP source code into XML and potentially other formats",
            "time": "2019-06-13T22:48:21+00:00"
        },
        {
            "name": "vimeo/psalm",
            "version": "3.11.5",
            "source": {
                "type": "git",
                "url": "https://github.com/vimeo/psalm.git",
                "reference": "3c60609c218d4d4b3b257728b8089094e5c6c6c2"
            },
            "dist": {
                "type": "zip",
                "url": "https://api.github.com/repos/vimeo/psalm/zipball/3c60609c218d4d4b3b257728b8089094e5c6c6c2",
                "reference": "3c60609c218d4d4b3b257728b8089094e5c6c6c2",
                "shasum": ""
            },
            "require": {
                "amphp/amp": "^2.1",
                "amphp/byte-stream": "^1.5",
                "composer/semver": "^1.4",
                "composer/xdebug-handler": "^1.1",
                "ext-dom": "*",
                "ext-json": "*",
                "ext-libxml": "*",
                "ext-simplexml": "*",
                "ext-tokenizer": "*",
                "felixfbecker/advanced-json-rpc": "^3.0.3",
                "felixfbecker/language-server-protocol": "^1.4",
                "netresearch/jsonmapper": "^1.0 || ^2.0",
                "nikic/php-parser": "^4.3",
                "ocramius/package-versions": "^1.2",
                "openlss/lib-array2xml": "^1.0",
                "php": "^7.1.3|^8",
                "sebastian/diff": "^3.0 || ^4.0",
                "symfony/console": "^3.4.17 || ^4.1.6 || ^5.0",
                "webmozart/glob": "^4.1",
                "webmozart/path-util": "^2.3"
            },
            "provide": {
                "psalm/psalm": "self.version"
            },
            "require-dev": {
                "amphp/amp": "^2.4.2",
                "bamarni/composer-bin-plugin": "^1.2",
                "brianium/paratest": "^4.0.0",
                "ext-curl": "*",
                "php-coveralls/php-coveralls": "^2.2",
                "phpmyadmin/sql-parser": "5.1.0",
                "phpspec/prophecy": ">=1.9.0",
                "phpunit/phpunit": "^7.5.16 || ^8.5 || ^9.0",
                "psalm/plugin-phpunit": "^0.10",
                "slevomat/coding-standard": "^5.0",
                "squizlabs/php_codesniffer": "^3.5",
                "symfony/process": "^4.3"
            },
            "suggest": {
                "ext-igbinary": "^2.0.5"
            },
            "bin": [
                "psalm",
                "psalm-language-server",
                "psalm-plugin",
                "psalm-refactor",
                "psalter"
            ],
            "type": "library",
            "extra": {
                "branch-alias": {
                    "dev-master": "3.x-dev",
                    "dev-2.x": "2.x-dev",
                    "dev-1.x": "1.x-dev"
                }
            },
            "autoload": {
                "psr-4": {
                    "Psalm\\": "src/Psalm/"
                },
                "files": [
                    "src/functions.php",
                    "src/spl_object_id.php"
                ]
            },
            "notification-url": "https://packagist.org/downloads/",
            "license": [
                "MIT"
            ],
            "authors": [
                {
                    "name": "Matthew Brown"
                }
            ],
            "description": "A static analysis tool for finding errors in PHP applications",
            "keywords": [
                "code",
                "inspection",
                "php"
            ],
            "time": "2020-05-27T15:12:09+00:00"
        },
        {
            "name": "webmozart/assert",
            "version": "1.8.0",
            "source": {
                "type": "git",
                "url": "https://github.com/webmozart/assert.git",
                "reference": "ab2cb0b3b559010b75981b1bdce728da3ee90ad6"
            },
            "dist": {
                "type": "zip",
                "url": "https://api.github.com/repos/webmozart/assert/zipball/ab2cb0b3b559010b75981b1bdce728da3ee90ad6",
                "reference": "ab2cb0b3b559010b75981b1bdce728da3ee90ad6",
                "shasum": ""
            },
            "require": {
                "php": "^5.3.3 || ^7.0",
                "symfony/polyfill-ctype": "^1.8"
            },
            "conflict": {
                "vimeo/psalm": "<3.9.1"
            },
            "require-dev": {
                "phpunit/phpunit": "^4.8.36 || ^7.5.13"
            },
            "type": "library",
            "autoload": {
                "psr-4": {
                    "Webmozart\\Assert\\": "src/"
                }
            },
            "notification-url": "https://packagist.org/downloads/",
            "license": [
                "MIT"
            ],
            "authors": [
                {
                    "name": "Bernhard Schussek",
                    "email": "bschussek@gmail.com"
                }
            ],
            "description": "Assertions to validate method input/output with nice error messages.",
            "keywords": [
                "assert",
                "check",
                "validate"
            ],
            "time": "2020-04-18T12:12:48+00:00"
        },
        {
            "name": "webmozart/glob",
            "version": "4.1.0",
            "source": {
                "type": "git",
                "url": "https://github.com/webmozart/glob.git",
                "reference": "3cbf63d4973cf9d780b93d2da8eec7e4a9e63bbe"
            },
            "dist": {
                "type": "zip",
                "url": "https://api.github.com/repos/webmozart/glob/zipball/3cbf63d4973cf9d780b93d2da8eec7e4a9e63bbe",
                "reference": "3cbf63d4973cf9d780b93d2da8eec7e4a9e63bbe",
                "shasum": ""
            },
            "require": {
                "php": "^5.3.3|^7.0",
                "webmozart/path-util": "^2.2"
            },
            "require-dev": {
                "phpunit/phpunit": "^4.6",
                "sebastian/version": "^1.0.1",
                "symfony/filesystem": "^2.5"
            },
            "type": "library",
            "extra": {
                "branch-alias": {
                    "dev-master": "4.1-dev"
                }
            },
            "autoload": {
                "psr-4": {
                    "Webmozart\\Glob\\": "src/"
                }
            },
            "notification-url": "https://packagist.org/downloads/",
            "license": [
                "MIT"
            ],
            "authors": [
                {
                    "name": "Bernhard Schussek",
                    "email": "bschussek@gmail.com"
                }
            ],
            "description": "A PHP implementation of Ant's glob.",
            "time": "2015-12-29T11:14:33+00:00"
        },
        {
            "name": "webmozart/path-util",
            "version": "2.3.0",
            "source": {
                "type": "git",
                "url": "https://github.com/webmozart/path-util.git",
                "reference": "d939f7edc24c9a1bb9c0dee5cb05d8e859490725"
            },
            "dist": {
                "type": "zip",
                "url": "https://api.github.com/repos/webmozart/path-util/zipball/d939f7edc24c9a1bb9c0dee5cb05d8e859490725",
                "reference": "d939f7edc24c9a1bb9c0dee5cb05d8e859490725",
                "shasum": ""
            },
            "require": {
                "php": ">=5.3.3",
                "webmozart/assert": "~1.0"
            },
            "require-dev": {
                "phpunit/phpunit": "^4.6",
                "sebastian/version": "^1.0.1"
            },
            "type": "library",
            "extra": {
                "branch-alias": {
                    "dev-master": "2.3-dev"
                }
            },
            "autoload": {
                "psr-4": {
                    "Webmozart\\PathUtil\\": "src/"
                }
            },
            "notification-url": "https://packagist.org/downloads/",
            "license": [
                "MIT"
            ],
            "authors": [
                {
                    "name": "Bernhard Schussek",
                    "email": "bschussek@gmail.com"
                }
            ],
            "description": "A robust cross-platform utility for normalizing, comparing and modifying file paths.",
            "time": "2015-12-17T08:42:14+00:00"
        }
    ],
    "aliases": [],
    "minimum-stability": "stable",
    "stability-flags": [],
    "prefer-stable": false,
    "prefer-lowest": false,
    "platform": {
        "php": "^7.3 || ^8.0"
    },
    "platform-dev": [],
    "platform-overrides": {
        "php": "7.3.0"
    },
    "plugin-api-version": "1.1.0"
}<|MERGE_RESOLUTION|>--- conflicted
+++ resolved
@@ -4,11 +4,7 @@
         "Read more about it at https://getcomposer.org/doc/01-basic-usage.md#installing-dependencies",
         "This file is @generated automatically"
     ],
-<<<<<<< HEAD
-    "content-hash": "93f2611cd4d28a1389369449c8b5fa5f",
-=======
-    "content-hash": "1bf73ef9ed03dfdeaedaf678dde8ba13",
->>>>>>> cedf3a28
+    "content-hash": "0007c1323fe50966aa611c51b733e37b",
     "packages": [
         {
             "name": "composer/package-versions-deprecated",
