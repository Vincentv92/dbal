--- conflicted
+++ resolved
@@ -4,11 +4,7 @@
         "Read more about it at https://getcomposer.org/doc/01-basic-usage.md#installing-dependencies",
         "This file is @generated automatically"
     ],
-<<<<<<< HEAD
-    "content-hash": "0007c1323fe50966aa611c51b733e37b",
-=======
-    "content-hash": "5f410c8c6508d1d55fe96b64ab5353e4",
->>>>>>> dba0ea26
+    "content-hash": "b678cf312fd4e2ccee5e73c94bbaca0c",
     "packages": [
         {
             "name": "composer/package-versions-deprecated",
@@ -655,10 +651,6 @@
                 "constructor",
                 "instantiate"
             ],
-            "support": {
-                "issues": "https://github.com/doctrine/instantiator/issues",
-                "source": "https://github.com/doctrine/instantiator/tree/1.3.x"
-            },
             "funding": [
                 {
                     "url": "https://www.doctrine-project.org/sponsorship.html",
@@ -853,10 +845,6 @@
                 "object",
                 "object graph"
             ],
-            "support": {
-                "issues": "https://github.com/myclabs/DeepCopy/issues",
-                "source": "https://github.com/myclabs/DeepCopy/tree/1.x"
-            },
             "funding": [
                 {
                     "url": "https://tidelift.com/funding/github/packagist/myclabs/deep-copy",
@@ -961,10 +949,6 @@
                 "parser",
                 "php"
             ],
-            "support": {
-                "issues": "https://github.com/nikic/PHP-Parser/issues",
-                "source": "https://github.com/nikic/PHP-Parser/tree/master"
-            },
             "time": "2020-07-25T13:18:53+00:00"
         },
         {
@@ -1070,10 +1054,6 @@
                 }
             ],
             "description": "Component for reading phar.io manifest information from a PHP Archive (PHAR)",
-            "support": {
-                "issues": "https://github.com/phar-io/manifest/issues",
-                "source": "https://github.com/phar-io/manifest/tree/master"
-            },
             "time": "2020-06-27T14:33:11+00:00"
         },
         {
@@ -1121,10 +1101,6 @@
                 }
             ],
             "description": "Library for handling version information and constraints",
-            "support": {
-                "issues": "https://github.com/phar-io/version/issues",
-                "source": "https://github.com/phar-io/version/tree/master"
-            },
             "time": "2020-06-27T14:39:04+00:00"
         },
         {
@@ -1174,10 +1150,6 @@
                 "reflection",
                 "static analysis"
             ],
-            "support": {
-                "issues": "https://github.com/phpDocumentor/ReflectionCommon/issues",
-                "source": "https://github.com/phpDocumentor/ReflectionCommon/tree/2.x"
-            },
             "time": "2020-06-27T09:03:43+00:00"
         },
         {
@@ -1230,10 +1202,6 @@
                 }
             ],
             "description": "With this component, a library can provide support for annotations via DocBlocks or otherwise retrieve information that is embedded in a DocBlock.",
-            "support": {
-                "issues": "https://github.com/phpDocumentor/ReflectionDocBlock/issues",
-                "source": "https://github.com/phpDocumentor/ReflectionDocBlock/tree/master"
-            },
             "time": "2020-07-20T20:05:34+00:00"
         },
         {
@@ -1279,10 +1247,6 @@
                 }
             ],
             "description": "A PSR-5 based resolver of Class names, Types and Structural Element Names",
-            "support": {
-                "issues": "https://github.com/phpDocumentor/TypeResolver/issues",
-                "source": "https://github.com/phpDocumentor/TypeResolver/tree/1.x"
-            },
             "time": "2020-06-27T10:12:23+00:00"
         },
         {
@@ -1346,10 +1310,6 @@
                 "spy",
                 "stub"
             ],
-            "support": {
-                "issues": "https://github.com/phpspec/prophecy/issues",
-                "source": "https://github.com/phpspec/prophecy/tree/master"
-            },
             "time": "2020-07-08T12:44:21+00:00"
         },
         {
@@ -1573,10 +1533,6 @@
                 "testing",
                 "xunit"
             ],
-            "support": {
-                "issues": "https://github.com/sebastianbergmann/php-code-coverage/issues",
-                "source": "https://github.com/sebastianbergmann/php-code-coverage/tree/9.0.0"
-            },
             "funding": [
                 {
                     "url": "https://github.com/sebastianbergmann",
@@ -1633,10 +1589,6 @@
                 "filesystem",
                 "iterator"
             ],
-            "support": {
-                "issues": "https://github.com/sebastianbergmann/php-file-iterator/issues",
-                "source": "https://github.com/sebastianbergmann/php-file-iterator/tree/3.0.4"
-            },
             "funding": [
                 {
                     "url": "https://github.com/sebastianbergmann",
@@ -1696,10 +1648,6 @@
             "keywords": [
                 "process"
             ],
-            "support": {
-                "issues": "https://github.com/sebastianbergmann/php-invoker/issues",
-                "source": "https://github.com/sebastianbergmann/php-invoker/tree/3.1.0"
-            },
             "funding": [
                 {
                     "url": "https://github.com/sebastianbergmann",
@@ -1755,10 +1703,6 @@
             "keywords": [
                 "template"
             ],
-            "support": {
-                "issues": "https://github.com/sebastianbergmann/php-text-template/issues",
-                "source": "https://github.com/sebastianbergmann/php-text-template/tree/master"
-            },
             "funding": [
                 {
                     "url": "https://github.com/sebastianbergmann",
@@ -1814,10 +1758,6 @@
             "keywords": [
                 "timer"
             ],
-            "support": {
-                "issues": "https://github.com/sebastianbergmann/php-timer/issues",
-                "source": "https://github.com/sebastianbergmann/php-timer/tree/master"
-            },
             "funding": [
                 {
                     "url": "https://github.com/sebastianbergmann",
@@ -1912,10 +1852,6 @@
                 "testing",
                 "xunit"
             ],
-            "support": {
-                "issues": "https://github.com/sebastianbergmann/phpunit/issues",
-                "source": "https://github.com/sebastianbergmann/phpunit/tree/9.3.2"
-            },
             "funding": [
                 {
                     "url": "https://phpunit.de/donate.html",
@@ -2070,10 +2006,6 @@
             ],
             "description": "Collection of value objects that represent the PHP code units",
             "homepage": "https://github.com/sebastianbergmann/code-unit",
-            "support": {
-                "issues": "https://github.com/sebastianbergmann/code-unit/issues",
-                "source": "https://github.com/sebastianbergmann/code-unit/tree/master"
-            },
             "funding": [
                 {
                     "url": "https://github.com/sebastianbergmann",
@@ -2125,10 +2057,6 @@
             ],
             "description": "Looks up which function or method a line of code belongs to",
             "homepage": "https://github.com/sebastianbergmann/code-unit-reverse-lookup/",
-            "support": {
-                "issues": "https://github.com/sebastianbergmann/code-unit-reverse-lookup/issues",
-                "source": "https://github.com/sebastianbergmann/code-unit-reverse-lookup/tree/master"
-            },
             "funding": [
                 {
                     "url": "https://github.com/sebastianbergmann",
@@ -2199,10 +2127,6 @@
                 "compare",
                 "equality"
             ],
-            "support": {
-                "issues": "https://github.com/sebastianbergmann/comparator/issues",
-                "source": "https://github.com/sebastianbergmann/comparator/tree/master"
-            },
             "funding": [
                 {
                     "url": "https://github.com/sebastianbergmann",
@@ -2256,10 +2180,6 @@
             ],
             "description": "Library for calculating the complexity of PHP code units",
             "homepage": "https://github.com/sebastianbergmann/complexity",
-            "support": {
-                "issues": "https://github.com/sebastianbergmann/complexity/issues",
-                "source": "https://github.com/sebastianbergmann/complexity/tree/2.0.0"
-            },
             "funding": [
                 {
                     "url": "https://github.com/sebastianbergmann",
@@ -2322,10 +2242,6 @@
                 "unidiff",
                 "unified diff"
             ],
-            "support": {
-                "issues": "https://github.com/sebastianbergmann/diff/issues",
-                "source": "https://github.com/sebastianbergmann/diff/tree/master"
-            },
             "funding": [
                 {
                     "url": "https://github.com/sebastianbergmann",
@@ -2385,10 +2301,6 @@
                 "environment",
                 "hhvm"
             ],
-            "support": {
-                "issues": "https://github.com/sebastianbergmann/environment/issues",
-                "source": "https://github.com/sebastianbergmann/environment/tree/master"
-            },
             "funding": [
                 {
                     "url": "https://github.com/sebastianbergmann",
@@ -2462,10 +2374,6 @@
                 "export",
                 "exporter"
             ],
-            "support": {
-                "issues": "https://github.com/sebastianbergmann/exporter/issues",
-                "source": "https://github.com/sebastianbergmann/exporter/tree/4.0.2"
-            },
             "funding": [
                 {
                     "url": "https://github.com/sebastianbergmann",
@@ -2526,10 +2434,6 @@
             "keywords": [
                 "global state"
             ],
-            "support": {
-                "issues": "https://github.com/sebastianbergmann/global-state/issues",
-                "source": "https://github.com/sebastianbergmann/global-state/tree/5.0.0"
-            },
             "funding": [
                 {
                     "url": "https://github.com/sebastianbergmann",
@@ -2583,10 +2487,6 @@
             ],
             "description": "Library for counting the lines of code in PHP source code",
             "homepage": "https://github.com/sebastianbergmann/lines-of-code",
-            "support": {
-                "issues": "https://github.com/sebastianbergmann/lines-of-code/issues",
-                "source": "https://github.com/sebastianbergmann/lines-of-code/tree/1.0.0"
-            },
             "funding": [
                 {
                     "url": "https://github.com/sebastianbergmann",
@@ -2640,10 +2540,6 @@
             ],
             "description": "Traverses array structures and object graphs to enumerate all referenced objects",
             "homepage": "https://github.com/sebastianbergmann/object-enumerator/",
-            "support": {
-                "issues": "https://github.com/sebastianbergmann/object-enumerator/issues",
-                "source": "https://github.com/sebastianbergmann/object-enumerator/tree/master"
-            },
             "funding": [
                 {
                     "url": "https://github.com/sebastianbergmann",
@@ -2695,10 +2591,6 @@
             ],
             "description": "Allows reflection of object attributes, including inherited and non-public ones",
             "homepage": "https://github.com/sebastianbergmann/object-reflector/",
-            "support": {
-                "issues": "https://github.com/sebastianbergmann/object-reflector/issues",
-                "source": "https://github.com/sebastianbergmann/object-reflector/tree/master"
-            },
             "funding": [
                 {
                     "url": "https://github.com/sebastianbergmann",
@@ -2758,10 +2650,6 @@
             ],
             "description": "Provides functionality to recursively process PHP variables",
             "homepage": "http://www.github.com/sebastianbergmann/recursion-context",
-            "support": {
-                "issues": "https://github.com/sebastianbergmann/recursion-context/issues",
-                "source": "https://github.com/sebastianbergmann/recursion-context/tree/master"
-            },
             "funding": [
                 {
                     "url": "https://github.com/sebastianbergmann",
@@ -2813,10 +2701,6 @@
             ],
             "description": "Provides a list of PHP built-in functions that operate on resources",
             "homepage": "https://www.github.com/sebastianbergmann/resource-operations",
-            "support": {
-                "issues": "https://github.com/sebastianbergmann/resource-operations/issues",
-                "source": "https://github.com/sebastianbergmann/resource-operations/tree/3.0.2"
-            },
             "funding": [
                 {
                     "url": "https://github.com/sebastianbergmann",
@@ -2869,10 +2753,6 @@
             ],
             "description": "Collection of value objects that represent the types of the PHP type system",
             "homepage": "https://github.com/sebastianbergmann/type",
-            "support": {
-                "issues": "https://github.com/sebastianbergmann/type/issues",
-                "source": "https://github.com/sebastianbergmann/type/tree/2.2.1"
-            },
             "funding": [
                 {
                     "url": "https://github.com/sebastianbergmann",
@@ -2922,10 +2802,6 @@
             ],
             "description": "Library that helps with managing the version number of Git-hosted PHP projects",
             "homepage": "https://github.com/sebastianbergmann/version",
-            "support": {
-                "issues": "https://github.com/sebastianbergmann/version/issues",
-                "source": "https://github.com/sebastianbergmann/version/tree/3.0.1"
-            },
             "funding": [
                 {
                     "url": "https://github.com/sebastianbergmann",
@@ -3298,9 +3174,6 @@
                 "polyfill",
                 "portable"
             ],
-            "support": {
-                "source": "https://github.com/symfony/polyfill-ctype/tree/v1.18.0"
-            },
             "funding": [
                 {
                     "url": "https://symfony.com/sponsor",
@@ -3414,10 +3287,6 @@
                 }
             ],
             "description": "A small library for converting tokenized PHP source code into XML and potentially other formats",
-            "support": {
-                "issues": "https://github.com/theseer/tokenizer/issues",
-                "source": "https://github.com/theseer/tokenizer/tree/master"
-            },
             "funding": [
                 {
                     "url": "https://github.com/theseer",
@@ -3570,10 +3439,6 @@
                 "check",
                 "validate"
             ],
-            "support": {
-                "issues": "https://github.com/webmozart/assert/issues",
-                "source": "https://github.com/webmozart/assert/tree/master"
-            },
             "time": "2020-07-08T17:02:28+00:00"
         },
         {
@@ -3682,5 +3547,5 @@
     "platform-overrides": {
         "php": "7.3.0"
     },
-    "plugin-api-version": "2.0.0"
+    "plugin-api-version": "1.1.0"
 }