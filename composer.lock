--- conflicted
+++ resolved
@@ -4,11 +4,7 @@
         "Read more about it at https://getcomposer.org/doc/01-basic-usage.md#installing-dependencies",
         "This file is @generated automatically"
     ],
-<<<<<<< HEAD
-    "content-hash": "d06c0dac6585d3779056ae835b684c93",
-=======
-    "content-hash": "194abb042dbd3732c1da46cf05ad7a07",
->>>>>>> 4c258314
+    "content-hash": "d33d9fbc27c8a727a565ef5524bbbcda",
     "packages": [
         {
             "name": "doctrine/cache",
@@ -881,24 +877,9 @@
                 "MIT"
             ],
             "description": "PHPStan - PHP Static Analysis Tool",
-            "funding": [
-                {
-                    "url": "https://github.com/ondrejmirtes",
-                    "type": "github"
-                },
-                {
-                    "url": "https://www.patreon.com/phpstan",
-                    "type": "patreon"
-                },
-                {
-                    "url": "https://tidelift.com/funding/github/packagist/phpstan/phpstan",
-                    "type": "tidelift"
-                }
-            ],
             "time": "2020-03-22T16:51:47+00:00"
         },
         {
-<<<<<<< HEAD
             "name": "phpstan/phpstan-phpunit",
             "version": "0.12.6",
             "source": {
@@ -910,24 +891,10 @@
                 "type": "zip",
                 "url": "https://api.github.com/repos/phpstan/phpstan-phpunit/zipball/26394996368b6d033d012547d3197f4e07e23021",
                 "reference": "26394996368b6d033d012547d3197f4e07e23021",
-=======
-            "name": "phpstan/phpstan-strict-rules",
-            "version": "0.12.2",
-            "source": {
-                "type": "git",
-                "url": "https://github.com/phpstan/phpstan-strict-rules.git",
-                "reference": "a670a59aff7cf96f75d21b974860ada10e25b2ee"
-            },
-            "dist": {
-                "type": "zip",
-                "url": "https://api.github.com/repos/phpstan/phpstan-strict-rules/zipball/a670a59aff7cf96f75d21b974860ada10e25b2ee",
-                "reference": "a670a59aff7cf96f75d21b974860ada10e25b2ee",
->>>>>>> 4c258314
                 "shasum": ""
             },
             "require": {
                 "php": "~7.1",
-<<<<<<< HEAD
                 "phpstan/phpstan": "^0.12.4"
             },
             "conflict": {
@@ -935,26 +902,66 @@
             },
             "require-dev": {
                 "consistence/coding-standard": "^3.5",
-=======
-                "phpstan/phpstan": "^0.12.6"
-            },
-            "require-dev": {
-                "consistence/coding-standard": "^3.0.1",
->>>>>>> 4c258314
                 "dealerdirect/phpcodesniffer-composer-installer": "^0.4.4",
                 "ergebnis/composer-normalize": "^2.0.2",
                 "jakub-onderka/php-parallel-lint": "^1.0",
                 "phing/phing": "^2.16.0",
-<<<<<<< HEAD
                 "phpstan/phpstan-strict-rules": "^0.12",
                 "phpunit/phpunit": "^7.0",
                 "satooshi/php-coveralls": "^1.0",
                 "slevomat/coding-standard": "^4.7.2"
-=======
+            },
+            "type": "phpstan-extension",
+            "extra": {
+                "branch-alias": {
+                    "dev-master": "0.12-dev"
+                },
+                "phpstan": {
+                    "includes": [
+                        "extension.neon",
+                        "rules.neon"
+                    ]
+                }
+            },
+            "autoload": {
+                "psr-4": {
+                    "PHPStan\\": "src/"
+                }
+            },
+            "notification-url": "https://packagist.org/downloads/",
+            "license": [
+                "MIT"
+            ],
+            "description": "PHPUnit extensions and rules for PHPStan",
+            "time": "2020-01-10T12:07:21+00:00"
+        },
+        {
+            "name": "phpstan/phpstan-strict-rules",
+            "version": "0.12.2",
+            "source": {
+                "type": "git",
+                "url": "https://github.com/phpstan/phpstan-strict-rules.git",
+                "reference": "a670a59aff7cf96f75d21b974860ada10e25b2ee"
+            },
+            "dist": {
+                "type": "zip",
+                "url": "https://api.github.com/repos/phpstan/phpstan-strict-rules/zipball/a670a59aff7cf96f75d21b974860ada10e25b2ee",
+                "reference": "a670a59aff7cf96f75d21b974860ada10e25b2ee",
+                "shasum": ""
+            },
+            "require": {
+                "php": "~7.1",
+                "phpstan/phpstan": "^0.12.6"
+            },
+            "require-dev": {
+                "consistence/coding-standard": "^3.0.1",
+                "dealerdirect/phpcodesniffer-composer-installer": "^0.4.4",
+                "ergebnis/composer-normalize": "^2.0.2",
+                "jakub-onderka/php-parallel-lint": "^1.0",
+                "phing/phing": "^2.16.0",
                 "phpstan/phpstan-phpunit": "^0.12",
                 "phpunit/phpunit": "^7.0",
                 "slevomat/coding-standard": "^4.5.2"
->>>>>>> 4c258314
             },
             "type": "phpstan-extension",
             "extra": {
@@ -963,10 +970,6 @@
                 },
                 "phpstan": {
                     "includes": [
-<<<<<<< HEAD
-                        "extension.neon",
-=======
->>>>>>> 4c258314
                         "rules.neon"
                     ]
                 }
@@ -980,13 +983,8 @@
             "license": [
                 "MIT"
             ],
-<<<<<<< HEAD
-            "description": "PHPUnit extensions and rules for PHPStan",
-            "time": "2020-01-10T12:07:21+00:00"
-=======
             "description": "Extra strict and opinionated rules for PHPStan",
             "time": "2020-01-20T13:08:52+00:00"
->>>>>>> 4c258314
         },
         {
             "name": "phpunit/php-code-coverage",
