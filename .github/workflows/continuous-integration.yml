--- conflicted
+++ resolved
@@ -212,20 +212,10 @@
         php-version:
           - "8.1"
         postgres-version:
-<<<<<<< HEAD
           - "10"
-          - "13"
-=======
-          - "9.4"
->>>>>>> b66f55c7
           - "14"
           - "15"
         include:
-<<<<<<< HEAD
-=======
-          - php-version: "8.1"
-            postgres-version: "15"
->>>>>>> b66f55c7
           - php-version: "8.2"
             postgres-version: "15"
 
