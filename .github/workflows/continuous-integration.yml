--- conflicted
+++ resolved
@@ -292,19 +292,9 @@
           - "8.4"
         mariadb-version:
           # keep in sync with https://mariadb.org/about/#maintenance-policy
-<<<<<<< HEAD
-          - "10.5"  # Oldest version supported by DBAL, LTS (Jun 2025)
-          - "10.6"  # LTS (Jul 2026)
-          - "10.11" # LTS (Feb 2028)
-          - "11.1"  # STS (Aug 2024)
-          - "11.2"  # STS (Nov 2024)
-          - "11.3"  # STS (Feb 2025)
-=======
-          - "10.4"  # Oldest version supported by DBAL, LTS (Jun 2024) We have code specific to 10.4.3-10.5.2
-          - "10.5"  # LTS (Jun 2025) We have code specific to 10.5.2-10.6.0
+          - "10.5"  # Oldest version supported by DBAL, LTS (Jun 2025) We have code specific to 10.5.2-10.6.0
           - "10.6"  # LTS (Jul 2026) We have code specific to 10.6.0-10.10.0
           - "10.11" # LTS (Feb 2028) We have code specific to ^10.10
->>>>>>> e9fb8d74
           - "11.4"  # LTS (May 2029)
         extension:
           - "mysqli"
@@ -374,12 +364,7 @@
         php-version:
           - "8.4"
         mysql-version:
-<<<<<<< HEAD
           - "8.0"
-=======
-          - "5.7"
-          - "8.0" # We have code specific to ^8.0
->>>>>>> e9fb8d74
           - "9.1"
         extension:
           - "mysqli"
