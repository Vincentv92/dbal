--- conflicted
+++ resolved
@@ -49,14 +49,11 @@
                 -->
                 <file name="src/Connection.php"/>
                 <file name="src/Driver/IBMDB2/Statement.php"/>
-<<<<<<< HEAD
+                <directory name="src/Driver/PgSQL"/>
                 <!--
                     Requires a release of https://github.com/JetBrains/phpstorm-stubs/pull/1255
                 -->
                 <file name="src/Driver/PDO/Connection.php"/>
-=======
-                <directory name="src/Driver/PgSQL"/>
->>>>>>> 0b23e06d
                 <file name="src/DriverManager.php"/>
                 <file name="src/Platforms/AbstractMySQLPlatform.php"/>
                 <file name="src/Platforms/AbstractPlatform.php"/>
@@ -122,6 +119,7 @@
             <errorLevel type="suppress">
                 <!-- PgSql objects are represented as resources in PHP 7.4 -->
                 <referencedFunction name="pg_affected_rows"/>
+                <referencedFunction name="pg_close"/>
                 <referencedFunction name="pg_escape_bytea"/>
                 <referencedFunction name="pg_escape_literal"/>
                 <referencedFunction name="pg_fetch_all"/>
@@ -193,20 +191,17 @@
                 -->
                 <file name="src/Platforms/AbstractMySQLPlatform.php"/>
                 <file name="tests/Functional/Driver/AbstractDriverTest.php"/>
-<<<<<<< HEAD
+
+                <!-- We're checking for invalid input. -->
+                <directory name="src/Driver/PgSQL"/>
 
                 <!-- We're testing invalid input. -->
                 <file name="tests/Types/DateImmutableTypeTest.php"/>
                 <file name="tests/Types/DateTimeImmutableTypeTest.php"/>
                 <file name="tests/Types/TimeImmutableTypeTest.php"/>
-                
+
                 <!-- False positive: "mixed is never string" -->
                 <file name="src/Platforms/PostgreSQLPlatform.php" />
-=======
-                
-                <!-- We're checking for invalid input. -->
-                <directory name="src/Driver/PgSQL"/>
->>>>>>> 0b23e06d
             </errorLevel>
         </RedundantConditionGivenDocblockType>
         <RedundantPropertyInitializationCheck>
@@ -220,17 +215,13 @@
                 <!-- See https://github.com/psalm/psalm-plugin-phpunit/issues/107 -->
                 <file name="tests/Functional/Schema/SchemaManagerFunctionalTestCase.php"/>
             </errorLevel>
-<<<<<<< HEAD
         </TypeDoesNotContainNull>
-=======
-        </TooManyArguments>
         <TypeDoesNotContainType>
             <errorLevel type="suppress">
                 <!-- On PHP 7.4, pg_fetch_all() might return false for empty result sets. -->
                 <file name="src/Driver/PgSQL/Result.php"/>
             </errorLevel>
         </TypeDoesNotContainType>
->>>>>>> 0b23e06d
         <UndefinedDocblockClass>
             <errorLevel type="suppress">
                 <!-- See https://github.com/vimeo/psalm/issues/5472 -->
