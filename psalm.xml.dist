--- conflicted
+++ resolved
@@ -83,17 +83,11 @@
                     See https://github.com/doctrine/dbal/pull/4821
                 -->
                 <referencedMethod name="Doctrine\DBAL\Schema\AbstractSchemaManager::getSchemaSearchPaths"/>
+                <referencedMethod name="Doctrine\DBAL\Schema\PostgreSQLSchemaManager::getSchemaSearchPaths"/>
             </errorLevel>
         </DeprecatedMethod>
-        <DocblockTypeContradiction>
-            <errorLevel type="suppress">
-                <!--
-                    Requires a release of https://github.com/JetBrains/phpstorm-stubs/pull/1158
-                -->
-<<<<<<< HEAD
-                <file name="src/Driver/IBMDB2/Connection.php"/>
-=======
-                <file name="src/Configuration.php"/>
+        <DeprecatedProperty>
+            <errorLevel type="suppress">
                 <!--
                     This suppression should be removed in 4.0.x
                     See https://github.com/doctrine/dbal/pull/4822
@@ -103,7 +97,10 @@
         </DeprecatedProperty>
         <DocblockTypeContradiction>
             <errorLevel type="suppress">
->>>>>>> 06d20af1
+                <!--
+                    Requires a release of https://github.com/JetBrains/phpstorm-stubs/pull/1158
+                -->
+                <file name="src/Driver/IBMDB2/Connection.php"/>
                 <!--
                     Requires a release of https://github.com/JetBrains/phpstorm-stubs/pull/766
                 -->
@@ -209,28 +206,6 @@
                 <directory name="tests"/>
             </errorLevel>
         </PropertyNotSetInConstructor>
-<<<<<<< HEAD
-        <RedundantCondition>
-            <errorLevel type="suppress">
-                <!--
-                    Requires a release of
-                    https://github.com/sebastianbergmann/phpunit/commit/9c60d7d9fd3bfa80fa4aeab7090e1bbe0830dbcd
-                -->
-                <file name="tests/Driver/API/ExceptionConverterTest.php"/>
-            </errorLevel>
-        </RedundantCondition>
-=======
-        <!-- This is necessary pre 4.0  -->
-        <RedundantCastGivenDocblockType>
-            <errorLevel type="suppress">
-                <!--
-                    This suppression should be removed in 4.0.x
-                    where we have scalar argument types enforced
-                -->
-                <directory name="src"/>
-            </errorLevel>
-        </RedundantCastGivenDocblockType>
->>>>>>> 06d20af1
         <RedundantConditionGivenDocblockType>
             <errorLevel type="suppress">
                 <!--
