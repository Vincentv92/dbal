<?xml version="1.0"?>
<psalm
    errorLevel="2"
    phpVersion="8.2"
    findUnusedBaselineEntry="false"
    findUnusedCode="false"
    xmlns:xsi="http://www.w3.org/2001/XMLSchema-instance"
    xmlns="https://getpsalm.org/schema/config"
    xsi:schemaLocation="https://getpsalm.org/schema/config vendor/vimeo/psalm/config.xsd"
>
    <projectFiles>
        <directory name="src" />
        <directory name="static-analysis" />
        <directory name="tests" />
        <ignoreFiles>
            <directory name="vendor" />
        </ignoreFiles>
    </projectFiles>
    <stubs>
        <file name="vendor/jetbrains/phpstorm-stubs/PDO/PDO.php" />
        <file name="vendor/jetbrains/phpstorm-stubs/ibm_db2/ibm_db2.php" />
        <file name="vendor/jetbrains/phpstorm-stubs/mysqli/mysqli.php" />
        <file name="vendor/jetbrains/phpstorm-stubs/oci8/oci8.php" />
        <file name="vendor/jetbrains/phpstorm-stubs/sqlsrv/sqlsrv.php" />
    </stubs>
    <issueHandlers>
        <ArgumentTypeCoercion>
            <!--
                The actual return type of the driver functions or methods depends on the
                values of the passed arguments, so it cannot be determined statically.
            -->
            <errorLevel type="suppress">
                <file name="src/Driver/PgSQL/Result.php"/>
            </errorLevel>
        </ArgumentTypeCoercion>
        <ConflictingReferenceConstraint>
            <errorLevel type="suppress">
                <!--
                    This one is just too convoluted for Psalm to figure out, by
                    its author's own admission
                -->
                <file name="src/Driver/OCI8/ConvertPositionalToNamedPlaceholders.php"/>
            </errorLevel>
        </ConflictingReferenceConstraint>
        <DeprecatedMethod>
            <errorLevel type="suppress">
                <!--
                    See https://github.com/doctrine/dbal/pull/6202
                    TODO: remove in 4.0.0
                -->
                <referencedMethod name="Doctrine\DBAL\Schema\TableDiff::getModifiedColumns" />
                <referencedMethod name="Doctrine\DBAL\Schema\TableDiff::getRenamedColumns" />
                <referencedMethod name="Doctrine\DBAL\Platforms\AbstractMySQLPlatform::getColumnTypeSQLSnippets" />
                <referencedMethod name="Doctrine\DBAL\Platforms\AbstractMySQLPlatform::getDatabaseNameSQL" />

                <!-- TODO for PHPUnit 11 -->
                <referencedMethod name="PHPUnit\Framework\TestCase::iniSet"/>
<<<<<<< HEAD
=======

                <!--
                    https://github.com/doctrine/dbal/pull/6560
                    TODO: remove in 5.0.0
                -->
                <referencedMethod name="Doctrine\DBAL\Schema\Table::removeForeignKey" />
                <referencedMethod name="Doctrine\DBAL\Schema\Table::removeUniqueConstraint" />

                <!--
                    https://github.com/doctrine/dbal/pull/6590
                    TODO: remove in 5.0.0
                -->
                <referencedMethod name="Doctrine\DBAL\Platforms\AbstractPlatform::quoteIdentifier" />

                <!--
                    https://github.com/doctrine/dbal/pull/6607
                    TODO: remove in 5.0.0
                -->
                <referencedMethod name="Doctrine\DBAL\Platforms\AbstractPlatform::createReservedKeywordsList" />
                <referencedMethod name="Doctrine\DBAL\Platforms\AbstractPlatform::getReservedKeywordsList" />

                <!--
                    https://github.com/doctrine/dbal/pull/6610
                    TODO: remove in 5.0.0
                -->
                <referencedMethod name="Doctrine\DBAL\Schema\AbstractAsset::_setName" />
>>>>>>> d0154eaa
            </errorLevel>
        </DeprecatedMethod>
        <DocblockTypeContradiction>
            <errorLevel type="suppress">
                <!--
                    These issues can be mostly divided in the following categories:
                      1. Union types not supported at the language level (require dropping PHP 7 support)
                      2. Associative arrays with typed elements used instead of classes (require breaking API changes)
                -->
                <file name="src/Connection.php"/>
                <file name="src/Driver/IBMDB2/Statement.php"/>
                <directory name="src/Driver/PgSQL"/>
                <!--
                    Requires a release of https://github.com/JetBrains/phpstorm-stubs/pull/1255
                -->
                <file name="src/Driver/PDO/Connection.php"/>
                <file name="src/DriverManager.php"/>
                <file name="src/Platforms/AbstractMySQLPlatform.php"/>
                <file name="src/Platforms/AbstractPlatform.php"/>
                <file name="src/Platforms/SQLServerPlatform.php"/>
                <file name="src/Platforms/SQLitePlatform.php"/>
                <file name="src/Schema/Column.php"/>
                <!-- See https://github.com/vimeo/psalm/issues/5472 -->
                <file name="src/Portability/Converter.php"/>
                <!-- We're checking for invalid input -->
                <file name="src/Configuration.php"/>
            </errorLevel>
        </DocblockTypeContradiction>
        <FalsableReturnStatement>
            <errorLevel type="suppress">
                <!--
                    Fixing these issues requires an API change
                -->
                <file name="src/Driver/PDO/SQLSrv/Connection.php"/>
                <file name="src/Driver/SQLSrv/Connection.php"/>
            </errorLevel>
        </FalsableReturnStatement>
        <ImpureMethodCall>
            <errorLevel type="suppress">
                <!--
                    Requires a release of
                    https://github.com/vimeo/psalm/pull/3171
                -->
                <file name="src/Exception/DriverException.php"/>
            </errorLevel>
        </ImpureMethodCall>
        <ImplementedReturnTypeMismatch>
            <errorLevel type="suppress">
                <!-- Fixing this issue requires an API change -->
                <file name="src/Driver/OCI8/Connection.php"/>
            </errorLevel>
        </ImplementedReturnTypeMismatch>
        <InaccessibleProperty>
            <errorLevel type="suppress">
                <!--
                     Even though DateInterval properties are recommended to be considered as readonly,
                     there is no way to initialize an inverted interval using the constructor.

                     See: https://github.com/vimeo/psalm/pull/9895
                -->
                <file name="src/Types/DateIntervalType.php"/>
                <file name="tests/Types/DateIntervalTest.php"/>
            </errorLevel>
        </InaccessibleProperty>
        <InvalidCast>
            <errorLevel type="suppress">
                <!-- See https://github.com/vimeo/psalm/issues/10995 -->
                <file name="src/Types/BigIntType.php"/>
            </errorLevel>
        </InvalidCast>
        <InvalidArgument>
            <errorLevel type="suppress">
                <!-- We're testing with invalid input here. -->
                <file name="tests/Driver/PDO/*/DriverTest.php"/>
                <file name="tests/Functional/Driver/Mysqli/ConnectionTest.php"/>
                <file name="tests/Platforms/AbstractPlatformTestCase.php"/>
            </errorLevel>
        </InvalidArgument>
        <InvalidArrayOffset>
            <errorLevel type="suppress">
                <!-- https://github.com/vimeo/psalm/issues/10213 -->
                <file name="tests/Functional/BinaryDataAccessTest.php"/>
            </errorLevel>
        </InvalidArrayOffset>
        <InvalidDocblock>
            <errorLevel type="suppress">
                <!-- See https://github.com/vimeo/psalm/issues/5472 -->
                <file name="src/Portability/Converter.php"/>
            </errorLevel>
        </InvalidDocblock>
        <InvalidPropertyAssignmentValue>
            <errorLevel type="suppress">
                <!-- Fixing this issue requires an API change -->
                <file name="src/Driver/PDO/Exception.php"/>
            </errorLevel>
        </InvalidPropertyAssignmentValue>
        <LessSpecificReturnStatement>
            <!--
                The actual return type of the driver functions or methods depends on the
                values of the passed arguments, so it cannot be determined statically.
            -->
            <errorLevel type="suppress">
                <file name="src/Driver/IBMDB2/Result.php"/>
                <file name="src/Driver/OCI8/Result.php"/>
                <file name="src/Driver/PDO/Result.php"/>
                <file name="src/Driver/PgSQL/Result.php"/>
                <file name="src/Driver/SQLite3/Result.php"/>
            </errorLevel>
        </LessSpecificReturnStatement>
        <MoreSpecificReturnType>
            <errorLevel type="suppress">
                <!--
                    The actual return type of the driver functions or methods depends on the
                    values of the passed arguments, so it cannot be determined statically.
                -->
                <file name="src/Driver/IBMDB2/Result.php"/>
                <file name="src/Driver/OCI8/Result.php"/>
                <file name="src/Driver/PDO/Result.php"/>
                <file name="src/Driver/PgSQL/Result.php"/>
                <file name="src/Driver/SQLite3/Result.php"/>
            </errorLevel>
        </MoreSpecificReturnType>
        <NoValue>
            <errorLevel type="suppress">
                <!-- See https://github.com/vimeo/psalm/issues/10995 -->
                <file name="src/Types/BigIntType.php"/>
                <!--
                    This error looks bogus.
                -->
                <file name="static-analysis/driver-manager-retrieves-correct-connection-type.php"/>
            </errorLevel>
        </NoValue>
        <NullableReturnStatement>
            <errorLevel type="suppress">
                <!--
                    Fixing this issue requires an API change
                -->
                <file name="src/Driver/AbstractSQLiteDriver.php"/>
            </errorLevel>
        </NullableReturnStatement>
        <PossiblyInvalidArrayOffset>
            <errorLevel type="suppress">
                <!-- $array[key($array)] is safe. -->
                <file name="src/Query/QueryBuilder.php"/>
            </errorLevel>
        </PossiblyInvalidArrayOffset>
        <PossiblyNullArgument>
            <errorLevel type="suppress">
                <!--
                    This is a valid issue and requires some refactoring.
                -->
                <file name="src/Schema/SQLiteSchemaManager.php"/>
            </errorLevel>
        </PossiblyNullArgument>
        <PossiblyUndefinedArrayOffset>
            <errorLevel type="suppress">
                <!-- See https://github.com/psalm/psalm-plugin-phpunit/pull/82 -->
                <file name="tests/Functional/PrimaryReadReplicaConnectionTest.php"/>
                <file name="tests/Functional/Schema/PostgreSQLSchemaManagerTest.php"/>
                <!-- There is no way to mark a nullable element in an array shape as always set,
                     and the PHPUnit plugin for Psalm does not seem to understand static assertions -->
                <file name="tests/TestUtil.php"/>
            </errorLevel>
        </PossiblyUndefinedArrayOffset>
        <PossiblyUndefinedVariable>
            <errorLevel type="suppress">
                <!--
                    See https://github.com/vimeo/psalm/issues/4354
                -->
                <file name="src/Schema/AbstractSchemaManager.php"/>
            </errorLevel>
        </PossiblyUndefinedVariable>
        <PossiblyFalseReference>
            <errorLevel type="suppress">
                <!--
                    oci_new_descriptor() returns OCI-Lob|false on PHP 7 and OCILob|null on PHP 8
                -->
                <file name="src/Driver/OCI8/Statement.php"/>
            </errorLevel>
        </PossiblyFalseReference>
        <PropertyNotSetInConstructor>
            <errorLevel type="suppress">
                <!-- See https://github.com/psalm/psalm-plugin-phpunit/issues/107 -->
                <!-- See https://github.com/sebastianbergmann/phpunit/pull/4610 -->
                <directory name="tests"/>
            </errorLevel>
        </PropertyNotSetInConstructor>
        <RedundantConditionGivenDocblockType>
            <errorLevel type="suppress">
                <!--
                    Fixing these issues requires support of union types at the language level
                    or breaking API changes.
                -->
                <file name="src/Platforms/AbstractMySQLPlatform.php"/>
                <file name="tests/Functional/Driver/AbstractDriverTestCase.php"/>

                <!-- We're checking for invalid input. -->
                <directory name="src/Driver/PgSQL"/>
                <file name="src/Result.php"/>

                <!-- We're testing invalid input. -->
                <file name="tests/Types/DateImmutableTypeTest.php"/>
                <file name="tests/Types/DateTimeImmutableTypeTest.php"/>
                <file name="tests/Types/TimeImmutableTypeTest.php"/>

                <!-- False positive: "mixed is never string" -->
                <file name="src/Platforms/PostgreSQLPlatform.php" />
            </errorLevel>
        </RedundantConditionGivenDocblockType>
        <RedundantPropertyInitializationCheck>
            <errorLevel type="suppress">
                <!-- Running isset() checks on properties that should be initialized by setUp() is fine. -->
                <directory name="tests"/>

                <!-- Ignore isset() checks in destructors. -->
                <file name="src/Driver/PgSQL/Connection.php"/>
                <file name="src/Driver/PgSQL/Statement.php"/>
            </errorLevel>
        </RedundantPropertyInitializationCheck>
        <TypeDoesNotContainNull>
            <errorLevel type="suppress">
                <!-- See https://github.com/psalm/psalm-plugin-phpunit/issues/107 -->
                <file name="tests/Functional/Schema/SchemaManagerFunctionalTestCase.php"/>
            </errorLevel>
        </TypeDoesNotContainNull>
        <TypeDoesNotContainType>
            <errorLevel type="suppress">
                <!-- See https://github.com/vimeo/psalm/issues/11008 -->
                <file name="src/Driver/SQLite3/Result.php"/>
                <!-- Ignore isset() checks in destructors. -->
                <file name="src/Driver/PgSQL/Connection.php"/>
                <file name="src/Driver/PgSQL/Statement.php"/>
                <!-- See https://github.com/vimeo/psalm/issues/10995 -->
                <file name="src/Types/BigIntType.php"/>
            </errorLevel>
        </TypeDoesNotContainType>
        <UndefinedClass>
            <errorLevel type="suppress">
                <!-- New PDO classes introduced in PHP 8.4 -->
                <referencedClass name="Pdo\Mysql"/>
                <referencedClass name="Pdo\Pgsql"/>
                <referencedClass name="Pdo\Sqlite"/>
            </errorLevel>
        </UndefinedClass>
        <UndefinedDocblockClass>
            <errorLevel type="suppress">
                <!-- See https://github.com/vimeo/psalm/issues/5472 -->
                <referencedClass name="Doctrine\DBAL\Portability\T"/>
                <!--
                    The OCI-Lob class was renamed to OCILob in PHP 8 while Psalm infers PHP 7 from composer.json
                    and may not properly interpret the LanguageLevelTypeAware annotation from the stubs.
                -->
                <referencedClass name="OCILob"/>
            </errorLevel>
        </UndefinedDocblockClass>
        <UndefinedMethod>
            <errorLevel type="suppress">
                <!-- New PDO static constructor introduced in PHP 8.4 -->
                <referencedMethod name="PDO::connect"/>
            </errorLevel>
        </UndefinedMethod>
        <UnsupportedPropertyReferenceUsage>
            <errorLevel type="suppress">
                <!-- This code is valid -->
                <file name="src/Driver/Mysqli/Result.php"/>
                <file name="src/Driver/Mysqli/Statement.php"/>
            </errorLevel>
        </UnsupportedPropertyReferenceUsage>
        <UnsupportedReferenceUsage>
            <errorLevel type="suppress">
                <!-- This code is valid -->
                <file name="src/Driver/SQLSrv/Statement.php"/>
            </errorLevel>
        </UnsupportedReferenceUsage>
        <InvalidReturnStatement>
            <errorLevel type="suppress">
                <!-- lastInsertId has a return type that does not match the one defined in the interface-->
                <file name="src/Driver/Mysqli/Connection.php"/>

                <!-- See https://github.com/vimeo/psalm/issues/5472 -->
                <file name="src/Portability/Converter.php"/>
            </errorLevel>
        </InvalidReturnStatement>
        <InvalidReturnType>
            <errorLevel type="suppress">
                <!-- lastInsertId has a return type that does not match the one defined in the interface-->
                <file name="src/Driver/Mysqli/Connection.php"/>

                <!-- See https://github.com/vimeo/psalm/issues/5472 -->
                <file name="src/Portability/Converter.php"/>
            </errorLevel>
        </InvalidReturnType>
        <InvalidScalarArgument>
            <errorLevel type="suppress">
                <!-- See https://github.com/vimeo/psalm/issues/4295 -->
                <file name="src/Exception/DriverException.php"/>

                <!-- See https://bugs.php.net/bug.php?id=77591 -->
                <referencedFunction name="db2_autocommit"/>

                <!-- We're testing invalid input. -->
                <file name="tests/Functional/Driver/Mysqli/ConnectionTest.php"/>
            </errorLevel>
        </InvalidScalarArgument>
    </issueHandlers>
</psalm><|MERGE_RESOLUTION|>--- conflicted
+++ resolved
@@ -55,35 +55,12 @@
 
                 <!-- TODO for PHPUnit 11 -->
                 <referencedMethod name="PHPUnit\Framework\TestCase::iniSet"/>
-<<<<<<< HEAD
-=======
-
-                <!--
-                    https://github.com/doctrine/dbal/pull/6560
-                    TODO: remove in 5.0.0
-                -->
-                <referencedMethod name="Doctrine\DBAL\Schema\Table::removeForeignKey" />
-                <referencedMethod name="Doctrine\DBAL\Schema\Table::removeUniqueConstraint" />
-
-                <!--
-                    https://github.com/doctrine/dbal/pull/6590
-                    TODO: remove in 5.0.0
-                -->
-                <referencedMethod name="Doctrine\DBAL\Platforms\AbstractPlatform::quoteIdentifier" />
-
-                <!--
-                    https://github.com/doctrine/dbal/pull/6607
-                    TODO: remove in 5.0.0
-                -->
-                <referencedMethod name="Doctrine\DBAL\Platforms\AbstractPlatform::createReservedKeywordsList" />
-                <referencedMethod name="Doctrine\DBAL\Platforms\AbstractPlatform::getReservedKeywordsList" />
 
                 <!--
                     https://github.com/doctrine/dbal/pull/6610
                     TODO: remove in 5.0.0
                 -->
                 <referencedMethod name="Doctrine\DBAL\Schema\AbstractAsset::_setName" />
->>>>>>> d0154eaa
             </errorLevel>
         </DeprecatedMethod>
         <DocblockTypeContradiction>
