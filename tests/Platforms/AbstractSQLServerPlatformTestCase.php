<?php

declare(strict_types=1);

namespace Doctrine\DBAL\Tests\Platforms;

use Doctrine\DBAL\DBALException;
use Doctrine\DBAL\Exception\ColumnLengthRequired;
use Doctrine\DBAL\Platforms\SQLServer2012Platform;
use Doctrine\DBAL\Schema\Column;
use Doctrine\DBAL\Schema\ColumnDiff;
use Doctrine\DBAL\Schema\Index;
use Doctrine\DBAL\Schema\Sequence;
use Doctrine\DBAL\Schema\Table;
use Doctrine\DBAL\Schema\TableDiff;
use Doctrine\DBAL\TransactionIsolationLevel;
use Doctrine\DBAL\Types\Type;

abstract class AbstractSQLServerPlatformTestCase extends AbstractPlatformTestCase
{
    /** @var SQLServer2012Platform */
    protected $platform;

    public function getGenerateTableSql(): string
    {
        return 'CREATE TABLE test (id INT IDENTITY NOT NULL, test NVARCHAR(255), PRIMARY KEY (id))';
    }

    /**
     * {@inheritDoc}
     */
    public function getGenerateTableWithMultiColumnUniqueIndexSql(): array
    {
        return [
            'CREATE TABLE test (foo NVARCHAR(255), bar NVARCHAR(255))',
            'CREATE UNIQUE INDEX UNIQ_D87F7E0C8C73652176FF8CAA ON test (foo, bar)'
                . ' WHERE foo IS NOT NULL AND bar IS NOT NULL',
        ];
    }

    /**
     * {@inheritDoc}
     */
    public function getGenerateAlterTableSql(): array
    {
        return [
            'ALTER TABLE mytable ADD quota INT',
            'ALTER TABLE mytable DROP COLUMN foo',
            'ALTER TABLE mytable ALTER COLUMN baz NVARCHAR(255) NOT NULL',
            "ALTER TABLE mytable ADD CONSTRAINT DF_6B2BD609_78240498 DEFAULT 'def' FOR baz",
            'ALTER TABLE mytable ALTER COLUMN bloo BIT NOT NULL',
            "ALTER TABLE mytable ADD CONSTRAINT DF_6B2BD609_CECED971 DEFAULT '0' FOR bloo",
            "sp_RENAME 'mytable', 'userlist'",
            "DECLARE @sql NVARCHAR(MAX) = N''; " .
            "SELECT @sql += N'EXEC sp_rename N''' + dc.name + ''', N''' " .
            "+ REPLACE(dc.name, '6B2BD609', 'E2B58069') + ''', ''OBJECT'';' " .
            'FROM sys.default_constraints dc ' .
            'JOIN sys.tables tbl ON dc.parent_object_id = tbl.object_id ' .
            "WHERE tbl.name = 'userlist';" .
            'EXEC sp_executesql @sql',
        ];
    }

    public function testDoesNotSupportRegexp(): void
    {
        $this->expectException(DBALException::class);

        $this->platform->getRegexpExpression();
    }

    public function testGeneratesSqlSnippets(): void
    {
        self::assertEquals('CONVERT(date, GETDATE())', $this->platform->getCurrentDateSQL());
        self::assertEquals('CONVERT(time, GETDATE())', $this->platform->getCurrentTimeSQL());
        self::assertEquals('CURRENT_TIMESTAMP', $this->platform->getCurrentTimestampSQL());
        self::assertEquals('"', $this->platform->getIdentifierQuoteCharacter());

        self::assertEquals(
            '(column1 + column2 + column3)',
            $this->platform->getConcatExpression('column1', 'column2', 'column3')
        );
    }

    public function testGeneratesTransactionsCommands(): void
    {
        self::assertEquals(
            'SET TRANSACTION ISOLATION LEVEL READ UNCOMMITTED',
            $this->platform->getSetTransactionIsolationSQL(TransactionIsolationLevel::READ_UNCOMMITTED)
        );
        self::assertEquals(
            'SET TRANSACTION ISOLATION LEVEL READ COMMITTED',
            $this->platform->getSetTransactionIsolationSQL(TransactionIsolationLevel::READ_COMMITTED)
        );
        self::assertEquals(
            'SET TRANSACTION ISOLATION LEVEL REPEATABLE READ',
            $this->platform->getSetTransactionIsolationSQL(TransactionIsolationLevel::REPEATABLE_READ)
        );
        self::assertEquals(
            'SET TRANSACTION ISOLATION LEVEL SERIALIZABLE',
            $this->platform->getSetTransactionIsolationSQL(TransactionIsolationLevel::SERIALIZABLE)
        );
    }

    public function testGeneratesDDLSnippets(): void
    {
        $dropDatabaseExpectation = 'DROP DATABASE foobar';

        self::assertEquals('SELECT * FROM sys.databases', $this->platform->getListDatabasesSQL());
        self::assertEquals('CREATE DATABASE foobar', $this->platform->getCreateDatabaseSQL('foobar'));
        self::assertEquals($dropDatabaseExpectation, $this->platform->getDropDatabaseSQL('foobar'));
        self::assertEquals('DROP TABLE foobar', $this->platform->getDropTableSQL('foobar'));
    }

    public function testGeneratesTypeDeclarationForIntegers(): void
    {
        self::assertEquals(
            'INT',
            $this->platform->getIntegerTypeDeclarationSQL([])
        );
        self::assertEquals(
            'INT IDENTITY',
            $this->platform->getIntegerTypeDeclarationSQL(['autoincrement' => true])
        );
        self::assertEquals(
            'INT IDENTITY',
            $this->platform->getIntegerTypeDeclarationSQL(
                ['autoincrement' => true, 'primary' => true]
            )
        );
    }

    public function testGeneratesTypeDeclarationsForStrings(): void
    {
<<<<<<< HEAD
=======
        self::assertEquals(
            'NCHAR(10)',
            $this->platform->getVarcharTypeDeclarationSQL(
                ['length' => 10, 'fixed' => true]
            )
        );
        self::assertEquals(
            'NVARCHAR(50)',
            $this->platform->getVarcharTypeDeclarationSQL(['length' => 50])
        );
        self::assertEquals(
            'NVARCHAR(255)',
            $this->platform->getVarcharTypeDeclarationSQL([])
        );
>>>>>>> 95b40a13
        self::assertSame('VARCHAR(MAX)', $this->platform->getClobTypeDeclarationSQL([]));
        self::assertSame(
            'VARCHAR(MAX)',
            $this->platform->getClobTypeDeclarationSQL(['length' => 5, 'fixed' => true])
        );
    }

    public function testPrefersIdentityColumns(): void
    {
        self::assertTrue($this->platform->prefersIdentityColumns());
    }

    public function testSupportsIdentityColumns(): void
    {
        self::assertTrue($this->platform->supportsIdentityColumns());
    }

    public function testSupportsCreateDropDatabase(): void
    {
        self::assertTrue($this->platform->supportsCreateDropDatabase());
    }

    public function testSupportsSchemas(): void
    {
        self::assertTrue($this->platform->supportsSchemas());
    }

    public function testDoesNotSupportSavePoints(): void
    {
        self::assertTrue($this->platform->supportsSavepoints());
    }

    public function getGenerateIndexSql(): string
    {
        return 'CREATE INDEX my_idx ON mytable (user_name, last_login)';
    }

    public function getGenerateUniqueIndexSql(): string
    {
        return 'CREATE UNIQUE INDEX index_name ON test (test, test2) WHERE test IS NOT NULL AND test2 IS NOT NULL';
    }

    protected function getGenerateForeignKeySql(): string
    {
        return 'ALTER TABLE test ADD FOREIGN KEY (fk_name_id) REFERENCES other_table (id)';
    }

    public function testModifyLimitQuery(): void
    {
        $sql = $this->platform->modifyLimitQuery('SELECT * FROM user', 10, 0);
        self::assertEquals('SELECT * FROM user ORDER BY (SELECT 0) OFFSET 0 ROWS FETCH NEXT 10 ROWS ONLY', $sql);
    }

    public function testModifyLimitQueryWithEmptyOffset(): void
    {
        $sql = $this->platform->modifyLimitQuery('SELECT * FROM user', 10);
        self::assertEquals('SELECT * FROM user ORDER BY (SELECT 0) OFFSET 0 ROWS FETCH NEXT 10 ROWS ONLY', $sql);
    }

    public function testModifyLimitQueryWithOffset(): void
    {
        $sql = $this->platform->modifyLimitQuery('SELECT * FROM user ORDER BY username DESC', 10, 5);
        self::assertEquals('SELECT * FROM user ORDER BY username DESC OFFSET 5 ROWS FETCH NEXT 10 ROWS ONLY', $sql);
    }

    public function testModifyLimitQueryWithAscOrderBy(): void
    {
        $sql = $this->platform->modifyLimitQuery('SELECT * FROM user ORDER BY username ASC', 10);
        self::assertEquals('SELECT * FROM user ORDER BY username ASC OFFSET 0 ROWS FETCH NEXT 10 ROWS ONLY', $sql);
    }

    public function testModifyLimitQueryWithLowercaseOrderBy(): void
    {
        $sql = $this->platform->modifyLimitQuery('SELECT * FROM user order by username', 10);
        self::assertEquals('SELECT * FROM user order by username OFFSET 0 ROWS FETCH NEXT 10 ROWS ONLY', $sql);
    }

    public function testModifyLimitQueryWithDescOrderBy(): void
    {
        $sql = $this->platform->modifyLimitQuery('SELECT * FROM user ORDER BY username DESC', 10);
        self::assertEquals('SELECT * FROM user ORDER BY username DESC OFFSET 0 ROWS FETCH NEXT 10 ROWS ONLY', $sql);
    }

    public function testModifyLimitQueryWithMultipleOrderBy(): void
    {
        $sql = $this->platform->modifyLimitQuery(
            'SELECT * FROM user ORDER BY username DESC, usereamil ASC',
            10
        );

        self::assertEquals(
            'SELECT * FROM user ORDER BY username DESC, usereamil ASC OFFSET 0 ROWS FETCH NEXT 10 ROWS ONLY',
            $sql
        );
    }

    public function testModifyLimitQueryWithSubSelect(): void
    {
        $sql = $this->platform->modifyLimitQuery(
            'SELECT * FROM (SELECT u.id as uid, u.name as uname) dctrn_result',
            10
        );

        self::assertEquals(
            'SELECT * FROM ('
            . 'SELECT u.id as uid, u.name as uname'
            . ') dctrn_result ORDER BY (SELECT 0) OFFSET 0 ROWS FETCH NEXT 10 ROWS ONLY',
            $sql
        );
    }

    public function testModifyLimitQueryWithSubSelectAndOrder(): void
    {
        $sql = $this->platform->modifyLimitQuery(
            'SELECT * FROM ('
                . 'SELECT u.id as uid, u.name as uname'
                . ') dctrn_result ORDER BY uname DESC',
            10
        );

        self::assertEquals(
            'SELECT * FROM ('
                . 'SELECT u.id as uid, u.name as uname'
                . ') dctrn_result ORDER BY uname DESC OFFSET 0 ROWS FETCH NEXT 10 ROWS ONLY',
            $sql
        );

        $sql = $this->platform->modifyLimitQuery(
            'SELECT * FROM (SELECT u.id, u.name) dctrn_result ORDER BY name DESC',
            10
        );

        self::assertEquals(
            'SELECT * FROM ('
                . 'SELECT u.id, u.name'
                . ') dctrn_result ORDER BY name DESC OFFSET 0 ROWS FETCH NEXT 10 ROWS ONLY',
            $sql
        );
    }

    public function testModifyLimitQueryWithSubSelectAndMultipleOrder(): void
    {
        $sql = $this->platform->modifyLimitQuery(
            'SELECT * FROM (SELECT u.id as uid, u.name as uname) dctrn_result ORDER BY uname DESC, uid ASC',
            10,
            5
        );

        self::assertEquals(
            'SELECT * FROM ('
                . 'SELECT u.id as uid, u.name as uname'
                . ') dctrn_result ORDER BY uname DESC, uid ASC OFFSET 5 ROWS FETCH NEXT 10 ROWS ONLY',
            $sql
        );

        $sql = $this->platform->modifyLimitQuery(
            'SELECT * FROM (SELECT u.id uid, u.name uname) dctrn_result ORDER BY uname DESC, uid ASC',
            10,
            5
        );

        self::assertEquals(
            'SELECT * FROM ('
                . 'SELECT u.id uid, u.name uname'
                . ') dctrn_result ORDER BY uname DESC, uid ASC OFFSET 5 ROWS FETCH NEXT 10 ROWS ONLY',
            $sql
        );

        $sql = $this->platform->modifyLimitQuery(
            'SELECT * FROM (SELECT u.id, u.name) dctrn_result ORDER BY name DESC, id ASC',
            10,
            5
        );

        self::assertEquals(
            'SELECT * FROM ('
                . 'SELECT u.id, u.name'
                . ') dctrn_result ORDER BY name DESC, id ASC OFFSET 5 ROWS FETCH NEXT 10 ROWS ONLY',
            $sql
        );
    }

    public function testModifyLimitQueryWithFromColumnNames(): void
    {
        $sql = $this->platform->modifyLimitQuery('SELECT a.fromFoo, fromBar FROM foo', 10);

        self::assertEquals(
            'SELECT a.fromFoo, fromBar FROM foo ORDER BY (SELECT 0) OFFSET 0 ROWS FETCH NEXT 10 ROWS ONLY',
            $sql
        );
    }

    public function testModifyLimitQueryWithExtraLongQuery(): void
    {
        $query = 'SELECT table1.column1, table2.column2, table3.column3, table4.column4, '
            . 'table5.column5, table6.column6, table7.column7, table8.column8'
            . ' FROM table1, table2, table3, table4, table5, table6, table7, table8'
            . ' WHERE (table1.column1 = table2.column2) AND (table1.column1 = table3.column3)'
            . ' AND (table1.column1 = table4.column4) AND (table1.column1 = table5.column5)'
            . ' AND (table1.column1 = table6.column6) AND (table1.column1 = table7.column7)'
            . ' AND (table1.column1 = table8.column8)'
            . ' AND (table2.column2 = table3.column3) AND (table2.column2 = table4.column4)'
            . ' AND (table2.column2 = table5.column5) AND (table2.column2 = table6.column6)'
            . ' AND (table2.column2 = table7.column7) AND (table2.column2 = table8.column8)'
            . ' AND (table3.column3 = table4.column4) AND (table3.column3 = table5.column5)'
            . ' AND (table3.column3 = table6.column6) AND (table3.column3 = table7.column7)'
            . ' AND (table3.column3 = table8.column8)'
            . ' AND (table4.column4 = table5.column5) AND (table4.column4 = table6.column6)'
            . ' AND (table4.column4 = table7.column7) AND (table4.column4 = table8.column8)'
            . ' AND (table5.column5 = table6.column6) AND (table5.column5 = table7.column7)'
            . ' AND (table5.column5 = table8.column8)'
            . ' AND (table6.column6 = table7.column7) AND (table6.column6 = table8.column8)'
            . ' AND (table7.column7 = table8.column8)';

        $expected = 'SELECT table1.column1, table2.column2, table3.column3, table4.column4, '
            . 'table5.column5, table6.column6, table7.column7, table8.column8'
            . ' FROM table1, table2, table3, table4, table5, table6, table7, table8'
            . ' WHERE (table1.column1 = table2.column2) AND (table1.column1 = table3.column3)'
            . ' AND (table1.column1 = table4.column4) AND (table1.column1 = table5.column5)'
            . ' AND (table1.column1 = table6.column6) AND (table1.column1 = table7.column7)'
            . ' AND (table1.column1 = table8.column8)'
            . ' AND (table2.column2 = table3.column3) AND (table2.column2 = table4.column4)'
            . ' AND (table2.column2 = table5.column5) AND (table2.column2 = table6.column6)'
            . ' AND (table2.column2 = table7.column7) AND (table2.column2 = table8.column8)'
            . ' AND (table3.column3 = table4.column4) AND (table3.column3 = table5.column5)'
            . ' AND (table3.column3 = table6.column6) AND (table3.column3 = table7.column7)'
            . ' AND (table3.column3 = table8.column8)'
            . ' AND (table4.column4 = table5.column5) AND (table4.column4 = table6.column6)'
            . ' AND (table4.column4 = table7.column7) AND (table4.column4 = table8.column8)'
            . ' AND (table5.column5 = table6.column6) AND (table5.column5 = table7.column7)'
            . ' AND (table5.column5 = table8.column8)'
            . ' AND (table6.column6 = table7.column7) AND (table6.column6 = table8.column8)'
            . ' AND (table7.column7 = table8.column8)'
            . ' ORDER BY (SELECT 0) OFFSET 0 ROWS FETCH NEXT 10 ROWS ONLY';

        self::assertEquals(
            $expected,
            $this->platform->modifyLimitQuery($query, 10)
        );
    }

    public function testModifyLimitQueryWithOrderByClause(): void
    {
        $sql = 'SELECT m0_.NOMBRE AS NOMBRE0, m0_.FECHAINICIO AS FECHAINICIO1, m0_.FECHAFIN AS FECHAFIN2'
            . ' FROM MEDICION m0_ WITH (NOLOCK)'
            . ' INNER JOIN ESTUDIO e1_ ON m0_.ESTUDIO_ID = e1_.ID'
            . ' INNER JOIN CLIENTE c2_ ON e1_.CLIENTE_ID = c2_.ID'
            . ' INNER JOIN USUARIO u3_ ON c2_.ID = u3_.CLIENTE_ID'
            . ' WHERE u3_.ID = ? ORDER BY m0_.FECHAINICIO DESC';

        $expected = 'SELECT m0_.NOMBRE AS NOMBRE0, m0_.FECHAINICIO AS FECHAINICIO1, m0_.FECHAFIN AS FECHAFIN2'
            . ' FROM MEDICION m0_ WITH (NOLOCK)'
            . ' INNER JOIN ESTUDIO e1_ ON m0_.ESTUDIO_ID = e1_.ID'
            . ' INNER JOIN CLIENTE c2_ ON e1_.CLIENTE_ID = c2_.ID'
            . ' INNER JOIN USUARIO u3_ ON c2_.ID = u3_.CLIENTE_ID'
            . ' WHERE u3_.ID = ? ORDER BY m0_.FECHAINICIO DESC OFFSET 5 ROWS FETCH NEXT 10 ROWS ONLY';

        $actual = $this->platform->modifyLimitQuery($sql, 10, 5);

        self::assertEquals($expected, $actual);
    }

    public function testModifyLimitQueryWithSubSelectInSelectList(): void
    {
        $sql = $this->platform->modifyLimitQuery(
            'SELECT ' .
            'u.id, ' .
            '(u.foo/2) foodiv, ' .
            'CONCAT(u.bar, u.baz) barbaz, ' .
            '(SELECT (SELECT COUNT(*) FROM login l WHERE l.profile_id = p.id) ' .
            'FROM profile p WHERE p.user_id = u.id) login_count ' .
            'FROM user u ' .
            "WHERE u.status = 'disabled'",
            10
        );

        self::assertEquals(
            'SELECT ' .
            'u.id, ' .
            '(u.foo/2) foodiv, ' .
            'CONCAT(u.bar, u.baz) barbaz, ' .
            '(SELECT (SELECT COUNT(*) FROM login l WHERE l.profile_id = p.id) ' .
            'FROM profile p WHERE p.user_id = u.id) login_count ' .
            'FROM user u ' .
            "WHERE u.status = 'disabled' " .
            'ORDER BY (SELECT 0) OFFSET 0 ROWS FETCH NEXT 10 ROWS ONLY',
            $sql
        );
    }

    public function testModifyLimitQueryWithSubSelectInSelectListAndOrderByClause(): void
    {
        $sql = $this->platform->modifyLimitQuery(
            'SELECT ' .
            'u.id, ' .
            '(u.foo/2) foodiv, ' .
            'CONCAT(u.bar, u.baz) barbaz, ' .
            '(SELECT (SELECT COUNT(*) FROM login l WHERE l.profile_id = p.id) ' .
            'FROM profile p WHERE p.user_id = u.id) login_count ' .
            'FROM user u ' .
            "WHERE u.status = 'disabled' " .
            'ORDER BY u.username DESC',
            10,
            5
        );

        self::assertEquals(
            'SELECT ' .
            'u.id, ' .
            '(u.foo/2) foodiv, ' .
            'CONCAT(u.bar, u.baz) barbaz, ' .
            '(SELECT (SELECT COUNT(*) FROM login l WHERE l.profile_id = p.id) ' .
            'FROM profile p WHERE p.user_id = u.id) login_count ' .
            'FROM user u ' .
            "WHERE u.status = 'disabled' " .
            'ORDER BY u.username DESC ' .
            'OFFSET 5 ROWS FETCH NEXT 10 ROWS ONLY',
            $sql
        );
    }

    public function testModifyLimitQueryWithAggregateFunctionInOrderByClause(): void
    {
        $sql = $this->platform->modifyLimitQuery(
            'SELECT ' .
            'MAX(heading_id) aliased, ' .
            'code ' .
            'FROM operator_model_operator ' .
            'GROUP BY code ' .
            'ORDER BY MAX(heading_id) DESC',
            1,
            0
        );

        self::assertEquals(
            'SELECT ' .
            'MAX(heading_id) aliased, ' .
            'code ' .
            'FROM operator_model_operator ' .
            'GROUP BY code ' .
            'ORDER BY MAX(heading_id) DESC ' .
            'OFFSET 0 ROWS FETCH NEXT 1 ROWS ONLY',
            $sql
        );
    }

    /**
     * @throws DBALException
     */
    public function testModifyLimitSubqueryWithJoinAndSubqueryOrderedByColumnFromBaseTable(): void
    {
        $querySql   = 'SELECT DISTINCT id_0, name_1 '
            . 'FROM ('
            . 'SELECT t1.id AS id_0, t2.name AS name_1 '
            . 'FROM table_parent t1 '
            . 'LEFT JOIN join_table t2 ON t1.id = t2.table_id'
            . ') dctrn_result '
            . 'ORDER BY id_0 ASC';
        $alteredSql = 'SELECT DISTINCT id_0, name_1 '
            . 'FROM ('
            . 'SELECT t1.id AS id_0, t2.name AS name_1 '
            . 'FROM table_parent t1 '
            . 'LEFT JOIN join_table t2 ON t1.id = t2.table_id'
            . ') dctrn_result '
            . 'ORDER BY id_0 ASC OFFSET 0 ROWS FETCH NEXT 5 ROWS ONLY';
        $sql        = $this->platform->modifyLimitQuery($querySql, 5);
        self::assertEquals($alteredSql, $sql);
    }

    /**
     * @throws DBALException
     */
    public function testModifyLimitSubqueryWithJoinAndSubqueryOrderedByColumnFromJoinTable(): void
    {
        $querySql   = 'SELECT DISTINCT id_0, name_1 '
            . 'FROM ('
            . 'SELECT t1.id AS id_0, t2.name AS name_1 '
            . 'FROM table_parent t1 '
            . 'LEFT JOIN join_table t2 ON t1.id = t2.table_id'
            . ') dctrn_result '
            . 'ORDER BY name_1 ASC';
        $alteredSql = 'SELECT DISTINCT id_0, name_1 '
            . 'FROM ('
            . 'SELECT t1.id AS id_0, t2.name AS name_1 '
            . 'FROM table_parent t1 '
            . 'LEFT JOIN join_table t2 ON t1.id = t2.table_id'
            . ') dctrn_result '
            . 'ORDER BY name_1 ASC OFFSET 0 ROWS FETCH NEXT 5 ROWS ONLY';
        $sql        = $this->platform->modifyLimitQuery($querySql, 5);
        self::assertEquals($alteredSql, $sql);
    }

    /**
     * @throws DBALException
     */
    public function testModifyLimitSubqueryWithJoinAndSubqueryOrderedByColumnsFromBothTables(): void
    {
        $querySql   = 'SELECT DISTINCT id_0, name_1, foo_2 '
            . 'FROM ('
            . 'SELECT t1.id AS id_0, t2.name AS name_1, t2.foo AS foo_2 '
            . 'FROM table_parent t1 '
            . 'LEFT JOIN join_table t2 ON t1.id = t2.table_id'
            . ') dctrn_result '
            . 'ORDER BY name_1 ASC, foo_2 DESC';
        $alteredSql = 'SELECT DISTINCT id_0, name_1, foo_2 '
            . 'FROM ('
            . 'SELECT t1.id AS id_0, t2.name AS name_1, t2.foo AS foo_2 '
            . 'FROM table_parent t1 '
            . 'LEFT JOIN join_table t2 ON t1.id = t2.table_id'
            . ') dctrn_result '
            . 'ORDER BY name_1 ASC, foo_2 DESC OFFSET 0 ROWS FETCH NEXT 5 ROWS ONLY';
        $sql        = $this->platform->modifyLimitQuery($querySql, 5);
        self::assertEquals($alteredSql, $sql);
    }

    public function testModifyLimitSubquerySimple(): void
    {
        $query = 'SELECT DISTINCT id_0 FROM ('
            . 'SELECT k0_.id AS id_0, k0_.column AS column_1 FROM key_table k0_ WHERE (k0_.where_column IN (1))'
            . ') dctrn_result';

        $expected = 'SELECT DISTINCT id_0 FROM ('
            . 'SELECT k0_.id AS id_0, k0_.column AS column_1 FROM key_table k0_ WHERE (k0_.where_column IN (1))'
            . ') dctrn_result ORDER BY 1 OFFSET 0 ROWS FETCH NEXT 20 ROWS ONLY';

        self::assertEquals(
            $expected,
            $this->platform->modifyLimitQuery($query, 20)
        );
    }

    public function testQuoteIdentifier(): void
    {
        self::assertEquals('[fo][o]', $this->platform->quoteIdentifier('fo]o'));
        self::assertEquals('[test]', $this->platform->quoteIdentifier('test'));
        self::assertEquals('[test].[test]', $this->platform->quoteIdentifier('test.test'));
    }

    public function testQuoteSingleIdentifier(): void
    {
        self::assertEquals('[fo][o]', $this->platform->quoteSingleIdentifier('fo]o'));
        self::assertEquals('[test]', $this->platform->quoteSingleIdentifier('test'));
        self::assertEquals('[test.test]', $this->platform->quoteSingleIdentifier('test.test'));
    }

    public function testCreateClusteredIndex(): void
    {
        $idx = new Index('idx', ['id']);
        $idx->addFlag('clustered');
        self::assertEquals('CREATE CLUSTERED INDEX idx ON tbl (id)', $this->platform->getCreateIndexSQL($idx, 'tbl'));
    }

    public function testCreateNonClusteredPrimaryKeyInTable(): void
    {
        $table = new Table('tbl');
        $table->addColumn('id', 'integer');
        $table->setPrimaryKey(['id']);
        $table->getIndex('primary')->addFlag('nonclustered');

        self::assertEquals(
            ['CREATE TABLE tbl (id INT NOT NULL, PRIMARY KEY NONCLUSTERED (id))'],
            $this->platform->getCreateTableSQL($table)
        );
    }

    public function testCreateNonClusteredPrimaryKey(): void
    {
        $idx = new Index('idx', ['id'], false, true);
        $idx->addFlag('nonclustered');
        self::assertEquals(
            'ALTER TABLE tbl ADD PRIMARY KEY NONCLUSTERED (id)',
            $this->platform->getCreatePrimaryKeySQL($idx, 'tbl')
        );
    }

    public function testAlterAddPrimaryKey(): void
    {
        $idx = new Index('idx', ['id'], false, true);
        self::assertEquals('ALTER TABLE tbl ADD PRIMARY KEY (id)', $this->platform->getCreateIndexSQL($idx, 'tbl'));
    }

    /**
     * {@inheritDoc}
     */
    protected function getQuotedColumnInPrimaryKeySQL(): array
    {
        return ['CREATE TABLE [quoted] ([create] NVARCHAR(255) NOT NULL, PRIMARY KEY ([create]))'];
    }

    /**
     * {@inheritDoc}
     */
    protected function getQuotedColumnInIndexSQL(): array
    {
        return [
            'CREATE TABLE [quoted] ([create] NVARCHAR(255) NOT NULL)',
            'CREATE INDEX IDX_22660D028FD6E0FB ON [quoted] ([create])',
        ];
    }

    /**
     * {@inheritDoc}
     */
    protected function getQuotedNameInIndexSQL(): array
    {
        return [
            'CREATE TABLE test (column1 NVARCHAR(255) NOT NULL)',
            'CREATE INDEX [key] ON test (column1)',
        ];
    }

    /**
     * {@inheritDoc}
     */
    protected function getQuotedColumnInForeignKeySQL(): array
    {
        return [
            'CREATE TABLE [quoted] ([create] NVARCHAR(255) NOT NULL, '
                . 'foo NVARCHAR(255) NOT NULL, [bar] NVARCHAR(255) NOT NULL)',
            'ALTER TABLE [quoted] ADD CONSTRAINT FK_WITH_RESERVED_KEYWORD'
                . ' FOREIGN KEY ([create], foo, [bar]) REFERENCES [foreign] ([create], bar, [foo-bar])',
            'ALTER TABLE [quoted] ADD CONSTRAINT FK_WITH_NON_RESERVED_KEYWORD'
                . ' FOREIGN KEY ([create], foo, [bar]) REFERENCES foo ([create], bar, [foo-bar])',
            'ALTER TABLE [quoted] ADD CONSTRAINT FK_WITH_INTENDED_QUOTATION'
                . ' FOREIGN KEY ([create], foo, [bar]) REFERENCES [foo-bar] ([create], bar, [foo-bar])',
        ];
    }

    public function testGetCreateSchemaSQL(): void
    {
        $schemaName = 'schema';
        $sql        = $this->platform->getCreateSchemaSQL($schemaName);
        self::assertEquals('CREATE SCHEMA ' . $schemaName, $sql);
    }

    public function testCreateTableWithSchemaColumnComments(): void
    {
        $table = new Table('testschema.test');
        $table->addColumn('id', 'integer', ['comment' => 'This is a comment']);
        $table->setPrimaryKey(['id']);

        $expectedSql = [
            'CREATE TABLE testschema.test (id INT NOT NULL, PRIMARY KEY (id))',
            "EXEC sp_addextendedproperty N'MS_Description', N'This is a comment', "
                . "N'SCHEMA', 'testschema', N'TABLE', 'test', N'COLUMN', id",
        ];

        self::assertEquals($expectedSql, $this->platform->getCreateTableSQL($table));
    }

    public function testAlterTableWithSchemaColumnComments(): void
    {
        $tableDiff                        = new TableDiff('testschema.mytable');
        $tableDiff->addedColumns['quota'] = new Column('quota', Type::getType('integer'), ['comment' => 'A comment']);

        $expectedSql = [
            'ALTER TABLE testschema.mytable ADD quota INT NOT NULL',
            "EXEC sp_addextendedproperty N'MS_Description', N'A comment', "
                . "N'SCHEMA', 'testschema', N'TABLE', 'mytable', N'COLUMN', quota",
        ];

        self::assertEquals($expectedSql, $this->platform->getAlterTableSQL($tableDiff));
    }

    public function testAlterTableWithSchemaDropColumnComments(): void
    {
        $tableDiff                          = new TableDiff('testschema.mytable');
        $tableDiff->changedColumns['quota'] = new ColumnDiff(
            'quota',
            new Column('quota', Type::getType('integer'), []),
            ['comment'],
            new Column('quota', Type::getType('integer'), ['comment' => 'A comment'])
        );

        $expectedSql = [
            "EXEC sp_dropextendedproperty N'MS_Description'"
                . ", N'SCHEMA', 'testschema', N'TABLE', 'mytable', N'COLUMN', quota",
        ];

        self::assertEquals($expectedSql, $this->platform->getAlterTableSQL($tableDiff));
    }

    public function testAlterTableWithSchemaUpdateColumnComments(): void
    {
        $tableDiff                          = new TableDiff('testschema.mytable');
        $tableDiff->changedColumns['quota'] = new ColumnDiff(
            'quota',
            new Column('quota', Type::getType('integer'), ['comment' => 'B comment']),
            ['comment'],
            new Column('quota', Type::getType('integer'), ['comment' => 'A comment'])
        );

        $expectedSql = ["EXEC sp_updateextendedproperty N'MS_Description', N'B comment', "
                . "N'SCHEMA', 'testschema', N'TABLE', 'mytable', N'COLUMN', quota",
        ];

        self::assertEquals($expectedSql, $this->platform->getAlterTableSQL($tableDiff));
    }

    /**
     * {@inheritDoc}
     */
    public function getCreateTableColumnCommentsSQL(): array
    {
        return [
            'CREATE TABLE test (id INT NOT NULL, PRIMARY KEY (id))',
            "EXEC sp_addextendedproperty N'MS_Description', N'This is a comment', "
                . "N'SCHEMA', 'dbo', N'TABLE', 'test', N'COLUMN', id",
        ];
    }

    /**
     * {@inheritDoc}
     */
    public function getAlterTableColumnCommentsSQL(): array
    {
        return [
            'ALTER TABLE mytable ADD quota INT NOT NULL',
            "EXEC sp_addextendedproperty N'MS_Description', N'A comment', "
                . "N'SCHEMA', 'dbo', N'TABLE', 'mytable', N'COLUMN', quota",
        ];
    }

    /**
     * {@inheritDoc}
     */
    public function getCreateTableColumnTypeCommentsSQL(): array
    {
        return [
            'CREATE TABLE test (id INT NOT NULL, data VARCHAR(MAX) NOT NULL, PRIMARY KEY (id))',
            "EXEC sp_addextendedproperty N'MS_Description', N'(DC2Type:array)', "
                . "N'SCHEMA', 'dbo', N'TABLE', 'test', N'COLUMN', data",
        ];
    }

    public function testGeneratesCreateTableSQLWithColumnComments(): void
    {
        $table = new Table('mytable');
        $table->addColumn('id', 'integer', ['autoincrement' => true]);
        $table->addColumn('comment_empty_string', 'integer', ['comment' => '']);
        $table->addColumn('comment_string_0', 'integer', ['comment' => '0']);
        $table->addColumn('comment', 'integer', ['comment' => 'Doctrine 0wnz you!']);
        $table->addColumn(
            '`comment_quoted`',
            'integer',
            ['comment' => 'Doctrine 0wnz comments for explicitly quoted columns!']
        );
        $table->addColumn('create', 'integer', ['comment' => 'Doctrine 0wnz comments for reserved keyword columns!']);
        $table->addColumn('commented_type', 'object');
        $table->addColumn('commented_type_with_comment', 'array', ['comment' => 'Doctrine array type.']);
        $table->addColumn('comment_with_string_literal_char', 'string', [
            'length' => 255,
            'comment' => "O'Reilly",
        ]);
        $table->setPrimaryKey(['id']);

        self::assertEquals(
            [
<<<<<<< HEAD
                'CREATE TABLE mytable (id INT IDENTITY NOT NULL, comment_empty_string INT NOT NULL, comment_string_0 INT NOT NULL, comment INT NOT NULL, [comment_quoted] INT NOT NULL, [create] INT NOT NULL, commented_type VARCHAR(MAX) NOT NULL, commented_type_with_comment VARCHAR(MAX) NOT NULL, comment_with_string_literal_char NVARCHAR(255) NOT NULL, PRIMARY KEY (id))',
                "EXEC sp_addextendedproperty N'MS_Description', N'0', N'SCHEMA', 'dbo', N'TABLE', 'mytable', N'COLUMN', comment_string_0",
                "EXEC sp_addextendedproperty N'MS_Description', N'Doctrine 0wnz you!', N'SCHEMA', 'dbo', N'TABLE', 'mytable', N'COLUMN', comment",
                "EXEC sp_addextendedproperty N'MS_Description', N'Doctrine 0wnz comments for explicitly quoted columns!', N'SCHEMA', 'dbo', N'TABLE', 'mytable', N'COLUMN', [comment_quoted]",
                "EXEC sp_addextendedproperty N'MS_Description', N'Doctrine 0wnz comments for reserved keyword columns!', N'SCHEMA', 'dbo', N'TABLE', 'mytable', N'COLUMN', [create]",
                "EXEC sp_addextendedproperty N'MS_Description', N'(DC2Type:object)', N'SCHEMA', 'dbo', N'TABLE', 'mytable', N'COLUMN', commented_type",
                "EXEC sp_addextendedproperty N'MS_Description', N'Doctrine array type.(DC2Type:array)', N'SCHEMA', 'dbo', N'TABLE', 'mytable', N'COLUMN', commented_type_with_comment",
                "EXEC sp_addextendedproperty N'MS_Description', N'O''Reilly', N'SCHEMA', 'dbo', N'TABLE', 'mytable', N'COLUMN', comment_with_string_literal_char",
=======
                'CREATE TABLE mytable (id INT IDENTITY NOT NULL, comment_null INT NOT NULL, '
                    . 'comment_false INT NOT NULL, '
                    . 'comment_empty_string INT NOT NULL, '
                    . 'comment_integer_0 INT NOT NULL, '
                    . 'comment_float_0 INT NOT NULL, '
                    . 'comment_string_0 INT NOT NULL, '
                    . 'comment INT NOT NULL, '
                    . '[comment_quoted] INT NOT NULL, '
                    . '[create] INT NOT NULL, '
                    . 'commented_type VARCHAR(MAX) NOT NULL, '
                    . 'commented_type_with_comment VARCHAR(MAX) NOT NULL, '
                    . 'comment_with_string_literal_char NVARCHAR(255) NOT NULL, '
                    . 'PRIMARY KEY (id))',
                "EXEC sp_addextendedproperty N'MS_Description', "
                    . "N'0', N'SCHEMA', 'dbo', N'TABLE', 'mytable', N'COLUMN', comment_integer_0",
                "EXEC sp_addextendedproperty N'MS_Description', "
                    . "N'0', N'SCHEMA', 'dbo', N'TABLE', 'mytable', N'COLUMN', comment_float_0",
                "EXEC sp_addextendedproperty N'MS_Description', "
                    . "N'0', N'SCHEMA', 'dbo', N'TABLE', 'mytable', N'COLUMN', comment_string_0",
                "EXEC sp_addextendedproperty N'MS_Description', "
                    . "N'Doctrine 0wnz you!', N'SCHEMA', 'dbo', N'TABLE', 'mytable', N'COLUMN', comment",
                "EXEC sp_addextendedproperty N'MS_Description', "
                    . "N'Doctrine 0wnz comments for explicitly quoted columns!', "
                    . "N'SCHEMA', 'dbo', N'TABLE', 'mytable', N'COLUMN', [comment_quoted]",
                "EXEC sp_addextendedproperty N'MS_Description', "
                    . "N'Doctrine 0wnz comments for reserved keyword columns!', "
                    . "N'SCHEMA', 'dbo', N'TABLE', 'mytable', N'COLUMN', [create]",
                "EXEC sp_addextendedproperty N'MS_Description', "
                    . "N'(DC2Type:object)', N'SCHEMA', 'dbo', N'TABLE', 'mytable', N'COLUMN', commented_type",
                "EXEC sp_addextendedproperty N'MS_Description', "
                    . "N'Doctrine array type.(DC2Type:array)', "
                    . "N'SCHEMA', 'dbo', N'TABLE', 'mytable', N'COLUMN', commented_type_with_comment",
                "EXEC sp_addextendedproperty N'MS_Description', N'O''Reilly', "
                    . "N'SCHEMA', 'dbo', N'TABLE', 'mytable', N'COLUMN', comment_with_string_literal_char",
>>>>>>> 95b40a13
            ],
            $this->platform->getCreateTableSQL($table)
        );
    }

    public function testGeneratesAlterTableSQLWithColumnComments(): void
    {
        $table = new Table('mytable');
        $table->addColumn('id', 'integer', ['autoincrement' => true]);
        $table->addColumn('comment_empty_string', 'integer', ['comment' => '']);
        $table->addColumn('comment_string_0', 'integer', ['comment' => '0']);
        $table->addColumn('comment', 'integer', ['comment' => 'Doctrine 0wnz you!']);
        $table->addColumn(
            '`comment_quoted`',
            'integer',
            ['comment' => 'Doctrine 0wnz comments for explicitly quoted columns!']
        );
        $table->addColumn('create', 'integer', ['comment' => 'Doctrine 0wnz comments for reserved keyword columns!']);
        $table->addColumn('commented_type', 'object');
        $table->addColumn('commented_type_with_comment', 'array', ['comment' => 'Doctrine array type.']);
        $table->addColumn('comment_with_string_literal_quote_char', 'array', [
            'length' => 255,
            'comment' => "O'Reilly",
        ]);
        $table->setPrimaryKey(['id']);

<<<<<<< HEAD
        $tableDiff                                                         = new TableDiff('mytable');
        $tableDiff->fromTable                                              = $table;
        $tableDiff->addedColumns['added_comment_none']                     = new Column('added_comment_none', Type::getType('integer'));
        $tableDiff->addedColumns['added_comment_empty_string']             = new Column('added_comment_empty_string', Type::getType('integer'), ['comment' => '']);
        $tableDiff->addedColumns['added_comment_string_0']                 = new Column('added_comment_string_0', Type::getType('integer'), ['comment' => '0']);
        $tableDiff->addedColumns['added_comment']                          = new Column('added_comment', Type::getType('integer'), ['comment' => 'Doctrine']);
        $tableDiff->addedColumns['`added_comment_quoted`']                 = new Column('`added_comment_quoted`', Type::getType('integer'), ['comment' => 'rulez']);
        $tableDiff->addedColumns['select']                                 = new Column('select', Type::getType('integer'), ['comment' => '666']);
        $tableDiff->addedColumns['added_commented_type']                   = new Column('added_commented_type', Type::getType('object'));
        $tableDiff->addedColumns['added_commented_type_with_comment']      = new Column('added_commented_type_with_comment', Type::getType('array'), ['comment' => '666']);
        $tableDiff->addedColumns['added_comment_with_string_literal_char'] = new Column('added_comment_with_string_literal_char', Type::getType('string'), [
            'length' => 255,
            'comment' => "''",
        ]);
=======
        $tableDiff            = new TableDiff('mytable');
        $tableDiff->fromTable = $table;

        $tableDiff->addedColumns['added_comment_none']
            = new Column('added_comment_none', Type::getType('integer'));

        $tableDiff->addedColumns['added_comment_null']
            = new Column('added_comment_null', Type::getType('integer'), ['comment' => null]);

        $tableDiff->addedColumns['added_comment_false']
            = new Column('added_comment_false', Type::getType('integer'), ['comment' => false]);

        $tableDiff->addedColumns['added_comment_empty_string']
            = new Column('added_comment_empty_string', Type::getType('integer'), ['comment' => '']);

        $tableDiff->addedColumns['added_comment_integer_0']
            = new Column('added_comment_integer_0', Type::getType('integer'), ['comment' => 0]);

        $tableDiff->addedColumns['added_comment_float_0']
            = new Column('added_comment_float_0', Type::getType('integer'), ['comment' => 0.0]);

        $tableDiff->addedColumns['added_comment_string_0']
            = new Column('added_comment_string_0', Type::getType('integer'), ['comment' => '0']);

        $tableDiff->addedColumns['added_comment']
            = new Column('added_comment', Type::getType('integer'), ['comment' => 'Doctrine']);

        $tableDiff->addedColumns['`added_comment_quoted`']
            = new Column('`added_comment_quoted`', Type::getType('integer'), ['comment' => 'rulez']);

        $tableDiff->addedColumns['select']
            = new Column('select', Type::getType('integer'), ['comment' => '666']);

        $tableDiff->addedColumns['added_commented_type']
            = new Column('added_commented_type', Type::getType('object'));

        $tableDiff->addedColumns['added_commented_type_with_comment']
            = new Column('added_commented_type_with_comment', Type::getType('array'), ['comment' => '666']);

        $tableDiff->addedColumns['added_comment_with_string_literal_char']
            = new Column('added_comment_with_string_literal_char', Type::getType('string'), ['comment' => "''"]);

        $tableDiff->renamedColumns['comment_float_0']
            = new Column('comment_double_0', Type::getType('decimal'), ['comment' => 'Double for real!']);
>>>>>>> 95b40a13

        // Add comment to non-commented column.
        $tableDiff->changedColumns['id'] = new ColumnDiff(
            'id',
            new Column('id', Type::getType('integer'), ['autoincrement' => true, 'comment' => 'primary']),
            ['comment'],
            new Column('id', Type::getType('integer'), ['autoincrement' => true])
        );

        // Change type to custom type from empty string commented column.
        $tableDiff->changedColumns['comment_empty_string'] = new ColumnDiff(
            'comment_empty_string',
            new Column('comment_empty_string', Type::getType('object')),
            ['type'],
            new Column('comment_empty_string', Type::getType('integer'), ['comment' => ''])
        );

        // Change comment to empty comment from zero-string commented column.
        $tableDiff->changedColumns['comment_string_0'] = new ColumnDiff(
            'comment_string_0',
            new Column('comment_string_0', Type::getType('integer'), ['comment' => '']),
            ['comment'],
            new Column('comment_string_0', Type::getType('integer'), ['comment' => '0'])
        );

        // Remove comment from regular commented column.
        $tableDiff->changedColumns['comment'] = new ColumnDiff(
            'comment',
            new Column('comment', Type::getType('integer')),
            ['comment'],
            new Column('comment', Type::getType('integer'), ['comment' => 'Doctrine 0wnz you!'])
        );

        // Change comment and change type to custom type from regular commented column.
        $tableDiff->changedColumns['`comment_quoted`'] = new ColumnDiff(
            '`comment_quoted`',
            new Column('`comment_quoted`', Type::getType('array'), ['comment' => 'Doctrine array.']),
            ['comment', 'type'],
            new Column('`comment_quoted`', Type::getType('integer'), ['comment' => 'Doctrine 0wnz you!'])
        );

        // Remove comment and change type to custom type from regular commented column.
        $tableDiff->changedColumns['create'] = new ColumnDiff(
            'create',
            new Column('create', Type::getType('object')),
            ['comment', 'type'],
            new Column(
                'create',
                Type::getType('integer'),
                ['comment' => 'Doctrine 0wnz comments for reserved keyword columns!']
            )
        );

        // Add comment and change custom type to regular type from non-commented column.
        $tableDiff->changedColumns['commented_type'] = new ColumnDiff(
            'commented_type',
            new Column('commented_type', Type::getType('integer'), ['comment' => 'foo']),
            ['comment', 'type'],
            new Column('commented_type', Type::getType('object'))
        );

        // Remove comment from commented custom type column.
        $tableDiff->changedColumns['commented_type_with_comment'] = new ColumnDiff(
            'commented_type_with_comment',
            new Column('commented_type_with_comment', Type::getType('array')),
            ['comment'],
            new Column('commented_type_with_comment', Type::getType('array'), ['comment' => 'Doctrine array type.'])
        );

        // Change comment from comment with string literal char column.
        $tableDiff->changedColumns['comment_with_string_literal_char'] = new ColumnDiff(
            'comment_with_string_literal_char',
            new Column('comment_with_string_literal_char', Type::getType('string'), ['comment' => "'"]),
            ['comment'],
            new Column('comment_with_string_literal_char', Type::getType('array'), ['comment' => "O'Reilly"])
        );

<<<<<<< HEAD
=======
        $tableDiff->removedColumns['comment_integer_0']
            = new Column('comment_integer_0', Type::getType('integer'), ['comment' => 0]);

>>>>>>> 95b40a13
        self::assertEquals(
            [
                // Added columns.
                'ALTER TABLE mytable ADD added_comment_none INT NOT NULL',
                'ALTER TABLE mytable ADD added_comment_empty_string INT NOT NULL',
                'ALTER TABLE mytable ADD added_comment_string_0 INT NOT NULL',
                'ALTER TABLE mytable ADD added_comment INT NOT NULL',
                'ALTER TABLE mytable ADD [added_comment_quoted] INT NOT NULL',
                'ALTER TABLE mytable ADD [select] INT NOT NULL',
                'ALTER TABLE mytable ADD added_commented_type VARCHAR(MAX) NOT NULL',
                'ALTER TABLE mytable ADD added_commented_type_with_comment VARCHAR(MAX) NOT NULL',
                'ALTER TABLE mytable ADD added_comment_with_string_literal_char NVARCHAR(255) NOT NULL',
                'ALTER TABLE mytable ALTER COLUMN comment_empty_string VARCHAR(MAX) NOT NULL',
                'ALTER TABLE mytable ALTER COLUMN [comment_quoted] VARCHAR(MAX) NOT NULL',
                'ALTER TABLE mytable ALTER COLUMN [create] VARCHAR(MAX) NOT NULL',
                'ALTER TABLE mytable ALTER COLUMN commented_type INT NOT NULL',

                // Added columns.
<<<<<<< HEAD
                "EXEC sp_addextendedproperty N'MS_Description', N'0', N'SCHEMA', 'dbo', N'TABLE', 'mytable', N'COLUMN', added_comment_string_0",
                "EXEC sp_addextendedproperty N'MS_Description', N'Doctrine', N'SCHEMA', 'dbo', N'TABLE', 'mytable', N'COLUMN', added_comment",
                "EXEC sp_addextendedproperty N'MS_Description', N'rulez', N'SCHEMA', 'dbo', N'TABLE', 'mytable', N'COLUMN', [added_comment_quoted]",
                "EXEC sp_addextendedproperty N'MS_Description', N'666', N'SCHEMA', 'dbo', N'TABLE', 'mytable', N'COLUMN', [select]",
                "EXEC sp_addextendedproperty N'MS_Description', N'(DC2Type:object)', N'SCHEMA', 'dbo', N'TABLE', 'mytable', N'COLUMN', added_commented_type",
                "EXEC sp_addextendedproperty N'MS_Description', N'666(DC2Type:array)', N'SCHEMA', 'dbo', N'TABLE', 'mytable', N'COLUMN', added_commented_type_with_comment",
                "EXEC sp_addextendedproperty N'MS_Description', N'''''', N'SCHEMA', 'dbo', N'TABLE', 'mytable', N'COLUMN', added_comment_with_string_literal_char",

                // Changed columns.
                "EXEC sp_addextendedproperty N'MS_Description', N'primary', N'SCHEMA', 'dbo', N'TABLE', 'mytable', N'COLUMN', id",
                "EXEC sp_addextendedproperty N'MS_Description', N'(DC2Type:object)', N'SCHEMA', 'dbo', N'TABLE', 'mytable', N'COLUMN', comment_empty_string",
                "EXEC sp_dropextendedproperty N'MS_Description', N'SCHEMA', 'dbo', N'TABLE', 'mytable', N'COLUMN', comment_string_0",
                "EXEC sp_dropextendedproperty N'MS_Description', N'SCHEMA', 'dbo', N'TABLE', 'mytable', N'COLUMN', comment",
                "EXEC sp_updateextendedproperty N'MS_Description', N'Doctrine array.(DC2Type:array)', N'SCHEMA', 'dbo', N'TABLE', 'mytable', N'COLUMN', [comment_quoted]",
                "EXEC sp_updateextendedproperty N'MS_Description', N'(DC2Type:object)', N'SCHEMA', 'dbo', N'TABLE', 'mytable', N'COLUMN', [create]",
                "EXEC sp_updateextendedproperty N'MS_Description', N'foo', N'SCHEMA', 'dbo', N'TABLE', 'mytable', N'COLUMN', commented_type",
                "EXEC sp_updateextendedproperty N'MS_Description', N'(DC2Type:array)', N'SCHEMA', 'dbo', N'TABLE', 'mytable', N'COLUMN', commented_type_with_comment",
                "EXEC sp_updateextendedproperty N'MS_Description', N'''', N'SCHEMA', 'dbo', N'TABLE', 'mytable', N'COLUMN', comment_with_string_literal_char",
=======
                "EXEC sp_addextendedproperty N'MS_Description', N'0', "
                    . "N'SCHEMA', 'dbo', N'TABLE', 'mytable', N'COLUMN', added_comment_integer_0",
                "EXEC sp_addextendedproperty N'MS_Description', N'0', "
                    . "N'SCHEMA', 'dbo', N'TABLE', 'mytable', N'COLUMN', added_comment_float_0",
                "EXEC sp_addextendedproperty N'MS_Description', N'0', "
                    . "N'SCHEMA', 'dbo', N'TABLE', 'mytable', N'COLUMN', added_comment_string_0",
                "EXEC sp_addextendedproperty N'MS_Description', N'Doctrine', "
                    . "N'SCHEMA', 'dbo', N'TABLE', 'mytable', N'COLUMN', added_comment",
                "EXEC sp_addextendedproperty N'MS_Description', N'rulez', "
                    . "N'SCHEMA', 'dbo', N'TABLE', 'mytable', N'COLUMN', [added_comment_quoted]",
                "EXEC sp_addextendedproperty N'MS_Description', N'666', "
                    . "N'SCHEMA', 'dbo', N'TABLE', 'mytable', N'COLUMN', [select]",
                "EXEC sp_addextendedproperty N'MS_Description', N'(DC2Type:object)', "
                    . "N'SCHEMA', 'dbo', N'TABLE', 'mytable', N'COLUMN', added_commented_type",
                "EXEC sp_addextendedproperty N'MS_Description', N'666(DC2Type:array)', "
                    . "N'SCHEMA', 'dbo', N'TABLE', 'mytable', N'COLUMN', added_commented_type_with_comment",
                "EXEC sp_addextendedproperty N'MS_Description', N'''''', "
                    . "N'SCHEMA', 'dbo', N'TABLE', 'mytable', N'COLUMN', added_comment_with_string_literal_char",

                // Changed columns.
                "EXEC sp_addextendedproperty N'MS_Description', N'primary', "
                    . "N'SCHEMA', 'dbo', N'TABLE', 'mytable', N'COLUMN', id",
                "EXEC sp_addextendedproperty N'MS_Description', N'false', "
                    . "N'SCHEMA', 'dbo', N'TABLE', 'mytable', N'COLUMN', comment_false",
                "EXEC sp_addextendedproperty N'MS_Description', N'(DC2Type:object)', "
                    . "N'SCHEMA', 'dbo', N'TABLE', 'mytable', N'COLUMN', comment_empty_string",
                "EXEC sp_dropextendedproperty N'MS_Description', "
                    . "N'SCHEMA', 'dbo', N'TABLE', 'mytable', N'COLUMN', comment_string_0",
                "EXEC sp_dropextendedproperty N'MS_Description', "
                    . "N'SCHEMA', 'dbo', N'TABLE', 'mytable', N'COLUMN', comment",
                "EXEC sp_updateextendedproperty N'MS_Description', N'Doctrine array.(DC2Type:array)', "
                    . "N'SCHEMA', 'dbo', N'TABLE', 'mytable', N'COLUMN', [comment_quoted]",
                "EXEC sp_updateextendedproperty N'MS_Description', N'(DC2Type:object)', "
                    . "N'SCHEMA', 'dbo', N'TABLE', 'mytable', N'COLUMN', [create]",
                "EXEC sp_updateextendedproperty N'MS_Description', N'foo', "
                    . "N'SCHEMA', 'dbo', N'TABLE', 'mytable', N'COLUMN', commented_type",
                "EXEC sp_updateextendedproperty N'MS_Description', N'(DC2Type:array)', "
                    . "N'SCHEMA', 'dbo', N'TABLE', 'mytable', N'COLUMN', commented_type_with_comment",
                "EXEC sp_updateextendedproperty N'MS_Description', N'''', "
                    . "N'SCHEMA', 'dbo', N'TABLE', 'mytable', N'COLUMN', comment_with_string_literal_char",
>>>>>>> 95b40a13
            ],
            $this->platform->getAlterTableSQL($tableDiff)
        );
    }

    public function testInitializesDoctrineTypeMappings(): void
    {
        self::assertTrue($this->platform->hasDoctrineTypeMappingFor('bigint'));
        self::assertSame('bigint', $this->platform->getDoctrineTypeMapping('bigint'));

        self::assertTrue($this->platform->hasDoctrineTypeMappingFor('numeric'));
        self::assertSame('decimal', $this->platform->getDoctrineTypeMapping('numeric'));

        self::assertTrue($this->platform->hasDoctrineTypeMappingFor('bit'));
        self::assertSame('boolean', $this->platform->getDoctrineTypeMapping('bit'));

        self::assertTrue($this->platform->hasDoctrineTypeMappingFor('smallint'));
        self::assertSame('smallint', $this->platform->getDoctrineTypeMapping('smallint'));

        self::assertTrue($this->platform->hasDoctrineTypeMappingFor('decimal'));
        self::assertSame('decimal', $this->platform->getDoctrineTypeMapping('decimal'));

        self::assertTrue($this->platform->hasDoctrineTypeMappingFor('smallmoney'));
        self::assertSame('integer', $this->platform->getDoctrineTypeMapping('smallmoney'));

        self::assertTrue($this->platform->hasDoctrineTypeMappingFor('int'));
        self::assertSame('integer', $this->platform->getDoctrineTypeMapping('int'));

        self::assertTrue($this->platform->hasDoctrineTypeMappingFor('tinyint'));
        self::assertSame('smallint', $this->platform->getDoctrineTypeMapping('tinyint'));

        self::assertTrue($this->platform->hasDoctrineTypeMappingFor('money'));
        self::assertSame('integer', $this->platform->getDoctrineTypeMapping('money'));

        self::assertTrue($this->platform->hasDoctrineTypeMappingFor('float'));
        self::assertSame('float', $this->platform->getDoctrineTypeMapping('float'));

        self::assertTrue($this->platform->hasDoctrineTypeMappingFor('real'));
        self::assertSame('float', $this->platform->getDoctrineTypeMapping('real'));

        self::assertTrue($this->platform->hasDoctrineTypeMappingFor('double'));
        self::assertSame('float', $this->platform->getDoctrineTypeMapping('double'));

        self::assertTrue($this->platform->hasDoctrineTypeMappingFor('double precision'));
        self::assertSame('float', $this->platform->getDoctrineTypeMapping('double precision'));

        self::assertTrue($this->platform->hasDoctrineTypeMappingFor('smalldatetime'));
        self::assertSame('datetime', $this->platform->getDoctrineTypeMapping('smalldatetime'));

        self::assertTrue($this->platform->hasDoctrineTypeMappingFor('datetime'));
        self::assertSame('datetime', $this->platform->getDoctrineTypeMapping('datetime'));

        self::assertTrue($this->platform->hasDoctrineTypeMappingFor('char'));
        self::assertSame('string', $this->platform->getDoctrineTypeMapping('char'));

        self::assertTrue($this->platform->hasDoctrineTypeMappingFor('varchar'));
        self::assertSame('string', $this->platform->getDoctrineTypeMapping('varchar'));

        self::assertTrue($this->platform->hasDoctrineTypeMappingFor('text'));
        self::assertSame('text', $this->platform->getDoctrineTypeMapping('text'));

        self::assertTrue($this->platform->hasDoctrineTypeMappingFor('nchar'));
        self::assertSame('string', $this->platform->getDoctrineTypeMapping('nchar'));

        self::assertTrue($this->platform->hasDoctrineTypeMappingFor('nvarchar'));
        self::assertSame('string', $this->platform->getDoctrineTypeMapping('nvarchar'));

        self::assertTrue($this->platform->hasDoctrineTypeMappingFor('ntext'));
        self::assertSame('text', $this->platform->getDoctrineTypeMapping('ntext'));

        self::assertTrue($this->platform->hasDoctrineTypeMappingFor('binary'));
        self::assertSame('binary', $this->platform->getDoctrineTypeMapping('binary'));

        self::assertTrue($this->platform->hasDoctrineTypeMappingFor('varbinary'));
        self::assertSame('binary', $this->platform->getDoctrineTypeMapping('varbinary'));

        self::assertTrue($this->platform->hasDoctrineTypeMappingFor('image'));
        self::assertSame('blob', $this->platform->getDoctrineTypeMapping('image'));

        self::assertTrue($this->platform->hasDoctrineTypeMappingFor('uniqueidentifier'));
        self::assertSame('guid', $this->platform->getDoctrineTypeMapping('uniqueidentifier'));
    }

    protected function getExpectedFixedLengthStringTypeDeclarationSQLNoLength(): string
    {
        return 'NCHAR';
    }

    protected function getExpectedFixedLengthStringTypeDeclarationSQLWithLength(): string
    {
        return 'NCHAR(16)';
    }

    public function testGetVariableLengthStringTypeDeclarationSQLNoLength(): void
    {
        $this->expectException(ColumnLengthRequired::class);

<<<<<<< HEAD
        parent::testGetVariableLengthStringTypeDeclarationSQLNoLength();
=======
        self::assertSame('BINARY(255)', $this->platform->getBinaryTypeDeclarationSQL(['fixed' => true]));
        self::assertSame('BINARY(255)', $this->platform->getBinaryTypeDeclarationSQL(['fixed' => true, 'length' => 0]));
        self::assertSame('BINARY(8000)', $this->platform->getBinaryTypeDeclarationSQL([
            'fixed' => true,
            'length' => 8000,
        ]));
>>>>>>> 95b40a13
    }

    protected function getExpectedVariableLengthStringTypeDeclarationSQLWithLength(): string
    {
<<<<<<< HEAD
        return 'NVARCHAR(16)';
    }

    public function testGetVariableLengthBinaryTypeDeclarationSQLNoLength(): void
    {
        $this->expectException(ColumnLengthRequired::class);

        parent::testGetVariableLengthBinaryTypeDeclarationSQLNoLength();
=======
        self::assertSame('VARBINARY(MAX)', $this->platform->getBinaryTypeDeclarationSQL(['length' => 8001]));
        self::assertSame('VARBINARY(MAX)', $this->platform->getBinaryTypeDeclarationSQL([
            'fixed' => true,
            'length' => 8001,
        ]));
>>>>>>> 95b40a13
    }

    /**
     * {@inheritDoc}
     */
    protected function getAlterTableRenameIndexSQL(): array
    {
        return ["EXEC sp_RENAME N'mytable.idx_foo', N'idx_bar', N'INDEX'"];
    }

    /**
     * {@inheritDoc}
     */
    protected function getQuotedAlterTableRenameIndexSQL(): array
    {
        return [
            "EXEC sp_RENAME N'[table].[create]', N'[select]', N'INDEX'",
            "EXEC sp_RENAME N'[table].[foo]', N'[bar]', N'INDEX'",
        ];
    }

    public function testChangeColumnsTypeWithDefaultValue(): void
    {
        $tableName = 'column_def_change_type';
        $table     = new Table($tableName);

        $table->addColumn('col_int', 'smallint', ['default' => 666]);
        $table->addColumn('col_string', 'string', ['default' => 'foo']);

        $tableDiff                            = new TableDiff($tableName);
        $tableDiff->fromTable                 = $table;
        $tableDiff->changedColumns['col_int'] = new ColumnDiff(
            'col_int',
            new Column('col_int', Type::getType('integer'), ['default' => 666]),
            ['type'],
            new Column('col_int', Type::getType('smallint'), ['default' => 666])
        );

        $tableDiff->changedColumns['col_string'] = new ColumnDiff(
            'col_string',
            new Column('col_string', Type::getType('string'), [
                'length' => 255,
                'fixed' => true,
                'default' => 'foo',
            ]),
            ['fixed'],
            new Column('col_string', Type::getType('string'), ['default' => 'foo'])
        );

        self::assertSame(
            [
                'ALTER TABLE column_def_change_type DROP CONSTRAINT DF_829302E0_FA2CB292',
                'ALTER TABLE column_def_change_type ALTER COLUMN col_int INT NOT NULL',
                'ALTER TABLE column_def_change_type ADD CONSTRAINT DF_829302E0_FA2CB292 DEFAULT 666 FOR col_int',
                'ALTER TABLE column_def_change_type DROP CONSTRAINT DF_829302E0_2725A6D0',
                'ALTER TABLE column_def_change_type ALTER COLUMN col_string NCHAR(255) NOT NULL',
                "ALTER TABLE column_def_change_type ADD CONSTRAINT DF_829302E0_2725A6D0 DEFAULT 'foo' FOR col_string",
            ],
            $this->platform->getAlterTableSQL($tableDiff)
        );
    }

    /**
     * {@inheritdoc}
     */
    protected function getQuotedAlterTableRenameColumnSQL(): array
    {
        return [
            "sp_RENAME 'mytable.unquoted1', 'unquoted', 'COLUMN'",
            "sp_RENAME 'mytable.unquoted2', '[where]', 'COLUMN'",
            "sp_RENAME 'mytable.unquoted3', '[foo]', 'COLUMN'",
            "sp_RENAME 'mytable.[create]', 'reserved_keyword', 'COLUMN'",
            "sp_RENAME 'mytable.[table]', '[from]', 'COLUMN'",
            "sp_RENAME 'mytable.[select]', '[bar]', 'COLUMN'",
            "sp_RENAME 'mytable.quoted1', 'quoted', 'COLUMN'",
            "sp_RENAME 'mytable.quoted2', '[and]', 'COLUMN'",
            "sp_RENAME 'mytable.quoted3', '[baz]', 'COLUMN'",
        ];
    }

    /**
     * {@inheritdoc}
     */
    protected function getQuotedAlterTableChangeColumnLengthSQL(): array
    {
        self::markTestIncomplete('Not implemented yet');
    }

    /**
     * {@inheritDoc}
     */
    protected function getAlterTableRenameIndexInSchemaSQL(): array
    {
        return ["EXEC sp_RENAME N'myschema.mytable.idx_foo', N'idx_bar', N'INDEX'"];
    }

    /**
     * {@inheritDoc}
     */
    protected function getQuotedAlterTableRenameIndexInSchemaSQL(): array
    {
        return [
            "EXEC sp_RENAME N'[schema].[table].[create]', N'[select]', N'INDEX'",
            "EXEC sp_RENAME N'[schema].[table].[foo]', N'[bar]', N'INDEX'",
        ];
    }

    protected function getQuotesDropForeignKeySQL(): string
    {
        return 'ALTER TABLE [table] DROP CONSTRAINT [select]';
    }

    protected function getQuotesDropConstraintSQL(): string
    {
        return 'ALTER TABLE [table] DROP CONSTRAINT [select]';
    }

    /**
     * @param mixed[] $column
     *
     * @dataProvider getGeneratesIdentifierNamesInDefaultConstraintDeclarationSQL
     */
    public function testGeneratesIdentifierNamesInDefaultConstraintDeclarationSQL(
        string $table,
        array $column,
        string $expectedSql
    ): void {
        self::assertSame($expectedSql, $this->platform->getDefaultConstraintDeclarationSQL($table, $column));
    }

    /**
     * @return mixed[][]
     */
    public static function getGeneratesIdentifierNamesInDefaultConstraintDeclarationSQL(): iterable
    {
        return [
            // Unquoted identifiers non-reserved keywords.
            [
                'mytable',
                [
                    'name' => 'mycolumn',
                    'default' => 'foo',
                ],
                " CONSTRAINT DF_6B2BD609_9BADD926 DEFAULT 'foo' FOR mycolumn",
            ],
            // Quoted identifiers non-reserved keywords.
            [
                '`mytable`',
                [
                    'name' => '`mycolumn`',
                    'default' => 'foo',
                ],
                " CONSTRAINT DF_6B2BD609_9BADD926 DEFAULT 'foo' FOR [mycolumn]",
            ],
            // Unquoted identifiers reserved keywords.
            [
                'table',
                [
                    'name' => 'select',
                    'default' => 'foo',
                ],
                " CONSTRAINT DF_F6298F46_4BF2EAC0 DEFAULT 'foo' FOR [select]",
            ],
            // Quoted identifiers reserved keywords.
            [
                '`table`',
                [
                    'name' => '`select`',
                    'default' => 'foo',
                ],
                " CONSTRAINT DF_F6298F46_4BF2EAC0 DEFAULT 'foo' FOR [select]",
            ],
        ];
    }

    /**
     * @param string[] $expectedSql
     *
     * @dataProvider getGeneratesIdentifierNamesInCreateTableSQL
     */
    public function testGeneratesIdentifierNamesInCreateTableSQL(Table $table, array $expectedSql): void
    {
        self::assertSame($expectedSql, $this->platform->getCreateTableSQL($table));
    }

    /**
     * @return mixed[][]
     */
    public static function getGeneratesIdentifierNamesInCreateTableSQL(): iterable
    {
        return [
            // Unquoted identifiers non-reserved keywords.
            [
                new Table('mytable', [
                    new Column('mycolumn', Type::getType('string'), [
                        'length' => 255,
                        'default' => 'foo',
                    ]),
                ]),
                [
                    'CREATE TABLE mytable (mycolumn NVARCHAR(255) NOT NULL)',
                    "ALTER TABLE mytable ADD CONSTRAINT DF_6B2BD609_9BADD926 DEFAULT 'foo' FOR mycolumn",
                ],
            ],
            // Quoted identifiers reserved keywords.
            [
                new Table('`mytable`', [
                    new Column('`mycolumn`', Type::getType('string'), [
                        'length' => 255,
                        'default' => 'foo',
                    ]),
                ]),
                [
                    'CREATE TABLE [mytable] ([mycolumn] NVARCHAR(255) NOT NULL)',
                    "ALTER TABLE [mytable] ADD CONSTRAINT DF_6B2BD609_9BADD926 DEFAULT 'foo' FOR [mycolumn]",
                ],
            ],
            // Unquoted identifiers reserved keywords.
            [
                new Table('table', [
                    new Column('select', Type::getType('string'), [
                        'length' => 255,
                        'default' => 'foo',
                    ]),
                ]),
                [
                    'CREATE TABLE [table] ([select] NVARCHAR(255) NOT NULL)',
                    "ALTER TABLE [table] ADD CONSTRAINT DF_F6298F46_4BF2EAC0 DEFAULT 'foo' FOR [select]",
                ],
            ],
            // Quoted identifiers reserved keywords.
            [
                new Table('`table`', [
                    new Column('`select`', Type::getType('string'), [
                        'length' => 255,
                        'default' => 'foo',
                    ]),
                ]),
                [
                    'CREATE TABLE [table] ([select] NVARCHAR(255) NOT NULL)',
                    "ALTER TABLE [table] ADD CONSTRAINT DF_F6298F46_4BF2EAC0 DEFAULT 'foo' FOR [select]",
                ],
            ],
        ];
    }

    /**
     * @param string[] $expectedSql
     *
     * @dataProvider getGeneratesIdentifierNamesInAlterTableSQL
     */
    public function testGeneratesIdentifierNamesInAlterTableSQL(TableDiff $tableDiff, array $expectedSql): void
    {
        self::assertSame($expectedSql, $this->platform->getAlterTableSQL($tableDiff));
    }

    /**
     * @return mixed[][]
     */
    public static function getGeneratesIdentifierNamesInAlterTableSQL(): iterable
    {
        return [
            // Unquoted identifiers non-reserved keywords.
            [
                new TableDiff(
                    'mytable',
                    [
                        'addcolumn' => new Column('addcolumn', Type::getType('string'), [
                            'length' => 255,
                            'default' => 'foo',
                        ]),
                    ],
                    [
                        'mycolumn' => new ColumnDiff(
                            'mycolumn',
                            new Column('mycolumn', Type::getType('string'), [
                                'length' => 255,
                                'default' => 'bar',
                            ]),
                            ['default'],
                            new Column('mycolumn', Type::getType('string'), [
                                'length' => 255,
                                'default' => 'foo',
                            ])
                        ),
                    ],
                    [
                        'removecolumn' => new Column('removecolumn', Type::getType('string'), [
                            'length' => 255,
                            'default' => 'foo',
                        ]),
                    ]
                ),
                [
                    'ALTER TABLE mytable ADD addcolumn NVARCHAR(255) NOT NULL',
                    "ALTER TABLE mytable ADD CONSTRAINT DF_6B2BD609_4AD86123 DEFAULT 'foo' FOR addcolumn",
                    'ALTER TABLE mytable DROP COLUMN removecolumn',
                    'ALTER TABLE mytable DROP CONSTRAINT DF_6B2BD609_9BADD926',
                    'ALTER TABLE mytable ALTER COLUMN mycolumn NVARCHAR(255) NOT NULL',
                    "ALTER TABLE mytable ADD CONSTRAINT DF_6B2BD609_9BADD926 DEFAULT 'bar' FOR mycolumn",
                ],
            ],
            // Quoted identifiers non-reserved keywords.
            [
                new TableDiff(
                    '`mytable`',
                    [
                        'addcolumn' => new Column('`addcolumn`', Type::getType('string'), [
                            'length' => 255,
                            'default' => 'foo',
                        ]),
                    ],
                    [
                        'mycolumn' => new ColumnDiff(
                            '`mycolumn`',
                            new Column('`mycolumn`', Type::getType('string'), [
                                'length' => 255,
                                'default' => 'bar',
                            ]),
                            ['default'],
                            new Column('`mycolumn`', Type::getType('string'), [
                                'length' => 255,
                                'default' => 'foo',
                            ])
                        ),
                    ],
                    [
                        'removecolumn' => new Column('`removecolumn`', Type::getType('string'), [
                            'length' => 255,
                            'default' => 'foo',
                        ]),
                    ]
                ),
                [
                    'ALTER TABLE [mytable] ADD [addcolumn] NVARCHAR(255) NOT NULL',
                    "ALTER TABLE [mytable] ADD CONSTRAINT DF_6B2BD609_4AD86123 DEFAULT 'foo' FOR [addcolumn]",
                    'ALTER TABLE [mytable] DROP COLUMN [removecolumn]',
                    'ALTER TABLE [mytable] DROP CONSTRAINT DF_6B2BD609_9BADD926',
                    'ALTER TABLE [mytable] ALTER COLUMN [mycolumn] NVARCHAR(255) NOT NULL',
                    "ALTER TABLE [mytable] ADD CONSTRAINT DF_6B2BD609_9BADD926 DEFAULT 'bar' FOR [mycolumn]",
                ],
            ],
            // Unquoted identifiers reserved keywords.
            [
                new TableDiff(
                    'table',
                    [
                        'add' => new Column('add', Type::getType('string'), [
                            'length' => 255,
                            'default' => 'foo',
                        ]),
                    ],
                    [
                        'select' => new ColumnDiff(
                            'select',
                            new Column('select', Type::getType('string'), [
                                'length' => 255,
                                'default' => 'bar',
                            ]),
                            ['default'],
                            new Column('select', Type::getType('string'), [
                                'length' => 255,
                                'default' => 'foo',
                            ])
                        ),
                    ],
                    [
                        'drop' => new Column('drop', Type::getType('string'), [
                            'length' => 255,
                            'default' => 'foo',
                        ]),
                    ]
                ),
                [
                    'ALTER TABLE [table] ADD [add] NVARCHAR(255) NOT NULL',
                    "ALTER TABLE [table] ADD CONSTRAINT DF_F6298F46_FD1A73E7 DEFAULT 'foo' FOR [add]",
                    'ALTER TABLE [table] DROP COLUMN [drop]',
                    'ALTER TABLE [table] DROP CONSTRAINT DF_F6298F46_4BF2EAC0',
                    'ALTER TABLE [table] ALTER COLUMN [select] NVARCHAR(255) NOT NULL',
                    "ALTER TABLE [table] ADD CONSTRAINT DF_F6298F46_4BF2EAC0 DEFAULT 'bar' FOR [select]",
                ],
            ],
            // Quoted identifiers reserved keywords.
            [
                new TableDiff(
                    '`table`',
                    [
                        'add' => new Column('`add`', Type::getType('string'), [
                            'length' => 255,
                            'default' => 'foo',
                        ]),
                    ],
                    [
                        'select' => new ColumnDiff(
                            '`select`',
                            new Column('`select`', Type::getType('string'), [
                                'length' => 255,
                                'default' => 'bar',
                            ]),
                            ['default'],
                            new Column('`select`', Type::getType('string'), [
                                'length' => 255,
                                'default' => 'foo',
                            ])
                        ),
                    ],
                    [
                        'drop' => new Column('`drop`', Type::getType('string'), [
                            'length' => 255,
                            'default' => 'foo',
                        ]),
                    ]
                ),
                [
                    'ALTER TABLE [table] ADD [add] NVARCHAR(255) NOT NULL',
                    "ALTER TABLE [table] ADD CONSTRAINT DF_F6298F46_FD1A73E7 DEFAULT 'foo' FOR [add]",
                    'ALTER TABLE [table] DROP COLUMN [drop]',
                    'ALTER TABLE [table] DROP CONSTRAINT DF_F6298F46_4BF2EAC0',
                    'ALTER TABLE [table] ALTER COLUMN [select] NVARCHAR(255) NOT NULL',
                    "ALTER TABLE [table] ADD CONSTRAINT DF_F6298F46_4BF2EAC0 DEFAULT 'bar' FOR [select]",
                ],
            ],
        ];
    }

    public function testReturnsGuidTypeDeclarationSQL(): void
    {
        self::assertSame('UNIQUEIDENTIFIER', $this->platform->getGuidTypeDeclarationSQL([]));
    }

    /**
     * {@inheritdoc}
     */
    public function getAlterTableRenameColumnSQL(): array
    {
        return [
            "sp_RENAME 'foo.bar', 'baz', 'COLUMN'",
            'ALTER TABLE foo DROP CONSTRAINT DF_8C736521_76FF8CAA',
            'ALTER TABLE foo ADD CONSTRAINT DF_8C736521_78240498 DEFAULT 666 FOR baz',
        ];
    }

    /**
     * {@inheritdoc}
     */
    protected function getQuotesTableIdentifiersInAlterTableSQL(): array
    {
        return [
            'ALTER TABLE [foo] DROP CONSTRAINT fk1',
            'ALTER TABLE [foo] DROP CONSTRAINT fk2',
            "sp_RENAME '[foo].id', 'war', 'COLUMN'",
            'ALTER TABLE [foo] ADD bloo INT NOT NULL',
            'ALTER TABLE [foo] DROP COLUMN baz',
            'ALTER TABLE [foo] ALTER COLUMN bar INT',
            "sp_RENAME '[foo]', 'table'",
            "DECLARE @sql NVARCHAR(MAX) = N''; " .
            "SELECT @sql += N'EXEC sp_rename N''' + dc.name + ''', " .
            "N''' + REPLACE(dc.name, '8C736521', 'F6298F46') + ''', ''OBJECT'';' " .
            'FROM sys.default_constraints dc JOIN sys.tables tbl ON dc.parent_object_id = tbl.object_id ' .
            "WHERE tbl.name = 'table';EXEC sp_executesql @sql",
            'ALTER TABLE [table] ADD CONSTRAINT fk_add FOREIGN KEY (fk3) REFERENCES fk_table (id)',
            'ALTER TABLE [table] ADD CONSTRAINT fk2 FOREIGN KEY (fk2) REFERENCES fk_table2 (id)',
        ];
    }

    /**
     * {@inheritdoc}
     */
    protected function getCommentOnColumnSQL(): array
    {
        return [
            "COMMENT ON COLUMN foo.bar IS 'comment'",
            "COMMENT ON COLUMN [Foo].[BAR] IS 'comment'",
            "COMMENT ON COLUMN [select].[from] IS 'comment'",
        ];
    }

    /**
     * {@inheritdoc}
     */
    public static function getReturnsForeignKeyReferentialActionSQL(): iterable
    {
        return [
            ['CASCADE', 'CASCADE'],
            ['SET NULL', 'SET NULL'],
            ['NO ACTION', 'NO ACTION'],
            ['RESTRICT', 'NO ACTION'],
            ['SET DEFAULT', 'SET DEFAULT'],
            ['CaScAdE', 'CASCADE'],
        ];
    }

    protected function getQuotesReservedKeywordInUniqueConstraintDeclarationSQL(): string
    {
        return 'CONSTRAINT [select] UNIQUE (foo)';
    }

    protected function getQuotesReservedKeywordInIndexDeclarationSQL(): string
    {
        return 'INDEX [select] (foo)';
    }

    protected function getQuotesReservedKeywordInTruncateTableSQL(): string
    {
        return 'TRUNCATE TABLE [select]';
    }

    /**
     * {@inheritdoc}
     */
    protected function getAlterStringToFixedStringSQL(): array
    {
        return ['ALTER TABLE mytable ALTER COLUMN name NCHAR(2) NOT NULL'];
    }

    /**
     * {@inheritdoc}
     */
    protected function getGeneratesAlterTableRenameIndexUsedByForeignKeySQL(): array
    {
        return ["EXEC sp_RENAME N'mytable.idx_foo', N'idx_foo_renamed', N'INDEX'"];
    }

    public function testModifyLimitQueryWithTopNSubQueryWithOrderBy(): void
    {
        $query = 'SELECT * FROM test t WHERE t.id = (SELECT TOP 1 t2.id FROM test t2 ORDER BY t2.data DESC)';

        $expected = 'SELECT * FROM test t WHERE t.id = ('
            . 'SELECT TOP 1 t2.id FROM test t2 ORDER BY t2.data DESC'
            . ') ORDER BY (SELECT 0) OFFSET 0 ROWS FETCH NEXT 10 ROWS ONLY';

        self::assertEquals(
            $expected,
            $this->platform->modifyLimitQuery($query, 10)
        );

        $query = 'SELECT * FROM test t WHERE t.id = ('
            . 'SELECT TOP 1 t2.id FROM test t2 ORDER BY t2.data DESC'
            . ') ORDER BY t.data2 DESC';

        $expected = 'SELECT * FROM test t WHERE t.id = ('
            . 'SELECT TOP 1 t2.id FROM test t2 ORDER BY t2.data DESC'
            . ') ORDER BY t.data2 DESC OFFSET 0 ROWS FETCH NEXT 10 ROWS ONLY';

        self::assertEquals(
            $expected,
            $this->platform->modifyLimitQuery($query, 10)
        );
    }

    public function testModifyLimitQueryWithFromSubquery(): void
    {
        $query = 'SELECT DISTINCT id_0 FROM ('
            . 'SELECT k0_.id AS id_0 FROM key_measure k0_ WHERE (k0_.id_zone in(2))'
            . ') dctrn_result';

        $expected = 'SELECT DISTINCT id_0 FROM ('
            . 'SELECT k0_.id AS id_0 FROM key_measure k0_ WHERE (k0_.id_zone in(2))'
            . ') dctrn_result ORDER BY 1 OFFSET 0 ROWS FETCH NEXT 10 ROWS ONLY';

        self::assertEquals(
            $expected,
            $this->platform->modifyLimitQuery($query, 10)
        );
    }

    public function testModifyLimitQueryWithFromSubqueryAndOrder(): void
    {
        $query = 'SELECT DISTINCT id_0, value_1 FROM ('
            . 'SELECT k0_.id AS id_0, k0_.value AS value_1 FROM key_measure k0_ WHERE (k0_.id_zone in(2))'
            . ') dctrn_result ORDER BY value_1 DESC';

        $expected = 'SELECT DISTINCT id_0, value_1 FROM ('
            . 'SELECT k0_.id AS id_0, k0_.value AS value_1 FROM key_measure k0_ WHERE (k0_.id_zone in(2))'
            . ') dctrn_result ORDER BY value_1 DESC OFFSET 0 ROWS FETCH NEXT 10 ROWS ONLY';

        self::assertEquals(
            $expected,
            $this->platform->modifyLimitQuery($query, 10)
        );
    }

    public function testModifyLimitQueryWithComplexOrderByExpression(): void
    {
        $sql = $this->platform->modifyLimitQuery('SELECT * FROM table ORDER BY (table.x * table.y) DESC', 10);

        $expected = 'SELECT * FROM table ORDER BY (table.x * table.y) DESC OFFSET 0 ROWS FETCH NEXT 10 ROWS ONLY';

        self::assertEquals($sql, $expected);
    }

    public function testModifyLimitQueryWithNewlineBeforeOrderBy(): void
    {
        $querySql    = "SELECT * FROM test\nORDER BY col DESC";
        $expectedSql = "SELECT * FROM test\nORDER BY col DESC OFFSET 0 ROWS FETCH NEXT 10 ROWS ONLY";
        $sql         = $this->platform->modifyLimitQuery($querySql, 10);
        self::assertEquals($expectedSql, $sql);
    }

    public function testQuotesTableNameInListTableColumnsSQL(): void
    {
        self::assertStringContainsStringIgnoringCase(
            "'Foo''Bar\\'",
            $this->platform->getListTableColumnsSQL("Foo'Bar\\")
        );
    }

    public function testQuotesSchemaNameInListTableColumnsSQL(): void
    {
        self::assertStringContainsStringIgnoringCase(
            "'Foo''Bar\\'",
            $this->platform->getListTableColumnsSQL("Foo'Bar\\.baz_table")
        );
    }

    public function testQuotesTableNameInListTableForeignKeysSQL(): void
    {
        self::assertStringContainsStringIgnoringCase(
            "'Foo''Bar\\'",
            $this->platform->getListTableForeignKeysSQL("Foo'Bar\\")
        );
    }

    public function testQuotesSchemaNameInListTableForeignKeysSQL(): void
    {
        self::assertStringContainsStringIgnoringCase(
            "'Foo''Bar\\'",
            $this->platform->getListTableForeignKeysSQL("Foo'Bar\\.baz_table")
        );
    }

    public function testQuotesTableNameInListTableIndexesSQL(): void
    {
        self::assertStringContainsStringIgnoringCase(
            "'Foo''Bar\\'",
            $this->platform->getListTableIndexesSQL("Foo'Bar\\")
        );
    }

    public function testQuotesSchemaNameInListTableIndexesSQL(): void
    {
        self::assertStringContainsStringIgnoringCase(
            "'Foo''Bar\\'",
            $this->platform->getListTableIndexesSQL("Foo'Bar\\.baz_table")
        );
    }

    public function testGetDefaultValueDeclarationSQLForDateType(): void
    {
        $currentDateSql = $this->platform->getCurrentDateSQL();
        foreach (['date', 'date_immutable'] as $type) {
            self::assertSame(
                ' DEFAULT CONVERT(date, GETDATE())',
                $this->platform->getDefaultValueDeclarationSQL([
                    'type' => Type::getType($type),
                    'default' => $currentDateSql,
                ])
            );
        }
    }

    public function testSupportsColumnCollation(): void
    {
        self::assertTrue($this->platform->supportsColumnCollation());
    }

    public function testColumnCollationDeclarationSQL(): void
    {
        self::assertSame(
            'COLLATE Latin1_General_CS_AS_KS_WS',
            $this->platform->getColumnCollationDeclarationSQL('Latin1_General_CS_AS_KS_WS')
        );
    }

    public function testGetCreateTableSQLWithColumnCollation(): void
    {
        $table = new Table('foo');
        $table->addColumn('no_collation', 'string', ['length' => 255]);
        $table->addColumn('column_collation', 'string', ['length' => 255])->setPlatformOption('collation', 'Latin1_General_CS_AS_KS_WS');

        self::assertSame(
            ['CREATE TABLE foo (no_collation NVARCHAR(255) NOT NULL, '
                    . 'column_collation NVARCHAR(255) COLLATE Latin1_General_CS_AS_KS_WS NOT NULL)',
            ],
            $this->platform->getCreateTableSQL($table)
        );
    }

    public function testSupportsSequences(): void
    {
        self::assertTrue($this->platform->supportsSequences());
    }

    public function testDoesNotPreferSequences(): void
    {
        self::assertFalse($this->platform->prefersSequences());
    }

    public function testGeneratesSequenceSqlCommands(): void
    {
        $sequence = new Sequence('myseq', 20, 1);
        self::assertEquals(
            'CREATE SEQUENCE myseq START WITH 1 INCREMENT BY 20 MINVALUE 1',
            $this->platform->getCreateSequenceSQL($sequence)
        );
        self::assertEquals(
            'ALTER SEQUENCE myseq INCREMENT BY 20',
            $this->platform->getAlterSequenceSQL($sequence)
        );
        self::assertEquals(
            'DROP SEQUENCE myseq',
            $this->platform->getDropSequenceSQL('myseq')
        );
        self::assertEquals(
            'SELECT NEXT VALUE FOR myseq',
            $this->platform->getSequenceNextValSQL('myseq')
        );
    }
}<|MERGE_RESOLUTION|>--- conflicted
+++ resolved
@@ -131,23 +131,6 @@
 
     public function testGeneratesTypeDeclarationsForStrings(): void
     {
-<<<<<<< HEAD
-=======
-        self::assertEquals(
-            'NCHAR(10)',
-            $this->platform->getVarcharTypeDeclarationSQL(
-                ['length' => 10, 'fixed' => true]
-            )
-        );
-        self::assertEquals(
-            'NVARCHAR(50)',
-            $this->platform->getVarcharTypeDeclarationSQL(['length' => 50])
-        );
-        self::assertEquals(
-            'NVARCHAR(255)',
-            $this->platform->getVarcharTypeDeclarationSQL([])
-        );
->>>>>>> 95b40a13
         self::assertSame('VARCHAR(MAX)', $this->platform->getClobTypeDeclarationSQL([]));
         self::assertSame(
             'VARCHAR(MAX)',
@@ -806,21 +789,8 @@
 
         self::assertEquals(
             [
-<<<<<<< HEAD
-                'CREATE TABLE mytable (id INT IDENTITY NOT NULL, comment_empty_string INT NOT NULL, comment_string_0 INT NOT NULL, comment INT NOT NULL, [comment_quoted] INT NOT NULL, [create] INT NOT NULL, commented_type VARCHAR(MAX) NOT NULL, commented_type_with_comment VARCHAR(MAX) NOT NULL, comment_with_string_literal_char NVARCHAR(255) NOT NULL, PRIMARY KEY (id))',
-                "EXEC sp_addextendedproperty N'MS_Description', N'0', N'SCHEMA', 'dbo', N'TABLE', 'mytable', N'COLUMN', comment_string_0",
-                "EXEC sp_addextendedproperty N'MS_Description', N'Doctrine 0wnz you!', N'SCHEMA', 'dbo', N'TABLE', 'mytable', N'COLUMN', comment",
-                "EXEC sp_addextendedproperty N'MS_Description', N'Doctrine 0wnz comments for explicitly quoted columns!', N'SCHEMA', 'dbo', N'TABLE', 'mytable', N'COLUMN', [comment_quoted]",
-                "EXEC sp_addextendedproperty N'MS_Description', N'Doctrine 0wnz comments for reserved keyword columns!', N'SCHEMA', 'dbo', N'TABLE', 'mytable', N'COLUMN', [create]",
-                "EXEC sp_addextendedproperty N'MS_Description', N'(DC2Type:object)', N'SCHEMA', 'dbo', N'TABLE', 'mytable', N'COLUMN', commented_type",
-                "EXEC sp_addextendedproperty N'MS_Description', N'Doctrine array type.(DC2Type:array)', N'SCHEMA', 'dbo', N'TABLE', 'mytable', N'COLUMN', commented_type_with_comment",
-                "EXEC sp_addextendedproperty N'MS_Description', N'O''Reilly', N'SCHEMA', 'dbo', N'TABLE', 'mytable', N'COLUMN', comment_with_string_literal_char",
-=======
-                'CREATE TABLE mytable (id INT IDENTITY NOT NULL, comment_null INT NOT NULL, '
-                    . 'comment_false INT NOT NULL, '
+                'CREATE TABLE mytable (id INT IDENTITY NOT NULL, '
                     . 'comment_empty_string INT NOT NULL, '
-                    . 'comment_integer_0 INT NOT NULL, '
-                    . 'comment_float_0 INT NOT NULL, '
                     . 'comment_string_0 INT NOT NULL, '
                     . 'comment INT NOT NULL, '
                     . '[comment_quoted] INT NOT NULL, '
@@ -829,10 +799,6 @@
                     . 'commented_type_with_comment VARCHAR(MAX) NOT NULL, '
                     . 'comment_with_string_literal_char NVARCHAR(255) NOT NULL, '
                     . 'PRIMARY KEY (id))',
-                "EXEC sp_addextendedproperty N'MS_Description', "
-                    . "N'0', N'SCHEMA', 'dbo', N'TABLE', 'mytable', N'COLUMN', comment_integer_0",
-                "EXEC sp_addextendedproperty N'MS_Description', "
-                    . "N'0', N'SCHEMA', 'dbo', N'TABLE', 'mytable', N'COLUMN', comment_float_0",
                 "EXEC sp_addextendedproperty N'MS_Description', "
                     . "N'0', N'SCHEMA', 'dbo', N'TABLE', 'mytable', N'COLUMN', comment_string_0",
                 "EXEC sp_addextendedproperty N'MS_Description', "
@@ -850,7 +816,6 @@
                     . "N'SCHEMA', 'dbo', N'TABLE', 'mytable', N'COLUMN', commented_type_with_comment",
                 "EXEC sp_addextendedproperty N'MS_Description', N'O''Reilly', "
                     . "N'SCHEMA', 'dbo', N'TABLE', 'mytable', N'COLUMN', comment_with_string_literal_char",
->>>>>>> 95b40a13
             ],
             $this->platform->getCreateTableSQL($table)
         );
@@ -877,43 +842,15 @@
         ]);
         $table->setPrimaryKey(['id']);
 
-<<<<<<< HEAD
-        $tableDiff                                                         = new TableDiff('mytable');
-        $tableDiff->fromTable                                              = $table;
-        $tableDiff->addedColumns['added_comment_none']                     = new Column('added_comment_none', Type::getType('integer'));
-        $tableDiff->addedColumns['added_comment_empty_string']             = new Column('added_comment_empty_string', Type::getType('integer'), ['comment' => '']);
-        $tableDiff->addedColumns['added_comment_string_0']                 = new Column('added_comment_string_0', Type::getType('integer'), ['comment' => '0']);
-        $tableDiff->addedColumns['added_comment']                          = new Column('added_comment', Type::getType('integer'), ['comment' => 'Doctrine']);
-        $tableDiff->addedColumns['`added_comment_quoted`']                 = new Column('`added_comment_quoted`', Type::getType('integer'), ['comment' => 'rulez']);
-        $tableDiff->addedColumns['select']                                 = new Column('select', Type::getType('integer'), ['comment' => '666']);
-        $tableDiff->addedColumns['added_commented_type']                   = new Column('added_commented_type', Type::getType('object'));
-        $tableDiff->addedColumns['added_commented_type_with_comment']      = new Column('added_commented_type_with_comment', Type::getType('array'), ['comment' => '666']);
-        $tableDiff->addedColumns['added_comment_with_string_literal_char'] = new Column('added_comment_with_string_literal_char', Type::getType('string'), [
-            'length' => 255,
-            'comment' => "''",
-        ]);
-=======
         $tableDiff            = new TableDiff('mytable');
         $tableDiff->fromTable = $table;
 
         $tableDiff->addedColumns['added_comment_none']
             = new Column('added_comment_none', Type::getType('integer'));
 
-        $tableDiff->addedColumns['added_comment_null']
-            = new Column('added_comment_null', Type::getType('integer'), ['comment' => null]);
-
-        $tableDiff->addedColumns['added_comment_false']
-            = new Column('added_comment_false', Type::getType('integer'), ['comment' => false]);
-
         $tableDiff->addedColumns['added_comment_empty_string']
             = new Column('added_comment_empty_string', Type::getType('integer'), ['comment' => '']);
 
-        $tableDiff->addedColumns['added_comment_integer_0']
-            = new Column('added_comment_integer_0', Type::getType('integer'), ['comment' => 0]);
-
-        $tableDiff->addedColumns['added_comment_float_0']
-            = new Column('added_comment_float_0', Type::getType('integer'), ['comment' => 0.0]);
-
         $tableDiff->addedColumns['added_comment_string_0']
             = new Column('added_comment_string_0', Type::getType('integer'), ['comment' => '0']);
 
@@ -933,11 +870,10 @@
             = new Column('added_commented_type_with_comment', Type::getType('array'), ['comment' => '666']);
 
         $tableDiff->addedColumns['added_comment_with_string_literal_char']
-            = new Column('added_comment_with_string_literal_char', Type::getType('string'), ['comment' => "''"]);
-
-        $tableDiff->renamedColumns['comment_float_0']
-            = new Column('comment_double_0', Type::getType('decimal'), ['comment' => 'Double for real!']);
->>>>>>> 95b40a13
+            = new Column('added_comment_with_string_literal_char', Type::getType('string'), [
+                'length' => 255,
+                'comment' => "''",
+            ]);
 
         // Add comment to non-commented column.
         $tableDiff->changedColumns['id'] = new ColumnDiff(
@@ -1015,12 +951,6 @@
             new Column('comment_with_string_literal_char', Type::getType('array'), ['comment' => "O'Reilly"])
         );
 
-<<<<<<< HEAD
-=======
-        $tableDiff->removedColumns['comment_integer_0']
-            = new Column('comment_integer_0', Type::getType('integer'), ['comment' => 0]);
-
->>>>>>> 95b40a13
         self::assertEquals(
             [
                 // Added columns.
@@ -1039,30 +969,6 @@
                 'ALTER TABLE mytable ALTER COLUMN commented_type INT NOT NULL',
 
                 // Added columns.
-<<<<<<< HEAD
-                "EXEC sp_addextendedproperty N'MS_Description', N'0', N'SCHEMA', 'dbo', N'TABLE', 'mytable', N'COLUMN', added_comment_string_0",
-                "EXEC sp_addextendedproperty N'MS_Description', N'Doctrine', N'SCHEMA', 'dbo', N'TABLE', 'mytable', N'COLUMN', added_comment",
-                "EXEC sp_addextendedproperty N'MS_Description', N'rulez', N'SCHEMA', 'dbo', N'TABLE', 'mytable', N'COLUMN', [added_comment_quoted]",
-                "EXEC sp_addextendedproperty N'MS_Description', N'666', N'SCHEMA', 'dbo', N'TABLE', 'mytable', N'COLUMN', [select]",
-                "EXEC sp_addextendedproperty N'MS_Description', N'(DC2Type:object)', N'SCHEMA', 'dbo', N'TABLE', 'mytable', N'COLUMN', added_commented_type",
-                "EXEC sp_addextendedproperty N'MS_Description', N'666(DC2Type:array)', N'SCHEMA', 'dbo', N'TABLE', 'mytable', N'COLUMN', added_commented_type_with_comment",
-                "EXEC sp_addextendedproperty N'MS_Description', N'''''', N'SCHEMA', 'dbo', N'TABLE', 'mytable', N'COLUMN', added_comment_with_string_literal_char",
-
-                // Changed columns.
-                "EXEC sp_addextendedproperty N'MS_Description', N'primary', N'SCHEMA', 'dbo', N'TABLE', 'mytable', N'COLUMN', id",
-                "EXEC sp_addextendedproperty N'MS_Description', N'(DC2Type:object)', N'SCHEMA', 'dbo', N'TABLE', 'mytable', N'COLUMN', comment_empty_string",
-                "EXEC sp_dropextendedproperty N'MS_Description', N'SCHEMA', 'dbo', N'TABLE', 'mytable', N'COLUMN', comment_string_0",
-                "EXEC sp_dropextendedproperty N'MS_Description', N'SCHEMA', 'dbo', N'TABLE', 'mytable', N'COLUMN', comment",
-                "EXEC sp_updateextendedproperty N'MS_Description', N'Doctrine array.(DC2Type:array)', N'SCHEMA', 'dbo', N'TABLE', 'mytable', N'COLUMN', [comment_quoted]",
-                "EXEC sp_updateextendedproperty N'MS_Description', N'(DC2Type:object)', N'SCHEMA', 'dbo', N'TABLE', 'mytable', N'COLUMN', [create]",
-                "EXEC sp_updateextendedproperty N'MS_Description', N'foo', N'SCHEMA', 'dbo', N'TABLE', 'mytable', N'COLUMN', commented_type",
-                "EXEC sp_updateextendedproperty N'MS_Description', N'(DC2Type:array)', N'SCHEMA', 'dbo', N'TABLE', 'mytable', N'COLUMN', commented_type_with_comment",
-                "EXEC sp_updateextendedproperty N'MS_Description', N'''', N'SCHEMA', 'dbo', N'TABLE', 'mytable', N'COLUMN', comment_with_string_literal_char",
-=======
-                "EXEC sp_addextendedproperty N'MS_Description', N'0', "
-                    . "N'SCHEMA', 'dbo', N'TABLE', 'mytable', N'COLUMN', added_comment_integer_0",
-                "EXEC sp_addextendedproperty N'MS_Description', N'0', "
-                    . "N'SCHEMA', 'dbo', N'TABLE', 'mytable', N'COLUMN', added_comment_float_0",
                 "EXEC sp_addextendedproperty N'MS_Description', N'0', "
                     . "N'SCHEMA', 'dbo', N'TABLE', 'mytable', N'COLUMN', added_comment_string_0",
                 "EXEC sp_addextendedproperty N'MS_Description', N'Doctrine', "
@@ -1081,8 +987,6 @@
                 // Changed columns.
                 "EXEC sp_addextendedproperty N'MS_Description', N'primary', "
                     . "N'SCHEMA', 'dbo', N'TABLE', 'mytable', N'COLUMN', id",
-                "EXEC sp_addextendedproperty N'MS_Description', N'false', "
-                    . "N'SCHEMA', 'dbo', N'TABLE', 'mytable', N'COLUMN', comment_false",
                 "EXEC sp_addextendedproperty N'MS_Description', N'(DC2Type:object)', "
                     . "N'SCHEMA', 'dbo', N'TABLE', 'mytable', N'COLUMN', comment_empty_string",
                 "EXEC sp_dropextendedproperty N'MS_Description', "
@@ -1099,7 +1003,6 @@
                     . "N'SCHEMA', 'dbo', N'TABLE', 'mytable', N'COLUMN', commented_type_with_comment",
                 "EXEC sp_updateextendedproperty N'MS_Description', N'''', "
                     . "N'SCHEMA', 'dbo', N'TABLE', 'mytable', N'COLUMN', comment_with_string_literal_char",
->>>>>>> 95b40a13
             ],
             $this->platform->getAlterTableSQL($tableDiff)
         );
@@ -1197,21 +1100,11 @@
     {
         $this->expectException(ColumnLengthRequired::class);
 
-<<<<<<< HEAD
         parent::testGetVariableLengthStringTypeDeclarationSQLNoLength();
-=======
-        self::assertSame('BINARY(255)', $this->platform->getBinaryTypeDeclarationSQL(['fixed' => true]));
-        self::assertSame('BINARY(255)', $this->platform->getBinaryTypeDeclarationSQL(['fixed' => true, 'length' => 0]));
-        self::assertSame('BINARY(8000)', $this->platform->getBinaryTypeDeclarationSQL([
-            'fixed' => true,
-            'length' => 8000,
-        ]));
->>>>>>> 95b40a13
     }
 
     protected function getExpectedVariableLengthStringTypeDeclarationSQLWithLength(): string
     {
-<<<<<<< HEAD
         return 'NVARCHAR(16)';
     }
 
@@ -1220,13 +1113,6 @@
         $this->expectException(ColumnLengthRequired::class);
 
         parent::testGetVariableLengthBinaryTypeDeclarationSQLNoLength();
-=======
-        self::assertSame('VARBINARY(MAX)', $this->platform->getBinaryTypeDeclarationSQL(['length' => 8001]));
-        self::assertSame('VARBINARY(MAX)', $this->platform->getBinaryTypeDeclarationSQL([
-            'fixed' => true,
-            'length' => 8001,
-        ]));
->>>>>>> 95b40a13
     }
 
     /**
@@ -1905,7 +1791,8 @@
     {
         $table = new Table('foo');
         $table->addColumn('no_collation', 'string', ['length' => 255]);
-        $table->addColumn('column_collation', 'string', ['length' => 255])->setPlatformOption('collation', 'Latin1_General_CS_AS_KS_WS');
+        $table->addColumn('column_collation', 'string', ['length' => 255])
+            ->setPlatformOption('collation', 'Latin1_General_CS_AS_KS_WS');
 
         self::assertSame(
             ['CREATE TABLE foo (no_collation NVARCHAR(255) NOT NULL, '
