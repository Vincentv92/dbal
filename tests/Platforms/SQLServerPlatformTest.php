<?php

declare(strict_types=1);

namespace Doctrine\DBAL\Tests\Platforms;

use Doctrine\DBAL\Exception;
use Doctrine\DBAL\Exception\InvalidColumnDeclaration;
use Doctrine\DBAL\LockMode;
use Doctrine\DBAL\Platforms\AbstractPlatform;
use Doctrine\DBAL\Platforms\SQLServer;
use Doctrine\DBAL\Platforms\SQLServerPlatform;
use Doctrine\DBAL\Schema\Column;
use Doctrine\DBAL\Schema\ColumnDiff;
use Doctrine\DBAL\Schema\Comparator;
use Doctrine\DBAL\Schema\Index;
use Doctrine\DBAL\Schema\Sequence;
use Doctrine\DBAL\Schema\Table;
use Doctrine\DBAL\Schema\TableDiff;
use Doctrine\DBAL\TransactionIsolationLevel;
use Doctrine\DBAL\Types\Type;
use Doctrine\DBAL\Types\Types;
use PHPUnit\Framework\Attributes\DataProvider;

/** @extends AbstractPlatformTestCase<SQLServerPlatform> */
class SQLServerPlatformTest extends AbstractPlatformTestCase
{
    public function createPlatform(): AbstractPlatform
    {
        return new SQLServerPlatform();
    }

    protected function createComparator(): Comparator
    {
        return new SQLServer\Comparator($this->platform, '');
    }

    public function getGenerateTableSql(): string
    {
        return 'CREATE TABLE test (id INT IDENTITY NOT NULL, test NVARCHAR(255), PRIMARY KEY (id))';
    }

    /**
     * {@inheritDoc}
     */
    public function getGenerateTableWithMultiColumnUniqueIndexSql(): array
    {
        return [
            'CREATE TABLE test (foo NVARCHAR(255), bar NVARCHAR(255))',
            'CREATE UNIQUE INDEX UNIQ_D87F7E0C8C73652176FF8CAA ON test (foo, bar)'
                . ' WHERE foo IS NOT NULL AND bar IS NOT NULL',
        ];
    }

    public function testDoesNotSupportRegexp(): void
    {
        $this->expectException(Exception::class);

        $this->platform->getRegexpExpression();
    }

    public function testGeneratesSqlSnippets(): void
    {
        self::assertEquals('CONVERT(date, GETDATE())', $this->platform->getCurrentDateSQL());
        self::assertEquals('CONVERT(time, GETDATE())', $this->platform->getCurrentTimeSQL());
        self::assertEquals('CURRENT_TIMESTAMP', $this->platform->getCurrentTimestampSQL());
        self::assertEquals(
            'CONCAT(column1, column2, column3)',
            $this->platform->getConcatExpression('column1', 'column2', 'column3'),
        );
    }

    public function testGeneratesTransactionsCommands(): void
    {
        self::assertEquals(
            'SET TRANSACTION ISOLATION LEVEL READ UNCOMMITTED',
            $this->platform->getSetTransactionIsolationSQL(TransactionIsolationLevel::READ_UNCOMMITTED),
        );
        self::assertEquals(
            'SET TRANSACTION ISOLATION LEVEL READ COMMITTED',
            $this->platform->getSetTransactionIsolationSQL(TransactionIsolationLevel::READ_COMMITTED),
        );
        self::assertEquals(
            'SET TRANSACTION ISOLATION LEVEL REPEATABLE READ',
            $this->platform->getSetTransactionIsolationSQL(TransactionIsolationLevel::REPEATABLE_READ),
        );
        self::assertEquals(
            'SET TRANSACTION ISOLATION LEVEL SERIALIZABLE',
            $this->platform->getSetTransactionIsolationSQL(TransactionIsolationLevel::SERIALIZABLE),
        );
    }

    public function testGeneratesDDLSnippets(): void
    {
        $dropDatabaseExpectation = 'DROP DATABASE foobar';

        self::assertEquals('SELECT * FROM sys.databases', $this->platform->getListDatabasesSQL());
        self::assertEquals('CREATE DATABASE foobar', $this->platform->getCreateDatabaseSQL('foobar'));
        self::assertEquals($dropDatabaseExpectation, $this->platform->getDropDatabaseSQL('foobar'));
        self::assertEquals('DROP TABLE foobar', $this->platform->getDropTableSQL('foobar'));
    }

    public function testGeneratesTypeDeclarationForIntegers(): void
    {
        self::assertEquals(
            'INT',
            $this->platform->getIntegerTypeDeclarationSQL([]),
        );
        self::assertEquals(
            'INT IDENTITY',
            $this->platform->getIntegerTypeDeclarationSQL(['autoincrement' => true]),
        );
        self::assertEquals(
            'INT IDENTITY',
            $this->platform->getIntegerTypeDeclarationSQL(
                ['autoincrement' => true, 'primary' => true],
            ),
        );
    }

    public function testGeneratesTypeDeclarationsForStrings(): void
    {
        self::assertSame('VARCHAR(MAX)', $this->platform->getClobTypeDeclarationSQL([]));
        self::assertSame(
            'VARCHAR(MAX)',
            $this->platform->getClobTypeDeclarationSQL(['length' => 5, 'fixed' => true]),
        );
    }

    public function testSupportsIdentityColumns(): void
    {
        self::assertTrue($this->platform->supportsIdentityColumns());
    }

    public function testSupportsSchemas(): void
    {
        self::assertTrue($this->platform->supportsSchemas());
    }

    public function testDoesNotSupportSavePoints(): void
    {
        self::assertTrue($this->platform->supportsSavepoints());
    }

    public function getGenerateIndexSql(): string
    {
        return 'CREATE INDEX my_idx ON mytable (user_name, last_login)';
    }

    public function getGenerateUniqueIndexSql(): string
    {
        return 'CREATE UNIQUE INDEX index_name ON test (test, test2) WHERE test IS NOT NULL AND test2 IS NOT NULL';
    }

    protected function getGenerateForeignKeySql(): string
    {
        return 'ALTER TABLE test ADD FOREIGN KEY (fk_name_id) REFERENCES other_table (id)';
    }

    public function testModifyLimitQuery(): void
    {
        $sql = $this->platform->modifyLimitQuery('SELECT * FROM user', 10, 0);
        self::assertEquals('SELECT * FROM user ORDER BY (SELECT 0) OFFSET 0 ROWS FETCH NEXT 10 ROWS ONLY', $sql);
    }

    public function testModifyLimitQueryWithEmptyOffset(): void
    {
        $sql = $this->platform->modifyLimitQuery('SELECT * FROM user', 10);
        self::assertEquals('SELECT * FROM user ORDER BY (SELECT 0) OFFSET 0 ROWS FETCH NEXT 10 ROWS ONLY', $sql);
    }

    public function testModifyLimitQueryWithOffset(): void
    {
        $sql = $this->platform->modifyLimitQuery('SELECT * FROM user ORDER BY username DESC', 10, 5);
        self::assertEquals('SELECT * FROM user ORDER BY username DESC OFFSET 5 ROWS FETCH NEXT 10 ROWS ONLY', $sql);
    }

    public function testModifyLimitQueryWithAscOrderBy(): void
    {
        $sql = $this->platform->modifyLimitQuery('SELECT * FROM user ORDER BY username ASC', 10);
        self::assertEquals('SELECT * FROM user ORDER BY username ASC OFFSET 0 ROWS FETCH NEXT 10 ROWS ONLY', $sql);
    }

    public function testModifyLimitQueryWithLowercaseOrderBy(): void
    {
        $sql = $this->platform->modifyLimitQuery('SELECT * FROM user order by username', 10);
        self::assertEquals('SELECT * FROM user order by username OFFSET 0 ROWS FETCH NEXT 10 ROWS ONLY', $sql);
    }

    public function testModifyLimitQueryWithDescOrderBy(): void
    {
        $sql = $this->platform->modifyLimitQuery('SELECT * FROM user ORDER BY username DESC', 10);
        self::assertEquals('SELECT * FROM user ORDER BY username DESC OFFSET 0 ROWS FETCH NEXT 10 ROWS ONLY', $sql);
    }

    public function testModifyLimitQueryWithMultipleOrderBy(): void
    {
        $sql = $this->platform->modifyLimitQuery(
            'SELECT * FROM user ORDER BY username DESC, usereamil ASC',
            10,
        );

        self::assertEquals(
            'SELECT * FROM user ORDER BY username DESC, usereamil ASC OFFSET 0 ROWS FETCH NEXT 10 ROWS ONLY',
            $sql,
        );
    }

    public function testModifyLimitQueryWithSubSelect(): void
    {
        $sql = $this->platform->modifyLimitQuery(
            'SELECT * FROM (SELECT u.id as uid, u.name as uname) dctrn_result',
            10,
        );

        self::assertEquals(
            'SELECT * FROM ('
            . 'SELECT u.id as uid, u.name as uname'
            . ') dctrn_result ORDER BY (SELECT 0) OFFSET 0 ROWS FETCH NEXT 10 ROWS ONLY',
            $sql,
        );
    }

    public function testModifyLimitQueryWithSubSelectAndOrder(): void
    {
        $sql = $this->platform->modifyLimitQuery(
            'SELECT * FROM ('
                . 'SELECT u.id as uid, u.name as uname'
                . ') dctrn_result ORDER BY uname DESC',
            10,
        );

        self::assertEquals(
            'SELECT * FROM ('
                . 'SELECT u.id as uid, u.name as uname'
                . ') dctrn_result ORDER BY uname DESC OFFSET 0 ROWS FETCH NEXT 10 ROWS ONLY',
            $sql,
        );

        $sql = $this->platform->modifyLimitQuery(
            'SELECT * FROM (SELECT u.id, u.name) dctrn_result ORDER BY name DESC',
            10,
        );

        self::assertEquals(
            'SELECT * FROM ('
                . 'SELECT u.id, u.name'
                . ') dctrn_result ORDER BY name DESC OFFSET 0 ROWS FETCH NEXT 10 ROWS ONLY',
            $sql,
        );
    }

    public function testModifyLimitQueryWithSubSelectAndMultipleOrder(): void
    {
        $sql = $this->platform->modifyLimitQuery(
            'SELECT * FROM (SELECT u.id as uid, u.name as uname) dctrn_result ORDER BY uname DESC, uid ASC',
            10,
            5,
        );

        self::assertEquals(
            'SELECT * FROM ('
                . 'SELECT u.id as uid, u.name as uname'
                . ') dctrn_result ORDER BY uname DESC, uid ASC OFFSET 5 ROWS FETCH NEXT 10 ROWS ONLY',
            $sql,
        );

        $sql = $this->platform->modifyLimitQuery(
            'SELECT * FROM (SELECT u.id uid, u.name uname) dctrn_result ORDER BY uname DESC, uid ASC',
            10,
            5,
        );

        self::assertEquals(
            'SELECT * FROM ('
                . 'SELECT u.id uid, u.name uname'
                . ') dctrn_result ORDER BY uname DESC, uid ASC OFFSET 5 ROWS FETCH NEXT 10 ROWS ONLY',
            $sql,
        );

        $sql = $this->platform->modifyLimitQuery(
            'SELECT * FROM (SELECT u.id, u.name) dctrn_result ORDER BY name DESC, id ASC',
            10,
            5,
        );

        self::assertEquals(
            'SELECT * FROM ('
                . 'SELECT u.id, u.name'
                . ') dctrn_result ORDER BY name DESC, id ASC OFFSET 5 ROWS FETCH NEXT 10 ROWS ONLY',
            $sql,
        );
    }

    public function testModifyLimitQueryWithFromColumnNames(): void
    {
        $sql = $this->platform->modifyLimitQuery('SELECT a.fromFoo, fromBar FROM foo', 10);

        self::assertEquals(
            'SELECT a.fromFoo, fromBar FROM foo ORDER BY (SELECT 0) OFFSET 0 ROWS FETCH NEXT 10 ROWS ONLY',
            $sql,
        );
    }

    public function testModifyLimitQueryWithExtraLongQuery(): void
    {
        $query = 'SELECT table1.column1, table2.column2, table3.column3, table4.column4, '
            . 'table5.column5, table6.column6, table7.column7, table8.column8'
            . ' FROM table1, table2, table3, table4, table5, table6, table7, table8'
            . ' WHERE (table1.column1 = table2.column2) AND (table1.column1 = table3.column3)'
            . ' AND (table1.column1 = table4.column4) AND (table1.column1 = table5.column5)'
            . ' AND (table1.column1 = table6.column6) AND (table1.column1 = table7.column7)'
            . ' AND (table1.column1 = table8.column8)'
            . ' AND (table2.column2 = table3.column3) AND (table2.column2 = table4.column4)'
            . ' AND (table2.column2 = table5.column5) AND (table2.column2 = table6.column6)'
            . ' AND (table2.column2 = table7.column7) AND (table2.column2 = table8.column8)'
            . ' AND (table3.column3 = table4.column4) AND (table3.column3 = table5.column5)'
            . ' AND (table3.column3 = table6.column6) AND (table3.column3 = table7.column7)'
            . ' AND (table3.column3 = table8.column8)'
            . ' AND (table4.column4 = table5.column5) AND (table4.column4 = table6.column6)'
            . ' AND (table4.column4 = table7.column7) AND (table4.column4 = table8.column8)'
            . ' AND (table5.column5 = table6.column6) AND (table5.column5 = table7.column7)'
            . ' AND (table5.column5 = table8.column8)'
            . ' AND (table6.column6 = table7.column7) AND (table6.column6 = table8.column8)'
            . ' AND (table7.column7 = table8.column8)';

        $expected = 'SELECT table1.column1, table2.column2, table3.column3, table4.column4, '
            . 'table5.column5, table6.column6, table7.column7, table8.column8'
            . ' FROM table1, table2, table3, table4, table5, table6, table7, table8'
            . ' WHERE (table1.column1 = table2.column2) AND (table1.column1 = table3.column3)'
            . ' AND (table1.column1 = table4.column4) AND (table1.column1 = table5.column5)'
            . ' AND (table1.column1 = table6.column6) AND (table1.column1 = table7.column7)'
            . ' AND (table1.column1 = table8.column8)'
            . ' AND (table2.column2 = table3.column3) AND (table2.column2 = table4.column4)'
            . ' AND (table2.column2 = table5.column5) AND (table2.column2 = table6.column6)'
            . ' AND (table2.column2 = table7.column7) AND (table2.column2 = table8.column8)'
            . ' AND (table3.column3 = table4.column4) AND (table3.column3 = table5.column5)'
            . ' AND (table3.column3 = table6.column6) AND (table3.column3 = table7.column7)'
            . ' AND (table3.column3 = table8.column8)'
            . ' AND (table4.column4 = table5.column5) AND (table4.column4 = table6.column6)'
            . ' AND (table4.column4 = table7.column7) AND (table4.column4 = table8.column8)'
            . ' AND (table5.column5 = table6.column6) AND (table5.column5 = table7.column7)'
            . ' AND (table5.column5 = table8.column8)'
            . ' AND (table6.column6 = table7.column7) AND (table6.column6 = table8.column8)'
            . ' AND (table7.column7 = table8.column8)'
            . ' ORDER BY (SELECT 0) OFFSET 0 ROWS FETCH NEXT 10 ROWS ONLY';

        self::assertEquals(
            $expected,
            $this->platform->modifyLimitQuery($query, 10),
        );
    }

    public function testModifyLimitQueryWithOrderByClause(): void
    {
        $sql = 'SELECT m0_.NOMBRE AS NOMBRE0, m0_.FECHAINICIO AS FECHAINICIO1, m0_.FECHAFIN AS FECHAFIN2'
            . ' FROM MEDICION m0_'
            . ' INNER JOIN ESTUDIO e1_ ON m0_.ESTUDIO_ID = e1_.ID'
            . ' INNER JOIN CLIENTE c2_ ON e1_.CLIENTE_ID = c2_.ID'
            . ' INNER JOIN USUARIO u3_ ON c2_.ID = u3_.CLIENTE_ID'
            . ' WHERE u3_.ID = ? ORDER BY m0_.FECHAINICIO DESC';

        $expected = 'SELECT m0_.NOMBRE AS NOMBRE0, m0_.FECHAINICIO AS FECHAINICIO1, m0_.FECHAFIN AS FECHAFIN2'
            . ' FROM MEDICION m0_'
            . ' INNER JOIN ESTUDIO e1_ ON m0_.ESTUDIO_ID = e1_.ID'
            . ' INNER JOIN CLIENTE c2_ ON e1_.CLIENTE_ID = c2_.ID'
            . ' INNER JOIN USUARIO u3_ ON c2_.ID = u3_.CLIENTE_ID'
            . ' WHERE u3_.ID = ? ORDER BY m0_.FECHAINICIO DESC OFFSET 5 ROWS FETCH NEXT 10 ROWS ONLY';

        $actual = $this->platform->modifyLimitQuery($sql, 10, 5);

        self::assertEquals($expected, $actual);
    }

    public function testModifyLimitQueryWithSubSelectInSelectList(): void
    {
        $sql = $this->platform->modifyLimitQuery(
            'SELECT ' .
            'u.id, ' .
            '(u.foo/2) foodiv, ' .
            'CONCAT(u.bar, u.baz) barbaz, ' .
            '(SELECT (SELECT COUNT(*) FROM login l WHERE l.profile_id = p.id) ' .
            'FROM profile p WHERE p.user_id = u.id) login_count ' .
            'FROM user u ' .
            "WHERE u.status = 'disabled'",
            10,
        );

        self::assertEquals(
            'SELECT ' .
            'u.id, ' .
            '(u.foo/2) foodiv, ' .
            'CONCAT(u.bar, u.baz) barbaz, ' .
            '(SELECT (SELECT COUNT(*) FROM login l WHERE l.profile_id = p.id) ' .
            'FROM profile p WHERE p.user_id = u.id) login_count ' .
            'FROM user u ' .
            "WHERE u.status = 'disabled' " .
            'ORDER BY (SELECT 0) OFFSET 0 ROWS FETCH NEXT 10 ROWS ONLY',
            $sql,
        );
    }

    public function testModifyLimitQueryWithSubSelectInSelectListAndOrderByClause(): void
    {
        $sql = $this->platform->modifyLimitQuery(
            'SELECT ' .
            'u.id, ' .
            '(u.foo/2) foodiv, ' .
            'CONCAT(u.bar, u.baz) barbaz, ' .
            '(SELECT (SELECT COUNT(*) FROM login l WHERE l.profile_id = p.id) ' .
            'FROM profile p WHERE p.user_id = u.id) login_count ' .
            'FROM user u ' .
            "WHERE u.status = 'disabled' " .
            'ORDER BY u.username DESC',
            10,
            5,
        );

        self::assertEquals(
            'SELECT ' .
            'u.id, ' .
            '(u.foo/2) foodiv, ' .
            'CONCAT(u.bar, u.baz) barbaz, ' .
            '(SELECT (SELECT COUNT(*) FROM login l WHERE l.profile_id = p.id) ' .
            'FROM profile p WHERE p.user_id = u.id) login_count ' .
            'FROM user u ' .
            "WHERE u.status = 'disabled' " .
            'ORDER BY u.username DESC ' .
            'OFFSET 5 ROWS FETCH NEXT 10 ROWS ONLY',
            $sql,
        );
    }

    public function testModifyLimitQueryWithAggregateFunctionInOrderByClause(): void
    {
        $sql = $this->platform->modifyLimitQuery(
            'SELECT ' .
            'MAX(heading_id) aliased, ' .
            'code ' .
            'FROM operator_model_operator ' .
            'GROUP BY code ' .
            'ORDER BY MAX(heading_id) DESC',
            1,
            0,
        );

        self::assertEquals(
            'SELECT ' .
            'MAX(heading_id) aliased, ' .
            'code ' .
            'FROM operator_model_operator ' .
            'GROUP BY code ' .
            'ORDER BY MAX(heading_id) DESC ' .
            'OFFSET 0 ROWS FETCH NEXT 1 ROWS ONLY',
            $sql,
        );
    }

    public function testModifyLimitSubqueryWithJoinAndSubqueryOrderedByColumnFromBaseTable(): void
    {
        $querySql   = 'SELECT DISTINCT id_0, name_1 '
            . 'FROM ('
            . 'SELECT t1.id AS id_0, t2.name AS name_1 '
            . 'FROM table_parent t1 '
            . 'LEFT JOIN join_table t2 ON t1.id = t2.table_id'
            . ') dctrn_result '
            . 'ORDER BY id_0 ASC';
        $alteredSql = 'SELECT DISTINCT id_0, name_1 '
            . 'FROM ('
            . 'SELECT t1.id AS id_0, t2.name AS name_1 '
            . 'FROM table_parent t1 '
            . 'LEFT JOIN join_table t2 ON t1.id = t2.table_id'
            . ') dctrn_result '
            . 'ORDER BY id_0 ASC OFFSET 0 ROWS FETCH NEXT 5 ROWS ONLY';
        $sql        = $this->platform->modifyLimitQuery($querySql, 5);
        self::assertEquals($alteredSql, $sql);
    }

    public function testModifyLimitSubqueryWithJoinAndSubqueryOrderedByColumnFromJoinTable(): void
    {
        $querySql   = 'SELECT DISTINCT id_0, name_1 '
            . 'FROM ('
            . 'SELECT t1.id AS id_0, t2.name AS name_1 '
            . 'FROM table_parent t1 '
            . 'LEFT JOIN join_table t2 ON t1.id = t2.table_id'
            . ') dctrn_result '
            . 'ORDER BY name_1 ASC';
        $alteredSql = 'SELECT DISTINCT id_0, name_1 '
            . 'FROM ('
            . 'SELECT t1.id AS id_0, t2.name AS name_1 '
            . 'FROM table_parent t1 '
            . 'LEFT JOIN join_table t2 ON t1.id = t2.table_id'
            . ') dctrn_result '
            . 'ORDER BY name_1 ASC OFFSET 0 ROWS FETCH NEXT 5 ROWS ONLY';
        $sql        = $this->platform->modifyLimitQuery($querySql, 5);
        self::assertEquals($alteredSql, $sql);
    }

    public function testModifyLimitSubqueryWithJoinAndSubqueryOrderedByColumnsFromBothTables(): void
    {
        $querySql   = 'SELECT DISTINCT id_0, name_1, foo_2 '
            . 'FROM ('
            . 'SELECT t1.id AS id_0, t2.name AS name_1, t2.foo AS foo_2 '
            . 'FROM table_parent t1 '
            . 'LEFT JOIN join_table t2 ON t1.id = t2.table_id'
            . ') dctrn_result '
            . 'ORDER BY name_1 ASC, foo_2 DESC';
        $alteredSql = 'SELECT DISTINCT id_0, name_1, foo_2 '
            . 'FROM ('
            . 'SELECT t1.id AS id_0, t2.name AS name_1, t2.foo AS foo_2 '
            . 'FROM table_parent t1 '
            . 'LEFT JOIN join_table t2 ON t1.id = t2.table_id'
            . ') dctrn_result '
            . 'ORDER BY name_1 ASC, foo_2 DESC OFFSET 0 ROWS FETCH NEXT 5 ROWS ONLY';
        $sql        = $this->platform->modifyLimitQuery($querySql, 5);
        self::assertEquals($alteredSql, $sql);
    }

    public function testModifyLimitSubquerySimple(): void
    {
        $query = 'SELECT DISTINCT id_0 FROM ('
            . 'SELECT k0_.id AS id_0, k0_.column AS column_1 FROM key_table k0_ WHERE (k0_.where_column IN (1))'
            . ') dctrn_result';

        $expected = 'SELECT DISTINCT id_0 FROM ('
            . 'SELECT k0_.id AS id_0, k0_.column AS column_1 FROM key_table k0_ WHERE (k0_.where_column IN (1))'
            . ') dctrn_result ORDER BY 1 OFFSET 0 ROWS FETCH NEXT 20 ROWS ONLY';

        self::assertEquals(
            $expected,
            $this->platform->modifyLimitQuery($query, 20),
        );
    }

    public function testQuoteIdentifier(): void
    {
        self::assertEquals('[test].[test]', $this->platform->quoteIdentifier('test.test'));
    }

    public function testCreateClusteredIndex(): void
    {
        $idx = new Index('idx', ['id']);
        $idx->addFlag('clustered');
        self::assertEquals('CREATE CLUSTERED INDEX idx ON tbl (id)', $this->platform->getCreateIndexSQL($idx, 'tbl'));
    }

    public function testCreateNonClusteredPrimaryKeyInTable(): void
    {
        $table = new Table('tbl');
        $table->addColumn('id', Types::INTEGER);
        $table->setPrimaryKey(['id']);
        $table->getIndex('primary')->addFlag('nonclustered');

        self::assertEquals(
            ['CREATE TABLE tbl (id INT NOT NULL, PRIMARY KEY NONCLUSTERED (id))'],
            $this->platform->getCreateTableSQL($table),
        );
    }

    public function testCreateNonClusteredPrimaryKey(): void
    {
        $idx = new Index('idx', ['id'], false, true);
        $idx->addFlag('nonclustered');
        self::assertEquals(
            'ALTER TABLE tbl ADD PRIMARY KEY NONCLUSTERED (id)',
            $this->platform->getCreatePrimaryKeySQL($idx, 'tbl'),
        );
    }

    public function testAlterAddPrimaryKey(): void
    {
        $idx = new Index('idx', ['id'], false, true);
        self::assertEquals('ALTER TABLE tbl ADD PRIMARY KEY (id)', $this->platform->getCreateIndexSQL($idx, 'tbl'));
    }

    /**
     * {@inheritDoc}
     */
    protected function getQuotedColumnInPrimaryKeySQL(): array
    {
        return ['CREATE TABLE [quoted] ([create] NVARCHAR(255) NOT NULL, PRIMARY KEY ([create]))'];
    }

    /**
     * {@inheritDoc}
     */
    protected function getQuotedColumnInIndexSQL(): array
    {
        return [
            'CREATE TABLE [quoted] ([create] NVARCHAR(255) NOT NULL)',
            'CREATE INDEX IDX_22660D028FD6E0FB ON [quoted] ([create])',
        ];
    }

    /**
     * {@inheritDoc}
     */
    protected function getQuotedNameInIndexSQL(): array
    {
        return [
            'CREATE TABLE test (column1 NVARCHAR(255) NOT NULL)',
            'CREATE INDEX [key] ON test (column1)',
        ];
    }

    /**
     * {@inheritDoc}
     */
    protected function getQuotedColumnInForeignKeySQL(): array
    {
        return [
            'CREATE TABLE [quoted] ([create] NVARCHAR(255) NOT NULL, '
                . 'foo NVARCHAR(255) NOT NULL, [bar] NVARCHAR(255) NOT NULL)',
            'CREATE INDEX IDX_22660D028FD6E0FB8C736521D79164E3 ON [quoted] ([create], foo, [bar])',
            'ALTER TABLE [quoted] ADD CONSTRAINT FK_WITH_RESERVED_KEYWORD'
                . ' FOREIGN KEY ([create], foo, [bar]) REFERENCES [foreign] ([create], bar, [foo-bar])',
            'ALTER TABLE [quoted] ADD CONSTRAINT FK_WITH_NON_RESERVED_KEYWORD'
                . ' FOREIGN KEY ([create], foo, [bar]) REFERENCES foo ([create], bar, [foo-bar])',
            'ALTER TABLE [quoted] ADD CONSTRAINT FK_WITH_INTENDED_QUOTATION'
                . ' FOREIGN KEY ([create], foo, [bar]) REFERENCES [foo-bar] ([create], bar, [foo-bar])',
        ];
    }

    public function testGetCreateSchemaSQL(): void
    {
        $schemaName = 'schema';
        $sql        = $this->platform->getCreateSchemaSQL($schemaName);
        self::assertEquals('CREATE SCHEMA ' . $schemaName, $sql);
    }

    public function testCreateTableWithSchemaColumnComments(): void
    {
        $table = new Table('testschema.test');
        $table->addColumn('id', Types::INTEGER, ['comment' => 'This is a comment']);
        $table->setPrimaryKey(['id']);

        $expectedSql = [
            'CREATE TABLE testschema.test (id INT NOT NULL, PRIMARY KEY (id))',
            "EXEC sp_addextendedproperty N'MS_Description', N'This is a comment', "
                . "N'SCHEMA', 'testschema', N'TABLE', 'test', N'COLUMN', 'id'",
        ];

        self::assertEquals($expectedSql, $this->platform->getCreateTableSQL($table));
    }

    public function testAlterTableWithSchemaColumnComments(): void
    {
        $table = new Table('testschema.mytable');

        $tableDiff = new TableDiff($table, [
            new Column(
                'quota',
                Type::getType(Types::INTEGER),
                ['comment' => 'A comment'],
            ),
        ], [], [], [], [], [], [], [], [], [], []);

        $expectedSql = [
            'ALTER TABLE testschema.mytable ADD quota INT NOT NULL',
            "EXEC sp_addextendedproperty N'MS_Description', N'A comment', "
                . "N'SCHEMA', 'testschema', N'TABLE', 'mytable', N'COLUMN', 'quota'",
        ];

        self::assertEquals($expectedSql, $this->platform->getAlterTableSQL($tableDiff));
    }

    public function testAlterTableWithSchemaDropColumnComments(): void
    {
        $table = new Table('testschema.mytable');

        $tableDiff = new TableDiff($table, [], [new ColumnDiff(
            new Column('quota', Type::getType(Types::INTEGER), ['comment' => 'A comment']),
            new Column('quota', Type::getType(Types::INTEGER), []),
        ),
        ], [], [], [], [], [], [], [], [], []);

        $expectedSql = [
            "EXEC sp_dropextendedproperty N'MS_Description'"
                . ", N'SCHEMA', 'testschema', N'TABLE', 'mytable', N'COLUMN', 'quota'",
        ];

        self::assertEquals($expectedSql, $this->platform->getAlterTableSQL($tableDiff));
    }

    public function testAlterTableWithSchemaUpdateColumnComments(): void
    {
        $table = new Table('testschema.mytable');

        $tableDiff = new TableDiff($table, [], [new ColumnDiff(
            new Column('quota', Type::getType(Types::INTEGER), ['comment' => 'A comment']),
            new Column('quota', Type::getType(Types::INTEGER), ['comment' => 'B comment']),
        ),
        ], [], [], [], [], [], [], [], [], []);

        $expectedSql = ["EXEC sp_updateextendedproperty N'MS_Description', N'B comment', "
                . "N'SCHEMA', 'testschema', N'TABLE', 'mytable', N'COLUMN', 'quota'",
        ];

        self::assertEquals($expectedSql, $this->platform->getAlterTableSQL($tableDiff));
    }

<<<<<<< HEAD
=======
    /**
     * {@inheritDoc}
     */
    public function getCreateTableColumnCommentsSQL(): array
    {
        return [
            'CREATE TABLE test (id INT NOT NULL, PRIMARY KEY (id))',
            "EXEC sp_addextendedproperty N'MS_Description', N'This is a comment', "
                . "N'SCHEMA', 'dbo', N'TABLE', 'test', N'COLUMN', 'id'",
        ];
    }

    /**
     * {@inheritDoc}
     */
    public function getAlterTableColumnCommentsSQL(): array
    {
        return [
            'ALTER TABLE mytable ADD quota INT NOT NULL',
            "EXEC sp_addextendedproperty N'MS_Description', N'A comment', "
                . "N'SCHEMA', 'dbo', N'TABLE', 'mytable', N'COLUMN', 'quota'",
        ];
    }

    /**
     * {@inheritDoc}
     */
    public function getCreateTableColumnTypeCommentsSQL(): array
    {
        return [
            'CREATE TABLE test (id INT NOT NULL, data VARCHAR(MAX) NOT NULL, PRIMARY KEY (id))',
            "EXEC sp_addextendedproperty N'MS_Description', N'(DC2Type:array)', "
                . "N'SCHEMA', 'dbo', N'TABLE', 'test', N'COLUMN', 'data'",
        ];
    }

    /** @psalm-suppress DeprecatedConstant */
    public function testGeneratesCreateTableSQLWithColumnComments(): void
    {
        $table = new Table('mytable');
        $table->addColumn('id', Types::INTEGER, ['autoincrement' => true]);
        $table->addColumn('comment_null', Types::INTEGER, ['comment' => null]);
        $table->addColumn('comment_false', Types::INTEGER, ['comment' => false]);
        $table->addColumn('comment_empty_string', Types::INTEGER, ['comment' => '']);
        $table->addColumn('comment_integer_0', Types::INTEGER, ['comment' => 0]);
        $table->addColumn('comment_float_0', Types::INTEGER, ['comment' => 0.0]);
        $table->addColumn('comment_string_0', Types::INTEGER, ['comment' => '0']);
        $table->addColumn('comment', Types::INTEGER, ['comment' => 'Doctrine 0wnz you!']);
        $table->addColumn(
            '`comment_quoted`',
            Types::INTEGER,
            ['comment' => 'Doctrine 0wnz comments for explicitly quoted columns!'],
        );
        $table->addColumn(
            'create',
            Types::INTEGER,
            ['comment' => 'Doctrine 0wnz comments for reserved keyword columns!'],
        );
        $table->addColumn('commented_type', Types::OBJECT);
        $table->addColumn('commented_type_with_comment', Types::ARRAY, ['comment' => 'Doctrine array type.']);
        $table->addColumn('comment_with_string_literal_char', Types::STRING, ['comment' => "O'Reilly"]);
        $table->setPrimaryKey(['id']);

        self::assertEquals(
            [
                'CREATE TABLE mytable (id INT IDENTITY NOT NULL, comment_null INT NOT NULL, '
                    . 'comment_false INT NOT NULL, '
                    . 'comment_empty_string INT NOT NULL, '
                    . 'comment_integer_0 INT NOT NULL, '
                    . 'comment_float_0 INT NOT NULL, '
                    . 'comment_string_0 INT NOT NULL, '
                    . 'comment INT NOT NULL, '
                    . '[comment_quoted] INT NOT NULL, '
                    . '[create] INT NOT NULL, '
                    . 'commented_type VARCHAR(MAX) NOT NULL, '
                    . 'commented_type_with_comment VARCHAR(MAX) NOT NULL, '
                    . 'comment_with_string_literal_char NVARCHAR(255) NOT NULL, '
                    . 'PRIMARY KEY (id))',
                "EXEC sp_addextendedproperty N'MS_Description', "
                    . "N'0', N'SCHEMA', 'dbo', N'TABLE', 'mytable', N'COLUMN', 'comment_integer_0'",
                "EXEC sp_addextendedproperty N'MS_Description', "
                    . "N'0', N'SCHEMA', 'dbo', N'TABLE', 'mytable', N'COLUMN', 'comment_float_0'",
                "EXEC sp_addextendedproperty N'MS_Description', "
                    . "N'0', N'SCHEMA', 'dbo', N'TABLE', 'mytable', N'COLUMN', 'comment_string_0'",
                "EXEC sp_addextendedproperty N'MS_Description', "
                    . "N'Doctrine 0wnz you!', N'SCHEMA', 'dbo', N'TABLE', 'mytable', N'COLUMN', 'comment'",
                "EXEC sp_addextendedproperty N'MS_Description', "
                    . "N'Doctrine 0wnz comments for explicitly quoted columns!', "
                    . "N'SCHEMA', 'dbo', N'TABLE', 'mytable', N'COLUMN', 'comment_quoted'",
                "EXEC sp_addextendedproperty N'MS_Description', "
                    . "N'Doctrine 0wnz comments for reserved keyword columns!', "
                    . "N'SCHEMA', 'dbo', N'TABLE', 'mytable', N'COLUMN', 'create'",
                "EXEC sp_addextendedproperty N'MS_Description', "
                    . "N'(DC2Type:object)', N'SCHEMA', 'dbo', N'TABLE', 'mytable', N'COLUMN', 'commented_type'",
                "EXEC sp_addextendedproperty N'MS_Description', "
                    . "N'Doctrine array type.(DC2Type:array)', "
                    . "N'SCHEMA', 'dbo', N'TABLE', 'mytable', N'COLUMN', 'commented_type_with_comment'",
                "EXEC sp_addextendedproperty N'MS_Description', N'O''Reilly', "
                    . "N'SCHEMA', 'dbo', N'TABLE', 'mytable', N'COLUMN', 'comment_with_string_literal_char'",
            ],
            $this->platform->getCreateTableSQL($table),
        );
    }

    /** @psalm-suppress DeprecatedConstant */
    public function testGeneratesAlterTableSQLWithColumnComments(): void
    {
        $table = new Table('mytable');
        $table->addColumn('id', Types::INTEGER, ['autoincrement' => true]);
        $table->addColumn('comment_null', Types::INTEGER, ['comment' => null]);
        $table->addColumn('comment_false', Types::INTEGER, ['comment' => false]);
        $table->addColumn('comment_empty_string', Types::INTEGER, ['comment' => '']);
        $table->addColumn('comment_integer_0', Types::INTEGER, ['comment' => 0]);
        $table->addColumn('comment_float_0', Types::INTEGER, ['comment' => 0.0]);
        $table->addColumn('comment_string_0', Types::INTEGER, ['comment' => '0']);
        $table->addColumn('comment', Types::INTEGER, ['comment' => 'Doctrine 0wnz you!']);
        $table->addColumn(
            '`comment_quoted`',
            Types::INTEGER,
            ['comment' => 'Doctrine 0wnz comments for explicitly quoted columns!'],
        );
        $table->addColumn(
            'create',
            Types::INTEGER,
            ['comment' => 'Doctrine 0wnz comments for reserved keyword columns!'],
        );
        $table->addColumn('commented_type', Types::OBJECT);
        $table->addColumn('commented_type_with_comment', Types::ARRAY, ['comment' => 'Doctrine array type.']);
        $table->addColumn('comment_with_string_literal_quote_char', Types::ARRAY, ['comment' => "O'Reilly"]);
        $table->setPrimaryKey(['id']);

        $tableDiff            = new TableDiff('mytable');
        $tableDiff->fromTable = $table;

        $tableDiff->addedColumns['added_comment_none']
            = new Column('added_comment_none', Type::getType(Types::INTEGER));

        $tableDiff->addedColumns['added_comment_null']
            = new Column('added_comment_null', Type::getType(Types::INTEGER), ['comment' => null]);

        $tableDiff->addedColumns['added_comment_false']
            = new Column('added_comment_false', Type::getType(Types::INTEGER), ['comment' => false]);

        $tableDiff->addedColumns['added_comment_empty_string']
            = new Column('added_comment_empty_string', Type::getType(Types::INTEGER), ['comment' => '']);

        $tableDiff->addedColumns['added_comment_integer_0']
            = new Column('added_comment_integer_0', Type::getType(Types::INTEGER), ['comment' => 0]);

        $tableDiff->addedColumns['added_comment_float_0']
            = new Column('added_comment_float_0', Type::getType(Types::INTEGER), ['comment' => 0.0]);

        $tableDiff->addedColumns['added_comment_string_0']
            = new Column('added_comment_string_0', Type::getType(Types::INTEGER), ['comment' => '0']);

        $tableDiff->addedColumns['added_comment']
            = new Column('added_comment', Type::getType(Types::INTEGER), ['comment' => 'Doctrine']);

        $tableDiff->addedColumns['`added_comment_quoted`']
            = new Column('`added_comment_quoted`', Type::getType(Types::INTEGER), ['comment' => 'rulez']);

        $tableDiff->addedColumns['select']
            = new Column('select', Type::getType(Types::INTEGER), ['comment' => '666']);

        $tableDiff->addedColumns['added_commented_type']
            = new Column('added_commented_type', Type::getType(Types::OBJECT));

        $tableDiff->addedColumns['added_commented_type_with_comment']
            = new Column('added_commented_type_with_comment', Type::getType(Types::ARRAY), ['comment' => '666']);

        $tableDiff->addedColumns['added_comment_with_string_literal_char']
            = new Column('added_comment_with_string_literal_char', Type::getType(Types::STRING), ['comment' => "''"]);

        $tableDiff->renamedColumns['comment_float_0']
            = new Column('comment_double_0', Type::getType(Types::DECIMAL), ['comment' => 'Double for real!']);

        // Add comment to non-commented column.
        $tableDiff->changedColumns['id'] = new ColumnDiff(
            'id',
            new Column('id', Type::getType(Types::INTEGER), ['autoincrement' => true, 'comment' => 'primary']),
            ['comment'],
            new Column('id', Type::getType(Types::INTEGER), ['autoincrement' => true]),
        );

        // Remove comment from null-commented column.
        $tableDiff->changedColumns['comment_null'] = new ColumnDiff(
            'comment_null',
            new Column('comment_null', Type::getType(Types::STRING)),
            ['type'],
            new Column('comment_null', Type::getType(Types::INTEGER), ['comment' => null]),
        );

        // Add comment to false-commented column.
        $tableDiff->changedColumns['comment_false'] = new ColumnDiff(
            'comment_false',
            new Column('comment_false', Type::getType(Types::INTEGER), ['comment' => 'false']),
            ['comment'],
            new Column('comment_false', Type::getType(Types::INTEGER), ['comment' => false]),
        );

        // Change type to custom type from empty string commented column.
        $tableDiff->changedColumns['comment_empty_string'] = new ColumnDiff(
            'comment_empty_string',
            new Column('comment_empty_string', Type::getType(Types::OBJECT)),
            ['type'],
            new Column('comment_empty_string', Type::getType(Types::INTEGER), ['comment' => '']),
        );

        // Change comment to false-comment from zero-string commented column.
        $tableDiff->changedColumns['comment_string_0'] = new ColumnDiff(
            'comment_string_0',
            new Column('comment_string_0', Type::getType(Types::INTEGER), ['comment' => false]),
            ['comment'],
            new Column('comment_string_0', Type::getType(Types::INTEGER), ['comment' => '0']),
        );

        // Remove comment from regular commented column.
        $tableDiff->changedColumns['comment'] = new ColumnDiff(
            'comment',
            new Column('comment', Type::getType(Types::INTEGER)),
            ['comment'],
            new Column('comment', Type::getType(Types::INTEGER), ['comment' => 'Doctrine 0wnz you!']),
        );

        // Change comment and change type to custom type from regular commented column.
        $tableDiff->changedColumns['`comment_quoted`'] = new ColumnDiff(
            '`comment_quoted`',
            new Column('`comment_quoted`', Type::getType(Types::ARRAY), ['comment' => 'Doctrine array.']),
            ['comment', 'type'],
            new Column('`comment_quoted`', Type::getType(Types::INTEGER), ['comment' => 'Doctrine 0wnz you!']),
        );

        // Remove comment and change type to custom type from regular commented column.
        $tableDiff->changedColumns['create'] = new ColumnDiff(
            'create',
            new Column('create', Type::getType(Types::OBJECT)),
            ['comment', 'type'],
            new Column(
                'create',
                Type::getType(Types::INTEGER),
                ['comment' => 'Doctrine 0wnz comments for reserved keyword columns!'],
            ),
        );

        // Add comment and change custom type to regular type from non-commented column.
        $tableDiff->changedColumns['commented_type'] = new ColumnDiff(
            'commented_type',
            new Column('commented_type', Type::getType(Types::INTEGER), ['comment' => 'foo']),
            ['comment', 'type'],
            new Column('commented_type', Type::getType(Types::OBJECT)),
        );

        // Remove comment from commented custom type column.
        $tableDiff->changedColumns['commented_type_with_comment'] = new ColumnDiff(
            'commented_type_with_comment',
            new Column('commented_type_with_comment', Type::getType(Types::ARRAY)),
            ['comment'],
            new Column(
                'commented_type_with_comment',
                Type::getType(Types::ARRAY),
                ['comment' => 'Doctrine array type.'],
            ),
        );

        // Change comment from comment with string literal char column.
        $tableDiff->changedColumns['comment_with_string_literal_char'] = new ColumnDiff(
            'comment_with_string_literal_char',
            new Column('comment_with_string_literal_char', Type::getType(Types::STRING), ['comment' => "'"]),
            ['comment'],
            new Column('comment_with_string_literal_char', Type::getType(Types::ARRAY), ['comment' => "O'Reilly"]),
        );

        $tableDiff->removedColumns['comment_integer_0']
            = new Column('comment_integer_0', Type::getType(Types::INTEGER), ['comment' => 0]);

        self::assertEquals(
            [
                // Renamed columns.
                "sp_rename 'mytable.comment_float_0', 'comment_double_0', 'COLUMN'",

                // Added columns.
                'ALTER TABLE mytable ADD added_comment_none INT NOT NULL',
                'ALTER TABLE mytable ADD added_comment_null INT NOT NULL',
                'ALTER TABLE mytable ADD added_comment_false INT NOT NULL',
                'ALTER TABLE mytable ADD added_comment_empty_string INT NOT NULL',
                'ALTER TABLE mytable ADD added_comment_integer_0 INT NOT NULL',
                'ALTER TABLE mytable ADD added_comment_float_0 INT NOT NULL',
                'ALTER TABLE mytable ADD added_comment_string_0 INT NOT NULL',
                'ALTER TABLE mytable ADD added_comment INT NOT NULL',
                'ALTER TABLE mytable ADD [added_comment_quoted] INT NOT NULL',
                'ALTER TABLE mytable ADD [select] INT NOT NULL',
                'ALTER TABLE mytable ADD added_commented_type VARCHAR(MAX) NOT NULL',
                'ALTER TABLE mytable ADD added_commented_type_with_comment VARCHAR(MAX) NOT NULL',
                'ALTER TABLE mytable ADD added_comment_with_string_literal_char NVARCHAR(255) NOT NULL',
                'ALTER TABLE mytable DROP COLUMN comment_integer_0',
                'ALTER TABLE mytable ALTER COLUMN comment_null NVARCHAR(255) NOT NULL',
                'ALTER TABLE mytable ALTER COLUMN comment_empty_string VARCHAR(MAX) NOT NULL',
                'ALTER TABLE mytable ALTER COLUMN [comment_quoted] VARCHAR(MAX) NOT NULL',
                'ALTER TABLE mytable ALTER COLUMN [create] VARCHAR(MAX) NOT NULL',
                'ALTER TABLE mytable ALTER COLUMN commented_type INT NOT NULL',

                // Added columns.
                "EXEC sp_addextendedproperty N'MS_Description', N'0', "
                    . "N'SCHEMA', 'dbo', N'TABLE', 'mytable', N'COLUMN', 'added_comment_integer_0'",
                "EXEC sp_addextendedproperty N'MS_Description', N'0', "
                    . "N'SCHEMA', 'dbo', N'TABLE', 'mytable', N'COLUMN', 'added_comment_float_0'",
                "EXEC sp_addextendedproperty N'MS_Description', N'0', "
                    . "N'SCHEMA', 'dbo', N'TABLE', 'mytable', N'COLUMN', 'added_comment_string_0'",
                "EXEC sp_addextendedproperty N'MS_Description', N'Doctrine', "
                    . "N'SCHEMA', 'dbo', N'TABLE', 'mytable', N'COLUMN', 'added_comment'",
                "EXEC sp_addextendedproperty N'MS_Description', N'rulez', "
                    . "N'SCHEMA', 'dbo', N'TABLE', 'mytable', N'COLUMN', 'added_comment_quoted'",
                "EXEC sp_addextendedproperty N'MS_Description', N'666', "
                    . "N'SCHEMA', 'dbo', N'TABLE', 'mytable', N'COLUMN', 'select'",
                "EXEC sp_addextendedproperty N'MS_Description', N'(DC2Type:object)', "
                    . "N'SCHEMA', 'dbo', N'TABLE', 'mytable', N'COLUMN', 'added_commented_type'",
                "EXEC sp_addextendedproperty N'MS_Description', N'666(DC2Type:array)', "
                    . "N'SCHEMA', 'dbo', N'TABLE', 'mytable', N'COLUMN', 'added_commented_type_with_comment'",
                "EXEC sp_addextendedproperty N'MS_Description', N'''''', "
                    . "N'SCHEMA', 'dbo', N'TABLE', 'mytable', N'COLUMN', 'added_comment_with_string_literal_char'",

                // Changed columns.
                "EXEC sp_addextendedproperty N'MS_Description', N'primary', "
                    . "N'SCHEMA', 'dbo', N'TABLE', 'mytable', N'COLUMN', 'id'",
                "EXEC sp_addextendedproperty N'MS_Description', N'false', "
                    . "N'SCHEMA', 'dbo', N'TABLE', 'mytable', N'COLUMN', 'comment_false'",
                "EXEC sp_addextendedproperty N'MS_Description', N'(DC2Type:object)', "
                    . "N'SCHEMA', 'dbo', N'TABLE', 'mytable', N'COLUMN', 'comment_empty_string'",
                "EXEC sp_dropextendedproperty N'MS_Description', "
                    . "N'SCHEMA', 'dbo', N'TABLE', 'mytable', N'COLUMN', 'comment_string_0'",
                "EXEC sp_dropextendedproperty N'MS_Description', "
                    . "N'SCHEMA', 'dbo', N'TABLE', 'mytable', N'COLUMN', 'comment'",
                "EXEC sp_updateextendedproperty N'MS_Description', N'Doctrine array.(DC2Type:array)', "
                    . "N'SCHEMA', 'dbo', N'TABLE', 'mytable', N'COLUMN', 'comment_quoted'",
                "EXEC sp_updateextendedproperty N'MS_Description', N'(DC2Type:object)', "
                    . "N'SCHEMA', 'dbo', N'TABLE', 'mytable', N'COLUMN', 'create'",
                "EXEC sp_updateextendedproperty N'MS_Description', N'foo', "
                    . "N'SCHEMA', 'dbo', N'TABLE', 'mytable', N'COLUMN', 'commented_type'",
                "EXEC sp_updateextendedproperty N'MS_Description', N'(DC2Type:array)', "
                    . "N'SCHEMA', 'dbo', N'TABLE', 'mytable', N'COLUMN', 'commented_type_with_comment'",
                "EXEC sp_updateextendedproperty N'MS_Description', N'''', "
                    . "N'SCHEMA', 'dbo', N'TABLE', 'mytable', N'COLUMN', 'comment_with_string_literal_char'",
            ],
            $this->platform->getAlterTableSQL($tableDiff),
        );
    }

>>>>>>> f2f883c4
    public function testInitializesDoctrineTypeMappings(): void
    {
        self::assertTrue($this->platform->hasDoctrineTypeMappingFor('bigint'));
        self::assertSame(Types::BIGINT, $this->platform->getDoctrineTypeMapping('bigint'));

        self::assertTrue($this->platform->hasDoctrineTypeMappingFor('numeric'));
        self::assertSame(Types::DECIMAL, $this->platform->getDoctrineTypeMapping('numeric'));

        self::assertTrue($this->platform->hasDoctrineTypeMappingFor('bit'));
        self::assertSame(Types::BOOLEAN, $this->platform->getDoctrineTypeMapping('bit'));

        self::assertTrue($this->platform->hasDoctrineTypeMappingFor('smallint'));
        self::assertSame(Types::SMALLINT, $this->platform->getDoctrineTypeMapping('smallint'));

        self::assertTrue($this->platform->hasDoctrineTypeMappingFor('decimal'));
        self::assertSame(Types::DECIMAL, $this->platform->getDoctrineTypeMapping('decimal'));

        self::assertTrue($this->platform->hasDoctrineTypeMappingFor('smallmoney'));
        self::assertSame(Types::INTEGER, $this->platform->getDoctrineTypeMapping('smallmoney'));

        self::assertTrue($this->platform->hasDoctrineTypeMappingFor('int'));
        self::assertSame(Types::INTEGER, $this->platform->getDoctrineTypeMapping('int'));

        self::assertTrue($this->platform->hasDoctrineTypeMappingFor('tinyint'));
        self::assertSame(Types::SMALLINT, $this->platform->getDoctrineTypeMapping('tinyint'));

        self::assertTrue($this->platform->hasDoctrineTypeMappingFor('money'));
        self::assertSame(Types::INTEGER, $this->platform->getDoctrineTypeMapping('money'));

        self::assertTrue($this->platform->hasDoctrineTypeMappingFor('float'));
        self::assertSame(Types::FLOAT, $this->platform->getDoctrineTypeMapping('float'));

        self::assertTrue($this->platform->hasDoctrineTypeMappingFor('real'));
        self::assertSame(Types::FLOAT, $this->platform->getDoctrineTypeMapping('real'));

        self::assertTrue($this->platform->hasDoctrineTypeMappingFor('double'));
        self::assertSame(Types::FLOAT, $this->platform->getDoctrineTypeMapping('double'));

        self::assertTrue($this->platform->hasDoctrineTypeMappingFor('double precision'));
        self::assertSame(Types::FLOAT, $this->platform->getDoctrineTypeMapping('double precision'));

        self::assertTrue($this->platform->hasDoctrineTypeMappingFor('smalldatetime'));
        self::assertSame(Types::DATETIME_MUTABLE, $this->platform->getDoctrineTypeMapping('smalldatetime'));

        self::assertTrue($this->platform->hasDoctrineTypeMappingFor('datetime'));
        self::assertSame(Types::DATETIME_MUTABLE, $this->platform->getDoctrineTypeMapping('datetime'));

        self::assertTrue($this->platform->hasDoctrineTypeMappingFor('char'));
        self::assertSame(Types::STRING, $this->platform->getDoctrineTypeMapping('char'));

        self::assertTrue($this->platform->hasDoctrineTypeMappingFor('varchar'));
        self::assertSame(Types::STRING, $this->platform->getDoctrineTypeMapping('varchar'));

        self::assertTrue($this->platform->hasDoctrineTypeMappingFor('text'));
        self::assertSame(Types::TEXT, $this->platform->getDoctrineTypeMapping('text'));

        self::assertTrue($this->platform->hasDoctrineTypeMappingFor('nchar'));
        self::assertSame(Types::STRING, $this->platform->getDoctrineTypeMapping('nchar'));

        self::assertTrue($this->platform->hasDoctrineTypeMappingFor('nvarchar'));
        self::assertSame(Types::STRING, $this->platform->getDoctrineTypeMapping('nvarchar'));

        self::assertTrue($this->platform->hasDoctrineTypeMappingFor('ntext'));
        self::assertSame(Types::TEXT, $this->platform->getDoctrineTypeMapping('ntext'));

        self::assertTrue($this->platform->hasDoctrineTypeMappingFor('binary'));
        self::assertSame(Types::BINARY, $this->platform->getDoctrineTypeMapping('binary'));

        self::assertTrue($this->platform->hasDoctrineTypeMappingFor('varbinary'));
        self::assertSame(Types::BINARY, $this->platform->getDoctrineTypeMapping('varbinary'));

        self::assertTrue($this->platform->hasDoctrineTypeMappingFor('image'));
        self::assertSame(Types::BLOB, $this->platform->getDoctrineTypeMapping('image'));

        self::assertTrue($this->platform->hasDoctrineTypeMappingFor('uniqueidentifier'));
        self::assertSame(Types::GUID, $this->platform->getDoctrineTypeMapping('uniqueidentifier'));
    }

    protected function getExpectedFixedLengthStringTypeDeclarationSQLNoLength(): string
    {
        return 'NCHAR';
    }

    protected function getExpectedFixedLengthStringTypeDeclarationSQLWithLength(): string
    {
        return 'NCHAR(16)';
    }

    public function testGetVariableLengthStringTypeDeclarationSQLNoLength(): void
    {
        $this->expectException(InvalidColumnDeclaration::class);

        parent::testGetVariableLengthStringTypeDeclarationSQLNoLength();
    }

    protected function getExpectedVariableLengthStringTypeDeclarationSQLWithLength(): string
    {
        return 'NVARCHAR(16)';
    }

    public function testGetVariableLengthBinaryTypeDeclarationSQLNoLength(): void
    {
        $this->expectException(InvalidColumnDeclaration::class);

        parent::testGetVariableLengthBinaryTypeDeclarationSQLNoLength();
    }

    /**
     * {@inheritDoc}
     */
    protected function getAlterTableRenameIndexSQL(): array
    {
        return ["EXEC sp_rename N'mytable.idx_foo', N'idx_bar', N'INDEX'"];
    }

    /**
     * {@inheritDoc}
     */
    protected function getQuotedAlterTableRenameIndexSQL(): array
    {
        return [
            "EXEC sp_rename N'[table].[create]', N'[select]', N'INDEX'",
            "EXEC sp_rename N'[table].[foo]', N'[bar]', N'INDEX'",
        ];
    }

    /**
     * {@inheritDoc}
     */
    protected function getAlterTableRenameIndexInSchemaSQL(): array
    {
        return ["EXEC sp_rename N'myschema.mytable.idx_foo', N'idx_bar', N'INDEX'"];
    }

    /**
     * {@inheritDoc}
     */
    protected function getQuotedAlterTableRenameIndexInSchemaSQL(): array
    {
        return [
            "EXEC sp_rename N'[schema].[table].[create]', N'[select]', N'INDEX'",
            "EXEC sp_rename N'[schema].[table].[foo]', N'[bar]', N'INDEX'",
        ];
    }

    public function testReturnsGuidTypeDeclarationSQL(): void
    {
        self::assertSame('UNIQUEIDENTIFIER', $this->platform->getGuidTypeDeclarationSQL([]));
    }

    /**
     * {@inheritDoc}
     */
    protected function getCommentOnColumnSQL(): array
    {
        return [
            "COMMENT ON COLUMN foo.bar IS 'comment'",
            "COMMENT ON COLUMN [Foo].[BAR] IS 'comment'",
            "COMMENT ON COLUMN [select].[from] IS 'comment'",
        ];
    }

    /**
     * {@inheritDoc}
     */
    public static function getReturnsForeignKeyReferentialActionSQL(): iterable
    {
        return [
            ['CASCADE', 'CASCADE'],
            ['SET NULL', 'SET NULL'],
            ['NO ACTION', 'NO ACTION'],
            ['RESTRICT', 'NO ACTION'],
            ['SET DEFAULT', 'SET DEFAULT'],
            ['CaScAdE', 'CASCADE'],
        ];
    }

    protected function getQuotesReservedKeywordInUniqueConstraintDeclarationSQL(): string
    {
        return 'CONSTRAINT [select] UNIQUE (foo)';
    }

    protected function getQuotesReservedKeywordInIndexDeclarationSQL(): string
    {
        return 'INDEX [select] (foo)';
    }

    protected function getQuotesReservedKeywordInTruncateTableSQL(): string
    {
        return 'TRUNCATE TABLE [select]';
    }

    /**
     * {@inheritDoc}
     */
    protected function getAlterStringToFixedStringSQL(): array
    {
        return ['ALTER TABLE mytable ALTER COLUMN name NCHAR(2) NOT NULL'];
    }

    /**
     * {@inheritDoc}
     */
    protected function getGeneratesAlterTableRenameIndexUsedByForeignKeySQL(): array
    {
        return ["EXEC sp_rename N'mytable.idx_foo', N'idx_foo_renamed', N'INDEX'"];
    }

    protected function getLimitOffsetCastToIntExpectedQuery(): string
    {
        return 'SELECT * FROM user ORDER BY (SELECT 0) OFFSET 2 ROWS FETCH NEXT 1 ROWS ONLY';
    }

    public function testModifyLimitQueryWithTopNSubQueryWithOrderBy(): void
    {
        $query = 'SELECT * FROM test t WHERE t.id = (SELECT TOP 1 t2.id FROM test t2 ORDER BY t2.data DESC)';

        $expected = 'SELECT * FROM test t WHERE t.id = ('
            . 'SELECT TOP 1 t2.id FROM test t2 ORDER BY t2.data DESC'
            . ') ORDER BY (SELECT 0) OFFSET 0 ROWS FETCH NEXT 10 ROWS ONLY';

        self::assertEquals(
            $expected,
            $this->platform->modifyLimitQuery($query, 10),
        );

        $query = 'SELECT * FROM test t WHERE t.id = ('
            . 'SELECT TOP 1 t2.id FROM test t2 ORDER BY t2.data DESC'
            . ') ORDER BY t.data2 DESC';

        $expected = 'SELECT * FROM test t WHERE t.id = ('
            . 'SELECT TOP 1 t2.id FROM test t2 ORDER BY t2.data DESC'
            . ') ORDER BY t.data2 DESC OFFSET 0 ROWS FETCH NEXT 10 ROWS ONLY';

        self::assertEquals(
            $expected,
            $this->platform->modifyLimitQuery($query, 10),
        );
    }

    public function testModifyLimitQueryWithFromSubquery(): void
    {
        $query = 'SELECT DISTINCT id_0 FROM ('
            . 'SELECT k0_.id AS id_0 FROM key_measure k0_ WHERE (k0_.id_zone in(2))'
            . ') dctrn_result';

        $expected = 'SELECT DISTINCT id_0 FROM ('
            . 'SELECT k0_.id AS id_0 FROM key_measure k0_ WHERE (k0_.id_zone in(2))'
            . ') dctrn_result ORDER BY 1 OFFSET 0 ROWS FETCH NEXT 10 ROWS ONLY';

        self::assertEquals(
            $expected,
            $this->platform->modifyLimitQuery($query, 10),
        );
    }

    public function testModifyLimitQueryWithFromSubqueryAndOrder(): void
    {
        $query = 'SELECT DISTINCT id_0, value_1 FROM ('
            . 'SELECT k0_.id AS id_0, k0_.value AS value_1 FROM key_measure k0_ WHERE (k0_.id_zone in(2))'
            . ') dctrn_result ORDER BY value_1 DESC';

        $expected = 'SELECT DISTINCT id_0, value_1 FROM ('
            . 'SELECT k0_.id AS id_0, k0_.value AS value_1 FROM key_measure k0_ WHERE (k0_.id_zone in(2))'
            . ') dctrn_result ORDER BY value_1 DESC OFFSET 0 ROWS FETCH NEXT 10 ROWS ONLY';

        self::assertEquals(
            $expected,
            $this->platform->modifyLimitQuery($query, 10),
        );
    }

    public function testModifyLimitQueryWithComplexOrderByExpression(): void
    {
        $sql = $this->platform->modifyLimitQuery('SELECT * FROM table ORDER BY (table.x * table.y) DESC', 10);

        $expected = 'SELECT * FROM table ORDER BY (table.x * table.y) DESC OFFSET 0 ROWS FETCH NEXT 10 ROWS ONLY';

        self::assertEquals($sql, $expected);
    }

    public function testModifyLimitQueryWithNewlineBeforeOrderBy(): void
    {
        $querySql    = "SELECT * FROM test\nORDER BY col DESC";
        $expectedSql = "SELECT * FROM test\nORDER BY col DESC OFFSET 0 ROWS FETCH NEXT 10 ROWS ONLY";
        $sql         = $this->platform->modifyLimitQuery($querySql, 10);
        self::assertEquals($expectedSql, $sql);
    }

    public function testGetDefaultValueDeclarationSQLForDateType(): void
    {
        $currentDateSql = $this->platform->getCurrentDateSQL();
        foreach ([Types::DATE_MUTABLE, Types::DATE_IMMUTABLE] as $type) {
            self::assertSame(
                ' DEFAULT CONVERT(date, GETDATE())',
                $this->platform->getDefaultValueDeclarationSQL([
                    'type' => Type::getType($type),
                    'default' => $currentDateSql,
                ]),
            );
        }
    }

    public function testSupportsColumnCollation(): void
    {
        self::assertTrue($this->platform->supportsColumnCollation());
    }

    public function testColumnCollationDeclarationSQL(): void
    {
        self::assertSame(
            'COLLATE Latin1_General_CS_AS_KS_WS',
            $this->platform->getColumnCollationDeclarationSQL('Latin1_General_CS_AS_KS_WS'),
        );
    }

    public function testGetCreateTableSQLWithColumnCollation(): void
    {
        $table = new Table('foo');
        $table->addColumn('no_collation', Types::STRING, ['length' => 255]);
        $table->addColumn('column_collation', Types::STRING, ['length' => 255])
            ->setPlatformOption('collation', 'Latin1_General_CS_AS_KS_WS');

        self::assertSame(
            ['CREATE TABLE foo (no_collation NVARCHAR(255) NOT NULL, '
                    . 'column_collation NVARCHAR(255) COLLATE Latin1_General_CS_AS_KS_WS NOT NULL)',
            ],
            $this->platform->getCreateTableSQL($table),
        );
    }

    public function testSupportsSequences(): void
    {
        self::assertTrue($this->platform->supportsSequences());
    }

    public function testGeneratesSequenceSqlCommands(): void
    {
        $sequence = new Sequence('myseq', 20, 1);
        self::assertEquals(
            'CREATE SEQUENCE myseq START WITH 1 INCREMENT BY 20 MINVALUE 1',
            $this->platform->getCreateSequenceSQL($sequence),
        );
        self::assertEquals(
            'ALTER SEQUENCE myseq INCREMENT BY 20',
            $this->platform->getAlterSequenceSQL($sequence),
        );
        self::assertEquals(
            'DROP SEQUENCE myseq',
            $this->platform->getDropSequenceSQL('myseq'),
        );
        self::assertEquals(
            'SELECT NEXT VALUE FOR myseq',
            $this->platform->getSequenceNextValSQL('myseq'),
        );
    }

    public function testAlterTableWithSchemaSameColumnComments(): void
    {
        $table = new Table('testschema.mytable');

        $tableDiff = new TableDiff($table, [], [
            new ColumnDiff(
                new Column('quota', Type::getType(Types::INTEGER), ['comment' => 'A comment', 'notnull' => false]),
                new Column('quota', Type::getType(Types::INTEGER), ['comment' => 'A comment', 'notnull' => true]),
            ),
        ], [], [], [], [], [], [], [], [], []);

        $expectedSql = ['ALTER TABLE testschema.mytable ALTER COLUMN quota INT NOT NULL'];

        self::assertEquals($expectedSql, $this->platform->getAlterTableSQL($tableDiff));
    }

    #[DataProvider('getLockHints')]
    public function testAppendsLockHint(LockMode $lockMode, string $lockHint): void
    {
        $fromClause     = 'FROM users';
        $expectedResult = $fromClause . $lockHint;

        self::assertSame($expectedResult, $this->platform->appendLockHint($fromClause, $lockMode));
    }

    /** @return iterable<int, array{LockMode, string}> */
    public static function getLockHints(): iterable
    {
        return [
            [LockMode::NONE, ''],
            [LockMode::OPTIMISTIC, ''],
            [LockMode::PESSIMISTIC_READ, ' WITH (HOLDLOCK, ROWLOCK)'],
            [LockMode::PESSIMISTIC_WRITE, ' WITH (UPDLOCK, ROWLOCK)'],
        ];
    }

    public function testGeneratesTypeDeclarationForDateTimeTz(): void
    {
        self::assertEquals('DATETIMEOFFSET(6)', $this->platform->getDateTimeTzTypeDeclarationSQL([]));
    }
}<|MERGE_RESOLUTION|>--- conflicted
+++ resolved
@@ -699,356 +699,6 @@
         self::assertEquals($expectedSql, $this->platform->getAlterTableSQL($tableDiff));
     }
 
-<<<<<<< HEAD
-=======
-    /**
-     * {@inheritDoc}
-     */
-    public function getCreateTableColumnCommentsSQL(): array
-    {
-        return [
-            'CREATE TABLE test (id INT NOT NULL, PRIMARY KEY (id))',
-            "EXEC sp_addextendedproperty N'MS_Description', N'This is a comment', "
-                . "N'SCHEMA', 'dbo', N'TABLE', 'test', N'COLUMN', 'id'",
-        ];
-    }
-
-    /**
-     * {@inheritDoc}
-     */
-    public function getAlterTableColumnCommentsSQL(): array
-    {
-        return [
-            'ALTER TABLE mytable ADD quota INT NOT NULL',
-            "EXEC sp_addextendedproperty N'MS_Description', N'A comment', "
-                . "N'SCHEMA', 'dbo', N'TABLE', 'mytable', N'COLUMN', 'quota'",
-        ];
-    }
-
-    /**
-     * {@inheritDoc}
-     */
-    public function getCreateTableColumnTypeCommentsSQL(): array
-    {
-        return [
-            'CREATE TABLE test (id INT NOT NULL, data VARCHAR(MAX) NOT NULL, PRIMARY KEY (id))',
-            "EXEC sp_addextendedproperty N'MS_Description', N'(DC2Type:array)', "
-                . "N'SCHEMA', 'dbo', N'TABLE', 'test', N'COLUMN', 'data'",
-        ];
-    }
-
-    /** @psalm-suppress DeprecatedConstant */
-    public function testGeneratesCreateTableSQLWithColumnComments(): void
-    {
-        $table = new Table('mytable');
-        $table->addColumn('id', Types::INTEGER, ['autoincrement' => true]);
-        $table->addColumn('comment_null', Types::INTEGER, ['comment' => null]);
-        $table->addColumn('comment_false', Types::INTEGER, ['comment' => false]);
-        $table->addColumn('comment_empty_string', Types::INTEGER, ['comment' => '']);
-        $table->addColumn('comment_integer_0', Types::INTEGER, ['comment' => 0]);
-        $table->addColumn('comment_float_0', Types::INTEGER, ['comment' => 0.0]);
-        $table->addColumn('comment_string_0', Types::INTEGER, ['comment' => '0']);
-        $table->addColumn('comment', Types::INTEGER, ['comment' => 'Doctrine 0wnz you!']);
-        $table->addColumn(
-            '`comment_quoted`',
-            Types::INTEGER,
-            ['comment' => 'Doctrine 0wnz comments for explicitly quoted columns!'],
-        );
-        $table->addColumn(
-            'create',
-            Types::INTEGER,
-            ['comment' => 'Doctrine 0wnz comments for reserved keyword columns!'],
-        );
-        $table->addColumn('commented_type', Types::OBJECT);
-        $table->addColumn('commented_type_with_comment', Types::ARRAY, ['comment' => 'Doctrine array type.']);
-        $table->addColumn('comment_with_string_literal_char', Types::STRING, ['comment' => "O'Reilly"]);
-        $table->setPrimaryKey(['id']);
-
-        self::assertEquals(
-            [
-                'CREATE TABLE mytable (id INT IDENTITY NOT NULL, comment_null INT NOT NULL, '
-                    . 'comment_false INT NOT NULL, '
-                    . 'comment_empty_string INT NOT NULL, '
-                    . 'comment_integer_0 INT NOT NULL, '
-                    . 'comment_float_0 INT NOT NULL, '
-                    . 'comment_string_0 INT NOT NULL, '
-                    . 'comment INT NOT NULL, '
-                    . '[comment_quoted] INT NOT NULL, '
-                    . '[create] INT NOT NULL, '
-                    . 'commented_type VARCHAR(MAX) NOT NULL, '
-                    . 'commented_type_with_comment VARCHAR(MAX) NOT NULL, '
-                    . 'comment_with_string_literal_char NVARCHAR(255) NOT NULL, '
-                    . 'PRIMARY KEY (id))',
-                "EXEC sp_addextendedproperty N'MS_Description', "
-                    . "N'0', N'SCHEMA', 'dbo', N'TABLE', 'mytable', N'COLUMN', 'comment_integer_0'",
-                "EXEC sp_addextendedproperty N'MS_Description', "
-                    . "N'0', N'SCHEMA', 'dbo', N'TABLE', 'mytable', N'COLUMN', 'comment_float_0'",
-                "EXEC sp_addextendedproperty N'MS_Description', "
-                    . "N'0', N'SCHEMA', 'dbo', N'TABLE', 'mytable', N'COLUMN', 'comment_string_0'",
-                "EXEC sp_addextendedproperty N'MS_Description', "
-                    . "N'Doctrine 0wnz you!', N'SCHEMA', 'dbo', N'TABLE', 'mytable', N'COLUMN', 'comment'",
-                "EXEC sp_addextendedproperty N'MS_Description', "
-                    . "N'Doctrine 0wnz comments for explicitly quoted columns!', "
-                    . "N'SCHEMA', 'dbo', N'TABLE', 'mytable', N'COLUMN', 'comment_quoted'",
-                "EXEC sp_addextendedproperty N'MS_Description', "
-                    . "N'Doctrine 0wnz comments for reserved keyword columns!', "
-                    . "N'SCHEMA', 'dbo', N'TABLE', 'mytable', N'COLUMN', 'create'",
-                "EXEC sp_addextendedproperty N'MS_Description', "
-                    . "N'(DC2Type:object)', N'SCHEMA', 'dbo', N'TABLE', 'mytable', N'COLUMN', 'commented_type'",
-                "EXEC sp_addextendedproperty N'MS_Description', "
-                    . "N'Doctrine array type.(DC2Type:array)', "
-                    . "N'SCHEMA', 'dbo', N'TABLE', 'mytable', N'COLUMN', 'commented_type_with_comment'",
-                "EXEC sp_addextendedproperty N'MS_Description', N'O''Reilly', "
-                    . "N'SCHEMA', 'dbo', N'TABLE', 'mytable', N'COLUMN', 'comment_with_string_literal_char'",
-            ],
-            $this->platform->getCreateTableSQL($table),
-        );
-    }
-
-    /** @psalm-suppress DeprecatedConstant */
-    public function testGeneratesAlterTableSQLWithColumnComments(): void
-    {
-        $table = new Table('mytable');
-        $table->addColumn('id', Types::INTEGER, ['autoincrement' => true]);
-        $table->addColumn('comment_null', Types::INTEGER, ['comment' => null]);
-        $table->addColumn('comment_false', Types::INTEGER, ['comment' => false]);
-        $table->addColumn('comment_empty_string', Types::INTEGER, ['comment' => '']);
-        $table->addColumn('comment_integer_0', Types::INTEGER, ['comment' => 0]);
-        $table->addColumn('comment_float_0', Types::INTEGER, ['comment' => 0.0]);
-        $table->addColumn('comment_string_0', Types::INTEGER, ['comment' => '0']);
-        $table->addColumn('comment', Types::INTEGER, ['comment' => 'Doctrine 0wnz you!']);
-        $table->addColumn(
-            '`comment_quoted`',
-            Types::INTEGER,
-            ['comment' => 'Doctrine 0wnz comments for explicitly quoted columns!'],
-        );
-        $table->addColumn(
-            'create',
-            Types::INTEGER,
-            ['comment' => 'Doctrine 0wnz comments for reserved keyword columns!'],
-        );
-        $table->addColumn('commented_type', Types::OBJECT);
-        $table->addColumn('commented_type_with_comment', Types::ARRAY, ['comment' => 'Doctrine array type.']);
-        $table->addColumn('comment_with_string_literal_quote_char', Types::ARRAY, ['comment' => "O'Reilly"]);
-        $table->setPrimaryKey(['id']);
-
-        $tableDiff            = new TableDiff('mytable');
-        $tableDiff->fromTable = $table;
-
-        $tableDiff->addedColumns['added_comment_none']
-            = new Column('added_comment_none', Type::getType(Types::INTEGER));
-
-        $tableDiff->addedColumns['added_comment_null']
-            = new Column('added_comment_null', Type::getType(Types::INTEGER), ['comment' => null]);
-
-        $tableDiff->addedColumns['added_comment_false']
-            = new Column('added_comment_false', Type::getType(Types::INTEGER), ['comment' => false]);
-
-        $tableDiff->addedColumns['added_comment_empty_string']
-            = new Column('added_comment_empty_string', Type::getType(Types::INTEGER), ['comment' => '']);
-
-        $tableDiff->addedColumns['added_comment_integer_0']
-            = new Column('added_comment_integer_0', Type::getType(Types::INTEGER), ['comment' => 0]);
-
-        $tableDiff->addedColumns['added_comment_float_0']
-            = new Column('added_comment_float_0', Type::getType(Types::INTEGER), ['comment' => 0.0]);
-
-        $tableDiff->addedColumns['added_comment_string_0']
-            = new Column('added_comment_string_0', Type::getType(Types::INTEGER), ['comment' => '0']);
-
-        $tableDiff->addedColumns['added_comment']
-            = new Column('added_comment', Type::getType(Types::INTEGER), ['comment' => 'Doctrine']);
-
-        $tableDiff->addedColumns['`added_comment_quoted`']
-            = new Column('`added_comment_quoted`', Type::getType(Types::INTEGER), ['comment' => 'rulez']);
-
-        $tableDiff->addedColumns['select']
-            = new Column('select', Type::getType(Types::INTEGER), ['comment' => '666']);
-
-        $tableDiff->addedColumns['added_commented_type']
-            = new Column('added_commented_type', Type::getType(Types::OBJECT));
-
-        $tableDiff->addedColumns['added_commented_type_with_comment']
-            = new Column('added_commented_type_with_comment', Type::getType(Types::ARRAY), ['comment' => '666']);
-
-        $tableDiff->addedColumns['added_comment_with_string_literal_char']
-            = new Column('added_comment_with_string_literal_char', Type::getType(Types::STRING), ['comment' => "''"]);
-
-        $tableDiff->renamedColumns['comment_float_0']
-            = new Column('comment_double_0', Type::getType(Types::DECIMAL), ['comment' => 'Double for real!']);
-
-        // Add comment to non-commented column.
-        $tableDiff->changedColumns['id'] = new ColumnDiff(
-            'id',
-            new Column('id', Type::getType(Types::INTEGER), ['autoincrement' => true, 'comment' => 'primary']),
-            ['comment'],
-            new Column('id', Type::getType(Types::INTEGER), ['autoincrement' => true]),
-        );
-
-        // Remove comment from null-commented column.
-        $tableDiff->changedColumns['comment_null'] = new ColumnDiff(
-            'comment_null',
-            new Column('comment_null', Type::getType(Types::STRING)),
-            ['type'],
-            new Column('comment_null', Type::getType(Types::INTEGER), ['comment' => null]),
-        );
-
-        // Add comment to false-commented column.
-        $tableDiff->changedColumns['comment_false'] = new ColumnDiff(
-            'comment_false',
-            new Column('comment_false', Type::getType(Types::INTEGER), ['comment' => 'false']),
-            ['comment'],
-            new Column('comment_false', Type::getType(Types::INTEGER), ['comment' => false]),
-        );
-
-        // Change type to custom type from empty string commented column.
-        $tableDiff->changedColumns['comment_empty_string'] = new ColumnDiff(
-            'comment_empty_string',
-            new Column('comment_empty_string', Type::getType(Types::OBJECT)),
-            ['type'],
-            new Column('comment_empty_string', Type::getType(Types::INTEGER), ['comment' => '']),
-        );
-
-        // Change comment to false-comment from zero-string commented column.
-        $tableDiff->changedColumns['comment_string_0'] = new ColumnDiff(
-            'comment_string_0',
-            new Column('comment_string_0', Type::getType(Types::INTEGER), ['comment' => false]),
-            ['comment'],
-            new Column('comment_string_0', Type::getType(Types::INTEGER), ['comment' => '0']),
-        );
-
-        // Remove comment from regular commented column.
-        $tableDiff->changedColumns['comment'] = new ColumnDiff(
-            'comment',
-            new Column('comment', Type::getType(Types::INTEGER)),
-            ['comment'],
-            new Column('comment', Type::getType(Types::INTEGER), ['comment' => 'Doctrine 0wnz you!']),
-        );
-
-        // Change comment and change type to custom type from regular commented column.
-        $tableDiff->changedColumns['`comment_quoted`'] = new ColumnDiff(
-            '`comment_quoted`',
-            new Column('`comment_quoted`', Type::getType(Types::ARRAY), ['comment' => 'Doctrine array.']),
-            ['comment', 'type'],
-            new Column('`comment_quoted`', Type::getType(Types::INTEGER), ['comment' => 'Doctrine 0wnz you!']),
-        );
-
-        // Remove comment and change type to custom type from regular commented column.
-        $tableDiff->changedColumns['create'] = new ColumnDiff(
-            'create',
-            new Column('create', Type::getType(Types::OBJECT)),
-            ['comment', 'type'],
-            new Column(
-                'create',
-                Type::getType(Types::INTEGER),
-                ['comment' => 'Doctrine 0wnz comments for reserved keyword columns!'],
-            ),
-        );
-
-        // Add comment and change custom type to regular type from non-commented column.
-        $tableDiff->changedColumns['commented_type'] = new ColumnDiff(
-            'commented_type',
-            new Column('commented_type', Type::getType(Types::INTEGER), ['comment' => 'foo']),
-            ['comment', 'type'],
-            new Column('commented_type', Type::getType(Types::OBJECT)),
-        );
-
-        // Remove comment from commented custom type column.
-        $tableDiff->changedColumns['commented_type_with_comment'] = new ColumnDiff(
-            'commented_type_with_comment',
-            new Column('commented_type_with_comment', Type::getType(Types::ARRAY)),
-            ['comment'],
-            new Column(
-                'commented_type_with_comment',
-                Type::getType(Types::ARRAY),
-                ['comment' => 'Doctrine array type.'],
-            ),
-        );
-
-        // Change comment from comment with string literal char column.
-        $tableDiff->changedColumns['comment_with_string_literal_char'] = new ColumnDiff(
-            'comment_with_string_literal_char',
-            new Column('comment_with_string_literal_char', Type::getType(Types::STRING), ['comment' => "'"]),
-            ['comment'],
-            new Column('comment_with_string_literal_char', Type::getType(Types::ARRAY), ['comment' => "O'Reilly"]),
-        );
-
-        $tableDiff->removedColumns['comment_integer_0']
-            = new Column('comment_integer_0', Type::getType(Types::INTEGER), ['comment' => 0]);
-
-        self::assertEquals(
-            [
-                // Renamed columns.
-                "sp_rename 'mytable.comment_float_0', 'comment_double_0', 'COLUMN'",
-
-                // Added columns.
-                'ALTER TABLE mytable ADD added_comment_none INT NOT NULL',
-                'ALTER TABLE mytable ADD added_comment_null INT NOT NULL',
-                'ALTER TABLE mytable ADD added_comment_false INT NOT NULL',
-                'ALTER TABLE mytable ADD added_comment_empty_string INT NOT NULL',
-                'ALTER TABLE mytable ADD added_comment_integer_0 INT NOT NULL',
-                'ALTER TABLE mytable ADD added_comment_float_0 INT NOT NULL',
-                'ALTER TABLE mytable ADD added_comment_string_0 INT NOT NULL',
-                'ALTER TABLE mytable ADD added_comment INT NOT NULL',
-                'ALTER TABLE mytable ADD [added_comment_quoted] INT NOT NULL',
-                'ALTER TABLE mytable ADD [select] INT NOT NULL',
-                'ALTER TABLE mytable ADD added_commented_type VARCHAR(MAX) NOT NULL',
-                'ALTER TABLE mytable ADD added_commented_type_with_comment VARCHAR(MAX) NOT NULL',
-                'ALTER TABLE mytable ADD added_comment_with_string_literal_char NVARCHAR(255) NOT NULL',
-                'ALTER TABLE mytable DROP COLUMN comment_integer_0',
-                'ALTER TABLE mytable ALTER COLUMN comment_null NVARCHAR(255) NOT NULL',
-                'ALTER TABLE mytable ALTER COLUMN comment_empty_string VARCHAR(MAX) NOT NULL',
-                'ALTER TABLE mytable ALTER COLUMN [comment_quoted] VARCHAR(MAX) NOT NULL',
-                'ALTER TABLE mytable ALTER COLUMN [create] VARCHAR(MAX) NOT NULL',
-                'ALTER TABLE mytable ALTER COLUMN commented_type INT NOT NULL',
-
-                // Added columns.
-                "EXEC sp_addextendedproperty N'MS_Description', N'0', "
-                    . "N'SCHEMA', 'dbo', N'TABLE', 'mytable', N'COLUMN', 'added_comment_integer_0'",
-                "EXEC sp_addextendedproperty N'MS_Description', N'0', "
-                    . "N'SCHEMA', 'dbo', N'TABLE', 'mytable', N'COLUMN', 'added_comment_float_0'",
-                "EXEC sp_addextendedproperty N'MS_Description', N'0', "
-                    . "N'SCHEMA', 'dbo', N'TABLE', 'mytable', N'COLUMN', 'added_comment_string_0'",
-                "EXEC sp_addextendedproperty N'MS_Description', N'Doctrine', "
-                    . "N'SCHEMA', 'dbo', N'TABLE', 'mytable', N'COLUMN', 'added_comment'",
-                "EXEC sp_addextendedproperty N'MS_Description', N'rulez', "
-                    . "N'SCHEMA', 'dbo', N'TABLE', 'mytable', N'COLUMN', 'added_comment_quoted'",
-                "EXEC sp_addextendedproperty N'MS_Description', N'666', "
-                    . "N'SCHEMA', 'dbo', N'TABLE', 'mytable', N'COLUMN', 'select'",
-                "EXEC sp_addextendedproperty N'MS_Description', N'(DC2Type:object)', "
-                    . "N'SCHEMA', 'dbo', N'TABLE', 'mytable', N'COLUMN', 'added_commented_type'",
-                "EXEC sp_addextendedproperty N'MS_Description', N'666(DC2Type:array)', "
-                    . "N'SCHEMA', 'dbo', N'TABLE', 'mytable', N'COLUMN', 'added_commented_type_with_comment'",
-                "EXEC sp_addextendedproperty N'MS_Description', N'''''', "
-                    . "N'SCHEMA', 'dbo', N'TABLE', 'mytable', N'COLUMN', 'added_comment_with_string_literal_char'",
-
-                // Changed columns.
-                "EXEC sp_addextendedproperty N'MS_Description', N'primary', "
-                    . "N'SCHEMA', 'dbo', N'TABLE', 'mytable', N'COLUMN', 'id'",
-                "EXEC sp_addextendedproperty N'MS_Description', N'false', "
-                    . "N'SCHEMA', 'dbo', N'TABLE', 'mytable', N'COLUMN', 'comment_false'",
-                "EXEC sp_addextendedproperty N'MS_Description', N'(DC2Type:object)', "
-                    . "N'SCHEMA', 'dbo', N'TABLE', 'mytable', N'COLUMN', 'comment_empty_string'",
-                "EXEC sp_dropextendedproperty N'MS_Description', "
-                    . "N'SCHEMA', 'dbo', N'TABLE', 'mytable', N'COLUMN', 'comment_string_0'",
-                "EXEC sp_dropextendedproperty N'MS_Description', "
-                    . "N'SCHEMA', 'dbo', N'TABLE', 'mytable', N'COLUMN', 'comment'",
-                "EXEC sp_updateextendedproperty N'MS_Description', N'Doctrine array.(DC2Type:array)', "
-                    . "N'SCHEMA', 'dbo', N'TABLE', 'mytable', N'COLUMN', 'comment_quoted'",
-                "EXEC sp_updateextendedproperty N'MS_Description', N'(DC2Type:object)', "
-                    . "N'SCHEMA', 'dbo', N'TABLE', 'mytable', N'COLUMN', 'create'",
-                "EXEC sp_updateextendedproperty N'MS_Description', N'foo', "
-                    . "N'SCHEMA', 'dbo', N'TABLE', 'mytable', N'COLUMN', 'commented_type'",
-                "EXEC sp_updateextendedproperty N'MS_Description', N'(DC2Type:array)', "
-                    . "N'SCHEMA', 'dbo', N'TABLE', 'mytable', N'COLUMN', 'commented_type_with_comment'",
-                "EXEC sp_updateextendedproperty N'MS_Description', N'''', "
-                    . "N'SCHEMA', 'dbo', N'TABLE', 'mytable', N'COLUMN', 'comment_with_string_literal_char'",
-            ],
-            $this->platform->getAlterTableSQL($tableDiff),
-        );
-    }
-
->>>>>>> f2f883c4
     public function testInitializesDoctrineTypeMappings(): void
     {
         self::assertTrue($this->platform->hasDoctrineTypeMappingFor('bigint'));
