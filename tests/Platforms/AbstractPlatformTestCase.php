<?php

declare(strict_types=1);

namespace Doctrine\DBAL\Tests\Platforms;

use Doctrine\Common\EventManager;
use Doctrine\DBAL\DBALException;
use Doctrine\DBAL\Events;
use Doctrine\DBAL\Platforms\AbstractPlatform;
use Doctrine\DBAL\Schema\Column;
use Doctrine\DBAL\Schema\ColumnDiff;
use Doctrine\DBAL\Schema\Comparator;
use Doctrine\DBAL\Schema\ForeignKeyConstraint;
use Doctrine\DBAL\Schema\Index;
use Doctrine\DBAL\Schema\Table;
use Doctrine\DBAL\Schema\TableDiff;
use Doctrine\DBAL\Schema\UniqueConstraint;
use Doctrine\DBAL\Types\Type;
use PHPUnit\Framework\TestCase;

use function get_class;
use function implode;
use function sprintf;
use function str_repeat;

abstract class AbstractPlatformTestCase extends TestCase
{
    /** @var AbstractPlatform */
    protected $platform;

    abstract public function createPlatform(): AbstractPlatform;

    protected function setUp(): void
    {
        $this->platform = $this->createPlatform();
    }

    /**
     * @group DDC-1360
     */
    public function testQuoteIdentifier(): void
    {
        if ($this->platform->getName() === 'mssql') {
            self::markTestSkipped('Not working this way on mssql.');
        }

        $c = $this->platform->getIdentifierQuoteCharacter();
        self::assertEquals($c . 'test' . $c, $this->platform->quoteIdentifier('test'));
        self::assertEquals($c . 'test' . $c . '.' . $c . 'test' . $c, $this->platform->quoteIdentifier('test.test'));
        self::assertEquals(str_repeat($c, 4), $this->platform->quoteIdentifier($c));
    }

    /**
     * @group DDC-1360
     */
    public function testQuoteSingleIdentifier(): void
    {
        if ($this->platform->getName() === 'mssql') {
            self::markTestSkipped('Not working this way on mssql.');
        }

        $c = $this->platform->getIdentifierQuoteCharacter();
        self::assertEquals($c . 'test' . $c, $this->platform->quoteSingleIdentifier('test'));
        self::assertEquals($c . 'test.test' . $c, $this->platform->quoteSingleIdentifier('test.test'));
        self::assertEquals(str_repeat($c, 4), $this->platform->quoteSingleIdentifier($c));
    }

    /**
     * @group DBAL-1029
     * @dataProvider getReturnsForeignKeyReferentialActionSQL
     */
    public function testReturnsForeignKeyReferentialActionSQL(string $action, string $expectedSQL): void
    {
        self::assertSame($expectedSQL, $this->platform->getForeignKeyReferentialActionSQL($action));
    }

    /**
     * @return mixed[][]
     */
    public static function getReturnsForeignKeyReferentialActionSQL(): iterable
    {
        return [
            ['CASCADE', 'CASCADE'],
            ['SET NULL', 'SET NULL'],
            ['NO ACTION', 'NO ACTION'],
            ['RESTRICT', 'RESTRICT'],
            ['SET DEFAULT', 'SET DEFAULT'],
            ['CaScAdE', 'CASCADE'],
        ];
    }

    public function testGetInvalidForeignKeyReferentialActionSQL(): void
    {
        $this->expectException('InvalidArgumentException');
        $this->platform->getForeignKeyReferentialActionSQL('unknown');
    }

    public function testGetUnknownDoctrineMappingType(): void
    {
        $this->expectException(DBALException::class);
        $this->platform->getDoctrineTypeMapping('foobar');
    }

    public function testRegisterDoctrineMappingType(): void
    {
        $this->platform->registerDoctrineTypeMapping('foo', 'integer');
        self::assertEquals('integer', $this->platform->getDoctrineTypeMapping('foo'));
    }

    public function testRegisterUnknownDoctrineMappingType(): void
    {
        $this->expectException(DBALException::class);
        $this->platform->registerDoctrineTypeMapping('foo', 'bar');
    }

    /**
     * @group DBAL-2594
     */
    public function testRegistersCommentedDoctrineMappingTypeImplicitly(): void
    {
        $type = Type::getType('array');
        $this->platform->registerDoctrineTypeMapping('foo', 'array');

        self::assertTrue($this->platform->isCommentedDoctrineType($type));
    }

    /**
     * @group DBAL-939
     * @dataProvider getIsCommentedDoctrineType
     */
    public function testIsCommentedDoctrineType(Type $type, bool $commented): void
    {
        self::assertSame($commented, $this->platform->isCommentedDoctrineType($type));
    }

    /**
     * @return mixed[]
     */
    public function getIsCommentedDoctrineType(): iterable
    {
        $this->setUp();

        $data = [];

        foreach (Type::getTypesMap() as $typeName => $className) {
            $type = Type::getType($typeName);

            $data[$typeName] = [
                $type,
                $type->requiresSQLCommentHint($this->platform),
            ];
        }

        return $data;
    }

    public function testCreateWithNoColumns(): void
    {
        $table = new Table('test');

        $this->expectException(DBALException::class);
        $this->platform->getCreateTableSQL($table);
    }

    public function testGeneratesTableCreationSql(): void
    {
        $table = new Table('test');
        $table->addColumn('id', 'integer', ['notnull' => true, 'autoincrement' => true]);
        $table->addColumn('test', 'string', ['notnull' => false, 'length' => 255]);
        $table->setPrimaryKey(['id']);

        $sql = $this->platform->getCreateTableSQL($table);
        self::assertEquals($this->getGenerateTableSql(), $sql[0]);
    }

    abstract public function getGenerateTableSql(): string;

    public function testGenerateTableWithMultiColumnUniqueIndex(): void
    {
        $table = new Table('test');
        $table->addColumn('foo', 'string', ['notnull' => false, 'length' => 255]);
        $table->addColumn('bar', 'string', ['notnull' => false, 'length' => 255]);
        $table->addUniqueIndex(['foo', 'bar']);

        $sql = $this->platform->getCreateTableSQL($table);
        self::assertEquals($this->getGenerateTableWithMultiColumnUniqueIndexSql(), $sql);
    }

    /**
     * @return string[]
     */
    abstract public function getGenerateTableWithMultiColumnUniqueIndexSql(): array;

    public function testGeneratesIndexCreationSql(): void
    {
        $indexDef = new Index('my_idx', ['user_name', 'last_login']);

        self::assertEquals(
            $this->getGenerateIndexSql(),
            $this->platform->getCreateIndexSQL($indexDef, 'mytable')
        );
    }

    abstract public function getGenerateIndexSql(): string;

    public function testGeneratesUniqueIndexCreationSql(): void
    {
        $indexDef = new Index('index_name', ['test', 'test2'], true);

        $sql = $this->platform->getCreateIndexSQL($indexDef, 'test');
        self::assertEquals($this->getGenerateUniqueIndexSql(), $sql);
    }

    abstract public function getGenerateUniqueIndexSql(): string;

    public function testGeneratesPartialIndexesSqlOnlyWhenSupportingPartialIndexes(): void
    {
        $where            = 'test IS NULL AND test2 IS NOT NULL';
        $indexDef         = new Index('name', ['test', 'test2'], false, false, [], ['where' => $where]);
        $uniqueConstraint = new UniqueConstraint('name', ['test', 'test2'], [], []);

        $expected = ' WHERE ' . $where;

        $actuals = [];

        if ($this->supportsInlineIndexDeclaration()) {
            $actuals[] = $this->platform->getIndexDeclarationSQL('name', $indexDef);
        }

        $uniqueConstraintSQL = $this->platform->getUniqueConstraintDeclarationSQL('name', $uniqueConstraint);
        $indexSQL            = $this->platform->getCreateIndexSQL($indexDef, 'table');

        self::assertStringEndsNotWith($expected, $uniqueConstraintSQL, 'WHERE clause should NOT be present');
        if ($this->platform->supportsPartialIndexes()) {
            self::assertStringEndsWith($expected, $indexSQL, 'WHERE clause should be present');
        } else {
            self::assertStringEndsNotWith($expected, $indexSQL, 'WHERE clause should NOT be present');
        }
    }

    public function testGeneratesForeignKeyCreationSql(): void
    {
        $fk = new ForeignKeyConstraint(['fk_name_id'], 'other_table', ['id']);

        $sql = $this->platform->getCreateForeignKeySQL($fk, 'test');
        self::assertEquals($this->getGenerateForeignKeySql(), $sql);
    }

    abstract public function getGenerateForeignKeySql(): string;

    public function testGeneratesConstraintCreationSql(): void
    {
        if (! $this->platform->supportsCreateDropForeignKeyConstraints()) {
            self::markTestSkipped('Platform does not support creating or dropping foreign key constraints.');
        }

        $idx = new Index('constraint_name', ['test'], true, false);
        $sql = $this->platform->getCreateConstraintSQL($idx, 'test');
        self::assertEquals($this->getGenerateConstraintUniqueIndexSql(), $sql);

        $pk  = new Index('constraint_name', ['test'], true, true);
        $sql = $this->platform->getCreateConstraintSQL($pk, 'test');
        self::assertEquals($this->getGenerateConstraintPrimaryIndexSql(), $sql);

        $fk  = new ForeignKeyConstraint(['fk_name'], 'foreign', ['id'], 'constraint_fk');
        $sql = $this->platform->getCreateConstraintSQL($fk, 'test');
        self::assertEquals($this->getGenerateConstraintForeignKeySql($fk), $sql);
    }

<<<<<<< HEAD
    public function testGeneratesForeignKeySqlOnlyWhenSupportingForeignKeys() : void
    {
        if ($this->platform->supportsForeignKeyConstraints()) {
            self::markTestSkipped('The platform supports foreign key constraints');
        }

        $this->expectException(DBALException::class);
        $this->platform->getCreateForeignKeySQL(
            new ForeignKeyConstraint(['fk_name'], 'foreign', ['id'], 'constraint_fk'),
            'test'
        );
    }

    protected function getBitAndComparisonExpressionSql(string $value1, string $value2) : string
=======
    protected function getBitAndComparisonExpressionSql(string $value1, string $value2): string
>>>>>>> 66b1f3d2
    {
        return '(' . $value1 . ' & ' . $value2 . ')';
    }

    /**
     * @group DDC-1213
     */
    public function testGeneratesBitAndComparisonExpressionSql(): void
    {
        $sql = $this->platform->getBitAndComparisonExpression('2', '4');
        self::assertEquals($this->getBitAndComparisonExpressionSql('2', '4'), $sql);
    }

    protected function getBitOrComparisonExpressionSql(string $value1, string $value2): string
    {
        return '(' . $value1 . ' | ' . $value2 . ')';
    }

    /**
     * @group DDC-1213
     */
    public function testGeneratesBitOrComparisonExpressionSql(): void
    {
        $sql = $this->platform->getBitOrComparisonExpression('2', '4');
        self::assertEquals($this->getBitOrComparisonExpressionSql('2', '4'), $sql);
    }

    public function getGenerateConstraintUniqueIndexSql(): string
    {
        return 'ALTER TABLE test ADD CONSTRAINT constraint_name UNIQUE (test)';
    }

    public function getGenerateConstraintPrimaryIndexSql(): string
    {
        return 'ALTER TABLE test ADD CONSTRAINT constraint_name PRIMARY KEY (test)';
    }

    public function getGenerateConstraintForeignKeySql(ForeignKeyConstraint $fk): string
    {
        $quotedForeignTable = $fk->getQuotedForeignTableName($this->platform);

        return sprintf(
            'ALTER TABLE test ADD CONSTRAINT constraint_fk FOREIGN KEY (fk_name) REFERENCES %s (id)',
            $quotedForeignTable
        );
    }

    /**
     * @return string[]
     */
    abstract public function getGenerateAlterTableSql(): array;

    public function testGeneratesTableAlterationSql(): void
    {
        $expectedSql = $this->getGenerateAlterTableSql();

        $table = new Table('mytable');
        $table->addColumn('id', 'integer', ['autoincrement' => true]);
        $table->addColumn('foo', 'integer');
        $table->addColumn('bar', 'string');
        $table->addColumn('bloo', 'boolean');
        $table->setPrimaryKey(['id']);

        $tableDiff                        = new TableDiff('mytable');
        $tableDiff->fromTable             = $table;
        $tableDiff->newName               = 'userlist';
        $tableDiff->addedColumns['quota'] = new Column('quota', Type::getType('integer'), ['notnull' => false]);
        $tableDiff->removedColumns['foo'] = new Column('foo', Type::getType('integer'));
        $tableDiff->changedColumns['bar'] = new ColumnDiff(
            'bar',
            new Column(
                'baz',
                Type::getType('string'),
                [
                    'length' => 255,
                    'default' => 'def',
                ]
            ),
            ['type', 'notnull', 'default']
        );

        $tableDiff->changedColumns['bloo'] = new ColumnDiff(
            'bloo',
            new Column(
                'bloo',
                Type::getType('boolean'),
                ['default' => false]
            ),
            ['type', 'notnull', 'default']
        );

        $sql = $this->platform->getAlterTableSQL($tableDiff);

        self::assertEquals($expectedSql, $sql);
    }

    public function testGetCustomColumnDeclarationSql(): void
    {
        $field = ['columnDefinition' => 'MEDIUMINT(6) UNSIGNED'];
        self::assertEquals('foo MEDIUMINT(6) UNSIGNED', $this->platform->getColumnDeclarationSQL('foo', $field));
    }

    public function testGetCreateTableSqlDispatchEvent(): void
    {
        $listenerMock = $this->createMock(GetCreateTableSqlDispatchEventListener::class);
        $listenerMock
            ->expects(self::once())
            ->method('onSchemaCreateTable');
        $listenerMock
            ->expects(self::exactly(2))
            ->method('onSchemaCreateTableColumn');

        $eventManager = new EventManager();
        $eventManager->addEventListener([Events::onSchemaCreateTable, Events::onSchemaCreateTableColumn], $listenerMock);

        $this->platform->setEventManager($eventManager);

        $table = new Table('test');
        $table->addColumn('foo', 'string', ['notnull' => false, 'length' => 255]);
        $table->addColumn('bar', 'string', ['notnull' => false, 'length' => 255]);

        $this->platform->getCreateTableSQL($table);
    }

    public function testGetDropTableSqlDispatchEvent(): void
    {
        $listenerMock = $this->createMock(GetDropTableSqlDispatchEventListener::class);
        $listenerMock
            ->expects(self::once())
            ->method('onSchemaDropTable');

        $eventManager = new EventManager();
        $eventManager->addEventListener([Events::onSchemaDropTable], $listenerMock);

        $this->platform->setEventManager($eventManager);

        $this->platform->getDropTableSQL('TABLE');
    }

    public function testGetAlterTableSqlDispatchEvent(): void
    {
        $listenerMock = $this->createMock(GetAlterTableSqlDispatchEventListener::class);
        $listenerMock
            ->expects(self::once())
            ->method('onSchemaAlterTable');
        $listenerMock
            ->expects(self::once())
            ->method('onSchemaAlterTableAddColumn');
        $listenerMock
            ->expects(self::once())
            ->method('onSchemaAlterTableRemoveColumn');
        $listenerMock
            ->expects(self::once())
            ->method('onSchemaAlterTableChangeColumn');
        $listenerMock
            ->expects(self::once())
            ->method('onSchemaAlterTableRenameColumn');

        $eventManager = new EventManager();
        $events       = [
            Events::onSchemaAlterTable,
            Events::onSchemaAlterTableAddColumn,
            Events::onSchemaAlterTableRemoveColumn,
            Events::onSchemaAlterTableChangeColumn,
            Events::onSchemaAlterTableRenameColumn,
        ];
        $eventManager->addEventListener($events, $listenerMock);

        $this->platform->setEventManager($eventManager);

        $table = new Table('mytable');
        $table->addColumn('removed', 'integer');
        $table->addColumn('changed', 'integer');
        $table->addColumn('renamed', 'integer');

        $tableDiff                            = new TableDiff('mytable');
        $tableDiff->fromTable                 = $table;
        $tableDiff->addedColumns['added']     = new Column('added', Type::getType('integer'), []);
        $tableDiff->removedColumns['removed'] = new Column('removed', Type::getType('integer'), []);
        $tableDiff->changedColumns['changed'] = new ColumnDiff(
            'changed',
            new Column('changed2', Type::getType('string'), ['length' => 255])
        );
        $tableDiff->renamedColumns['renamed'] = new Column('renamed2', Type::getType('integer'));

        $this->platform->getAlterTableSQL($tableDiff);
    }

    /**
     * @group DBAL-42
     */
    public function testCreateTableColumnComments(): void
    {
        $table = new Table('test');
        $table->addColumn('id', 'integer', ['comment' => 'This is a comment']);
        $table->setPrimaryKey(['id']);

        self::assertEquals($this->getCreateTableColumnCommentsSQL(), $this->platform->getCreateTableSQL($table));
    }

    /**
     * @group DBAL-42
     */
    public function testAlterTableColumnComments(): void
    {
        $tableDiff                        = new TableDiff('mytable');
        $tableDiff->addedColumns['quota'] = new Column('quota', Type::getType('integer'), ['comment' => 'A comment']);
        $tableDiff->changedColumns['foo'] = new ColumnDiff(
            'foo',
            new Column('foo', Type::getType('string'), ['length' => 255]),
            ['comment']
        );
        $tableDiff->changedColumns['bar'] = new ColumnDiff(
            'bar',
            new Column('baz', Type::getType('string'), [
                'length'  => 255,
                'comment' => 'B comment',
            ]),
            ['comment']
        );

        self::assertEquals($this->getAlterTableColumnCommentsSQL(), $this->platform->getAlterTableSQL($tableDiff));
    }

    public function testCreateTableColumnTypeComments(): void
    {
        $table = new Table('test');
        $table->addColumn('id', 'integer');
        $table->addColumn('data', 'array');
        $table->setPrimaryKey(['id']);

        self::assertEquals($this->getCreateTableColumnTypeCommentsSQL(), $this->platform->getCreateTableSQL($table));
    }

    /**
     * @return string[]
     */
    public function getCreateTableColumnCommentsSQL(): array
    {
        self::markTestSkipped('Platform does not support Column comments.');
    }

    /**
     * @return string[]
     */
    public function getAlterTableColumnCommentsSQL(): array
    {
        self::markTestSkipped('Platform does not support Column comments.');
    }

    /**
     * @return string[]
     */
    public function getCreateTableColumnTypeCommentsSQL(): array
    {
        self::markTestSkipped('Platform does not support Column comments.');
    }

    public function testGetDefaultValueDeclarationSQL(): void
    {
        // non-timestamp value will get single quotes
        $field = [
            'type' => Type::getType('string'),
            'default' => 'non_timestamp',
        ];

        self::assertEquals(" DEFAULT 'non_timestamp'", $this->platform->getDefaultValueDeclarationSQL($field));
    }

    /**
     * @group 2859
     */
    public function testGetDefaultValueDeclarationSQLDateTime(): void
    {
        // timestamps on datetime types should not be quoted
        foreach (['datetime', 'datetimetz', 'datetime_immutable', 'datetimetz_immutable'] as $type) {
            $field = [
                'type'    => Type::getType($type),
                'default' => $this->platform->getCurrentTimestampSQL(),
            ];

            self::assertSame(
                ' DEFAULT ' . $this->platform->getCurrentTimestampSQL(),
                $this->platform->getDefaultValueDeclarationSQL($field)
            );
        }
    }

    public function testGetDefaultValueDeclarationSQLForIntegerTypes(): void
    {
        foreach (['bigint', 'integer', 'smallint'] as $type) {
            $field = [
                'type'    => Type::getType($type),
                'default' => 1,
            ];

            self::assertEquals(
                ' DEFAULT 1',
                $this->platform->getDefaultValueDeclarationSQL($field)
            );
        }
    }

    /**
     * @group 2859
     */
    public function testGetDefaultValueDeclarationSQLForDateType(): void
    {
        $currentDateSql = $this->platform->getCurrentDateSQL();
        foreach (['date', 'date_immutable'] as $type) {
            $field = [
                'type'    => Type::getType($type),
                'default' => $currentDateSql,
            ];

            self::assertSame(
                ' DEFAULT ' . $currentDateSql,
                $this->platform->getDefaultValueDeclarationSQL($field)
            );
        }
    }

    /**
     * @group DBAL-45
     */
    public function testKeywordList(): void
    {
        $keywordList = $this->platform->getReservedKeywordsList();

        self::assertTrue($keywordList->isKeyword('table'));
    }

    /**
     * @group DBAL-374
     */
    public function testQuotedColumnInPrimaryKeyPropagation(): void
    {
        $table = new Table('`quoted`');
        $table->addColumn('create', 'string', ['length' => 255]);
        $table->setPrimaryKey(['create']);

        $sql = $this->platform->getCreateTableSQL($table);
        self::assertEquals($this->getQuotedColumnInPrimaryKeySQL(), $sql);
    }

    /**
     * @return string[]
     */
    abstract protected function getQuotedColumnInPrimaryKeySQL(): array;

    /**
     * @return string[]
     */
    abstract protected function getQuotedColumnInIndexSQL(): array;

    /**
     * @return string[]
     */
    abstract protected function getQuotedNameInIndexSQL(): array;

    /**
     * @return string[]
     */
    abstract protected function getQuotedColumnInForeignKeySQL(): array;

    /**
     * @group DBAL-374
     */
    public function testQuotedColumnInIndexPropagation(): void
    {
        $table = new Table('`quoted`');
        $table->addColumn('create', 'string', ['length' => 255]);
        $table->addIndex(['create']);

        $sql = $this->platform->getCreateTableSQL($table);
        self::assertEquals($this->getQuotedColumnInIndexSQL(), $sql);
    }

    public function testQuotedNameInIndexSQL(): void
    {
        $table = new Table('test');
        $table->addColumn('column1', 'string', ['length' => 255]);
        $table->addIndex(['column1'], '`key`');

        $sql = $this->platform->getCreateTableSQL($table);
        self::assertEquals($this->getQuotedNameInIndexSQL(), $sql);
    }

    /**
     * @group DBAL-374
     */
    public function testQuotedColumnInForeignKeyPropagation(): void
    {
        $table = new Table('`quoted`');
        $table->addColumn('create', 'string', ['length' => 255]);
        $table->addColumn('foo', 'string', ['length' => 255]);
        $table->addColumn('`bar`', 'string', ['length' => 255]);

        // Foreign table with reserved keyword as name (needs quotation).
        $foreignTable = new Table('foreign');
        $foreignTable->addColumn('create', 'string');    // Foreign column with reserved keyword as name (needs quotation).
        $foreignTable->addColumn('bar', 'string');       // Foreign column with non-reserved keyword as name (does not need quotation).
        $foreignTable->addColumn('`foo-bar`', 'string'); // Foreign table with special character in name (needs quotation on some platforms, e.g. Sqlite).

        $table->addForeignKeyConstraint($foreignTable, ['create', 'foo', '`bar`'], ['create', 'bar', '`foo-bar`'], [], 'FK_WITH_RESERVED_KEYWORD');

        // Foreign table with non-reserved keyword as name (does not need quotation).
        $foreignTable = new Table('foo');
        $foreignTable->addColumn('create', 'string');    // Foreign column with reserved keyword as name (needs quotation).
        $foreignTable->addColumn('bar', 'string');       // Foreign column with non-reserved keyword as name (does not need quotation).
        $foreignTable->addColumn('`foo-bar`', 'string'); // Foreign table with special character in name (needs quotation on some platforms, e.g. Sqlite).

        $table->addForeignKeyConstraint($foreignTable, ['create', 'foo', '`bar`'], ['create', 'bar', '`foo-bar`'], [], 'FK_WITH_NON_RESERVED_KEYWORD');

        // Foreign table with special character in name (needs quotation on some platforms, e.g. Sqlite).
        $foreignTable = new Table('`foo-bar`');
        $foreignTable->addColumn('create', 'string');    // Foreign column with reserved keyword as name (needs quotation).
        $foreignTable->addColumn('bar', 'string');       // Foreign column with non-reserved keyword as name (does not need quotation).
        $foreignTable->addColumn('`foo-bar`', 'string'); // Foreign table with special character in name (needs quotation on some platforms, e.g. Sqlite).

        $table->addForeignKeyConstraint($foreignTable, ['create', 'foo', '`bar`'], ['create', 'bar', '`foo-bar`'], [], 'FK_WITH_INTENDED_QUOTATION');

        $sql = $this->platform->getCreateTableSQL($table, AbstractPlatform::CREATE_FOREIGNKEYS);
        self::assertEquals($this->getQuotedColumnInForeignKeySQL(), $sql);
    }

    /**
     * @group DBAL-1051
     */
    public function testQuotesReservedKeywordInUniqueConstraintDeclarationSQL(): void
    {
        $constraint = new UniqueConstraint('select', ['foo'], [], []);

        self::assertSame(
            $this->getQuotesReservedKeywordInUniqueConstraintDeclarationSQL(),
            $this->platform->getUniqueConstraintDeclarationSQL('select', $constraint)
        );
    }

    abstract protected function getQuotesReservedKeywordInUniqueConstraintDeclarationSQL(): string;

    /**
     * @group DBAL-2270
     */
    public function testQuotesReservedKeywordInTruncateTableSQL(): void
    {
        self::assertSame(
            $this->getQuotesReservedKeywordInTruncateTableSQL(),
            $this->platform->getTruncateTableSQL('select')
        );
    }

    abstract protected function getQuotesReservedKeywordInTruncateTableSQL(): string;

    /**
     * @group DBAL-1051
     */
    public function testQuotesReservedKeywordInIndexDeclarationSQL(): void
    {
        $index = new Index('select', ['foo']);

        if (! $this->supportsInlineIndexDeclaration()) {
            $this->expectException(DBALException::class);
        }

        self::assertSame(
            $this->getQuotesReservedKeywordInIndexDeclarationSQL(),
            $this->platform->getIndexDeclarationSQL('select', $index)
        );
    }

    abstract protected function getQuotesReservedKeywordInIndexDeclarationSQL(): string;

    protected function supportsInlineIndexDeclaration(): bool
    {
        return true;
    }

    public function testSupportsCommentOnStatement(): void
    {
        self::assertSame($this->supportsCommentOnStatement(), $this->platform->supportsCommentOnStatement());
    }

    protected function supportsCommentOnStatement(): bool
    {
        return false;
    }

    public function testGetCreateSchemaSQL(): void
    {
        $this->expectException(DBALException::class);

        $this->platform->getCreateSchemaSQL('schema');
    }

    /**
     * @group DBAL-585
     */
    public function testAlterTableChangeQuotedColumn(): void
    {
        $tableDiff                        = new TableDiff('mytable');
        $tableDiff->fromTable             = new Table('mytable');
        $tableDiff->changedColumns['foo'] = new ColumnDiff(
            'select',
            new Column(
                'select',
                Type::getType('string'),
                ['length' => 255]
            ),
            ['type']
        );

        self::assertStringContainsString(
            $this->platform->quoteIdentifier('select'),
            implode(';', $this->platform->getAlterTableSQL($tableDiff))
        );
    }

    /**
     * @group DBAL-563
     */
    public function testUsesSequenceEmulatedIdentityColumns(): void
    {
        self::assertFalse($this->platform->usesSequenceEmulatedIdentityColumns());
    }

    /**
     * @group DBAL-563
     */
    public function testReturnsIdentitySequenceName(): void
    {
        $this->expectException(DBALException::class);

        $this->platform->getIdentitySequenceName('mytable', 'mycolumn');
    }

<<<<<<< HEAD
    public function testGetFixedLengthStringTypeDeclarationSQLNoLength() : void
    {
        self::assertSame(
            $this->getExpectedFixedLengthStringTypeDeclarationSQLNoLength(),
            $this->platform->getStringTypeDeclarationSQL(['fixed' => true])
        );
    }

    protected function getExpectedFixedLengthStringTypeDeclarationSQLNoLength() : string
=======
    public function testReturnsBinaryDefaultLength(): void
>>>>>>> 66b1f3d2
    {
        return 'CHAR';
    }

<<<<<<< HEAD
    public function testGetFixedLengthStringTypeDeclarationSQLWithLength() : void
=======
    protected function getBinaryDefaultLength(): int
>>>>>>> 66b1f3d2
    {
        self::assertSame(
            $this->getExpectedFixedLengthStringTypeDeclarationSQLWithLength(),
            $this->platform->getStringTypeDeclarationSQL([
                'fixed' => true,
                'length' => 16,
            ])
        );
    }

<<<<<<< HEAD
    protected function getExpectedFixedLengthStringTypeDeclarationSQLWithLength() : string
=======
    public function testReturnsBinaryMaxLength(): void
>>>>>>> 66b1f3d2
    {
        return 'CHAR(16)';
    }

<<<<<<< HEAD
    public function testGetVariableLengthStringTypeDeclarationSQLNoLength() : void
=======
    protected function getBinaryMaxLength(): int
>>>>>>> 66b1f3d2
    {
        self::assertSame(
            $this->getExpectedVariableLengthStringTypeDeclarationSQLNoLength(),
            $this->platform->getStringTypeDeclarationSQL([])
        );
    }

<<<<<<< HEAD
    protected function getExpectedVariableLengthStringTypeDeclarationSQLNoLength() : string
=======
    public function testReturnsBinaryTypeDeclarationSQL(): void
>>>>>>> 66b1f3d2
    {
        return 'VARCHAR';
    }

    public function testGetVariableLengthStringTypeDeclarationSQLWithLength() : void
    {
        self::assertSame(
            $this->getExpectedVariableLengthStringTypeDeclarationSQLWithLength(),
            $this->platform->getStringTypeDeclarationSQL(['length' => 16])
        );
    }

    protected function getExpectedVariableLengthStringTypeDeclarationSQLWithLength() : string
    {
        return 'VARCHAR(16)';
    }

    public function testGetFixedLengthBinaryTypeDeclarationSQLNoLength() : void
    {
        self::assertSame(
            $this->getExpectedFixedLengthBinaryTypeDeclarationSQLNoLength(),
            $this->platform->getBinaryTypeDeclarationSQL(['fixed' => true])
        );
    }

<<<<<<< HEAD
    public function getExpectedFixedLengthBinaryTypeDeclarationSQLNoLength() : string
=======
    public function testReturnsBinaryTypeLongerThanMaxDeclarationSQL(): void
>>>>>>> 66b1f3d2
    {
        return 'BINARY';
    }

    public function testGetFixedLengthBinaryTypeDeclarationSQLWithLength() : void
    {
        self::assertSame(
            $this->getExpectedFixedLengthBinaryTypeDeclarationSQLWithLength(),
            $this->platform->getBinaryTypeDeclarationSQL([
                'fixed' => true,
                'length' => 16,
            ])
        );
    }

    public function getExpectedFixedLengthBinaryTypeDeclarationSQLWithLength() : string
    {
        return 'BINARY(16)';
    }

    public function testGetVariableLengthBinaryTypeDeclarationSQLNoLength() : void
    {
        self::assertSame(
            $this->getExpectedVariableLengthBinaryTypeDeclarationSQLNoLength(),
            $this->platform->getBinaryTypeDeclarationSQL([])
        );
    }

    public function getExpectedVariableLengthBinaryTypeDeclarationSQLNoLength() : string
    {
        return 'VARBINARY';
    }

    public function testGetVariableLengthBinaryTypeDeclarationSQLWithLength() : void
    {
        self::assertSame(
            $this->getExpectedVariableLengthBinaryTypeDeclarationSQLWithLength(),
            $this->platform->getBinaryTypeDeclarationSQL(['length' => 16])
        );
    }

    public function getExpectedVariableLengthBinaryTypeDeclarationSQLWithLength() : string
    {
        return 'VARBINARY(16)';
    }

    /**
     * @group DBAL-553
     */
    public function hasNativeJsonType(): void
    {
        self::assertFalse($this->platform->hasNativeJsonType());
    }

    /**
     * @group DBAL-553
     */
    public function testReturnsJsonTypeDeclarationSQL(): void
    {
        $column = [
            'length'  => 666,
            'notnull' => true,
            'type'    => Type::getType('json'),
        ];

        self::assertSame(
            $this->platform->getClobTypeDeclarationSQL($column),
            $this->platform->getJsonTypeDeclarationSQL($column)
        );
    }

    /**
     * @group DBAL-234
     */
    public function testAlterTableRenameIndex(): void
    {
        $tableDiff            = new TableDiff('mytable');
        $tableDiff->fromTable = new Table('mytable');
        $tableDiff->fromTable->addColumn('id', 'integer');
        $tableDiff->fromTable->setPrimaryKey(['id']);
        $tableDiff->renamedIndexes = [
            'idx_foo' => new Index('idx_bar', ['id']),
        ];

        self::assertSame(
            $this->getAlterTableRenameIndexSQL(),
            $this->platform->getAlterTableSQL($tableDiff)
        );
    }

    /**
     * @return string[]
     *
     * @group DBAL-234
     */
    protected function getAlterTableRenameIndexSQL(): array
    {
        return [
            'DROP INDEX idx_foo',
            'CREATE INDEX idx_bar ON mytable (id)',
        ];
    }

    /**
     * @group DBAL-234
     */
    public function testQuotesAlterTableRenameIndex(): void
    {
        $tableDiff            = new TableDiff('table');
        $tableDiff->fromTable = new Table('table');
        $tableDiff->fromTable->addColumn('id', 'integer');
        $tableDiff->fromTable->setPrimaryKey(['id']);
        $tableDiff->renamedIndexes = [
            'create' => new Index('select', ['id']),
            '`foo`'  => new Index('`bar`', ['id']),
        ];

        self::assertSame(
            $this->getQuotedAlterTableRenameIndexSQL(),
            $this->platform->getAlterTableSQL($tableDiff)
        );
    }

    /**
     * @return string[]
     *
     * @group DBAL-234
     */
    protected function getQuotedAlterTableRenameIndexSQL(): array
    {
        return [
            'DROP INDEX "create"',
            'CREATE INDEX "select" ON "table" (id)',
            'DROP INDEX "foo"',
            'CREATE INDEX "bar" ON "table" (id)',
        ];
    }

    /**
     * @group DBAL-835
     */
    public function testQuotesAlterTableRenameColumn(): void
    {
        $fromTable = new Table('mytable');

        $fromTable->addColumn('unquoted1', 'integer', ['comment' => 'Unquoted 1']);
        $fromTable->addColumn('unquoted2', 'integer', ['comment' => 'Unquoted 2']);
        $fromTable->addColumn('unquoted3', 'integer', ['comment' => 'Unquoted 3']);

        $fromTable->addColumn('create', 'integer', ['comment' => 'Reserved keyword 1']);
        $fromTable->addColumn('table', 'integer', ['comment' => 'Reserved keyword 2']);
        $fromTable->addColumn('select', 'integer', ['comment' => 'Reserved keyword 3']);

        $fromTable->addColumn('`quoted1`', 'integer', ['comment' => 'Quoted 1']);
        $fromTable->addColumn('`quoted2`', 'integer', ['comment' => 'Quoted 2']);
        $fromTable->addColumn('`quoted3`', 'integer', ['comment' => 'Quoted 3']);

        $toTable = new Table('mytable');

        $toTable->addColumn('unquoted', 'integer', ['comment' => 'Unquoted 1']); // unquoted -> unquoted
        $toTable->addColumn('where', 'integer', ['comment' => 'Unquoted 2']); // unquoted -> reserved keyword
        $toTable->addColumn('`foo`', 'integer', ['comment' => 'Unquoted 3']); // unquoted -> quoted

        $toTable->addColumn('reserved_keyword', 'integer', ['comment' => 'Reserved keyword 1']); // reserved keyword -> unquoted
        $toTable->addColumn('from', 'integer', ['comment' => 'Reserved keyword 2']); // reserved keyword -> reserved keyword
        $toTable->addColumn('`bar`', 'integer', ['comment' => 'Reserved keyword 3']); // reserved keyword -> quoted

        $toTable->addColumn('quoted', 'integer', ['comment' => 'Quoted 1']); // quoted -> unquoted
        $toTable->addColumn('and', 'integer', ['comment' => 'Quoted 2']); // quoted -> reserved keyword
        $toTable->addColumn('`baz`', 'integer', ['comment' => 'Quoted 3']); // quoted -> quoted

        $comparator = new Comparator();

        $diff = $comparator->diffTable($fromTable, $toTable);

        self::assertNotNull($diff);

        self::assertEquals(
            $this->getQuotedAlterTableRenameColumnSQL(),
            $this->platform->getAlterTableSQL($diff)
        );
    }

    /**
     * Returns SQL statements for {@link testQuotesAlterTableRenameColumn}.
     *
     * @return string[]
     *
     * @group DBAL-835
     */
    abstract protected function getQuotedAlterTableRenameColumnSQL(): array;

    /**
     * @group DBAL-835
     */
    public function testQuotesAlterTableChangeColumnLength(): void
    {
        $fromTable = new Table('mytable');

        $fromTable->addColumn('unquoted1', 'string', ['comment' => 'Unquoted 1', 'length' => 10]);
        $fromTable->addColumn('unquoted2', 'string', ['comment' => 'Unquoted 2', 'length' => 10]);
        $fromTable->addColumn('unquoted3', 'string', ['comment' => 'Unquoted 3', 'length' => 10]);

        $fromTable->addColumn('create', 'string', ['comment' => 'Reserved keyword 1', 'length' => 10]);
        $fromTable->addColumn('table', 'string', ['comment' => 'Reserved keyword 2', 'length' => 10]);
        $fromTable->addColumn('select', 'string', ['comment' => 'Reserved keyword 3', 'length' => 10]);

        $toTable = new Table('mytable');

        $toTable->addColumn('unquoted1', 'string', ['comment' => 'Unquoted 1', 'length' => 255]);
        $toTable->addColumn('unquoted2', 'string', ['comment' => 'Unquoted 2', 'length' => 255]);
        $toTable->addColumn('unquoted3', 'string', ['comment' => 'Unquoted 3', 'length' => 255]);

        $toTable->addColumn('create', 'string', ['comment' => 'Reserved keyword 1', 'length' => 255]);
        $toTable->addColumn('table', 'string', ['comment' => 'Reserved keyword 2', 'length' => 255]);
        $toTable->addColumn('select', 'string', ['comment' => 'Reserved keyword 3', 'length' => 255]);

        $comparator = new Comparator();

        $diff = $comparator->diffTable($fromTable, $toTable);

        self::assertNotNull($diff);

        self::assertEquals(
            $this->getQuotedAlterTableChangeColumnLengthSQL(),
            $this->platform->getAlterTableSQL($diff)
        );
    }

    /**
     * Returns SQL statements for {@link testQuotesAlterTableChangeColumnLength}.
     *
     * @return string[]
     *
     * @group DBAL-835
     */
    abstract protected function getQuotedAlterTableChangeColumnLengthSQL(): array;

    /**
     * @group DBAL-807
     */
    public function testAlterTableRenameIndexInSchema(): void
    {
        $tableDiff            = new TableDiff('myschema.mytable');
        $tableDiff->fromTable = new Table('myschema.mytable');
        $tableDiff->fromTable->addColumn('id', 'integer');
        $tableDiff->fromTable->setPrimaryKey(['id']);
        $tableDiff->renamedIndexes = [
            'idx_foo' => new Index('idx_bar', ['id']),
        ];

        self::assertSame(
            $this->getAlterTableRenameIndexInSchemaSQL(),
            $this->platform->getAlterTableSQL($tableDiff)
        );
    }

    /**
     * @return string[]
     *
     * @group DBAL-807
     */
    protected function getAlterTableRenameIndexInSchemaSQL(): array
    {
        return [
            'DROP INDEX idx_foo',
            'CREATE INDEX idx_bar ON myschema.mytable (id)',
        ];
    }

    /**
     * @group DBAL-807
     */
    public function testQuotesAlterTableRenameIndexInSchema(): void
    {
        $tableDiff            = new TableDiff('`schema`.table');
        $tableDiff->fromTable = new Table('`schema`.table');
        $tableDiff->fromTable->addColumn('id', 'integer');
        $tableDiff->fromTable->setPrimaryKey(['id']);
        $tableDiff->renamedIndexes = [
            'create' => new Index('select', ['id']),
            '`foo`'  => new Index('`bar`', ['id']),
        ];

        self::assertSame(
            $this->getQuotedAlterTableRenameIndexInSchemaSQL(),
            $this->platform->getAlterTableSQL($tableDiff)
        );
    }

    /**
     * @return string[]
     *
     * @group DBAL-234
     */
    protected function getQuotedAlterTableRenameIndexInSchemaSQL(): array
    {
        return [
            'DROP INDEX "schema"."create"',
            'CREATE INDEX "select" ON "schema"."table" (id)',
            'DROP INDEX "schema"."foo"',
            'CREATE INDEX "bar" ON "schema"."table" (id)',
        ];
    }

    /**
     * @group DBAL-1237
     */
    public function testQuotesDropForeignKeySQL(): void
    {
        if (! $this->platform->supportsCreateDropForeignKeyConstraints()) {
            self::markTestSkipped(
                sprintf('%s does not support modifying foreign key constraints.', get_class($this->platform))
            );
        }

        $tableName      = 'table';
        $table          = new Table($tableName);
        $foreignKeyName = 'select';
        $foreignKey     = new ForeignKeyConstraint([], 'foo', [], 'select');
        $expectedSql    = $this->getQuotesDropForeignKeySQL();

        self::assertSame($expectedSql, $this->platform->getDropForeignKeySQL($foreignKeyName, $tableName));
        self::assertSame($expectedSql, $this->platform->getDropForeignKeySQL($foreignKey, $table));
    }

    protected function getQuotesDropForeignKeySQL(): string
    {
        return 'ALTER TABLE "table" DROP FOREIGN KEY "select"';
    }

    /**
     * @group DBAL-1237
     */
    public function testQuotesDropConstraintSQL(): void
    {
        $tableName      = 'table';
        $table          = new Table($tableName);
        $constraintName = 'select';
        $constraint     = new ForeignKeyConstraint([], 'foo', [], 'select');
        $expectedSql    = $this->getQuotesDropConstraintSQL();

        self::assertSame($expectedSql, $this->platform->getDropConstraintSQL($constraintName, $tableName));
        self::assertSame($expectedSql, $this->platform->getDropConstraintSQL($constraint, $table));
    }

    protected function getQuotesDropConstraintSQL(): string
    {
        return 'ALTER TABLE "table" DROP CONSTRAINT "select"';
    }

    protected function getStringLiteralQuoteCharacter(): string
    {
        return "'";
    }

    public function testGetStringLiteralQuoteCharacter(): void
    {
        self::assertSame($this->getStringLiteralQuoteCharacter(), $this->platform->getStringLiteralQuoteCharacter());
    }

    protected function getQuotedCommentOnColumnSQLWithoutQuoteCharacter(): string
    {
        return "COMMENT ON COLUMN mytable.id IS 'This is a comment'";
    }

    public function testGetCommentOnColumnSQLWithoutQuoteCharacter(): void
    {
        self::assertEquals(
            $this->getQuotedCommentOnColumnSQLWithoutQuoteCharacter(),
            $this->platform->getCommentOnColumnSQL('mytable', 'id', 'This is a comment')
        );
    }

    protected function getQuotedCommentOnColumnSQLWithQuoteCharacter(): string
    {
        return "COMMENT ON COLUMN mytable.id IS 'It''s a quote !'";
    }

    public function testGetCommentOnColumnSQLWithQuoteCharacter(): void
    {
        $c = $this->getStringLiteralQuoteCharacter();

        self::assertEquals(
            $this->getQuotedCommentOnColumnSQLWithQuoteCharacter(),
            $this->platform->getCommentOnColumnSQL('mytable', 'id', 'It' . $c . 's a quote !')
        );
    }

    /**
     * @see testGetCommentOnColumnSQL
     *
     * @return string[]
     */
    abstract protected function getCommentOnColumnSQL(): array;

    /**
     * @group DBAL-1004
     */
    public function testGetCommentOnColumnSQL(): void
    {
        self::assertSame(
            $this->getCommentOnColumnSQL(),
            [
                $this->platform->getCommentOnColumnSQL('foo', 'bar', 'comment'), // regular identifiers
                $this->platform->getCommentOnColumnSQL('`Foo`', '`BAR`', 'comment'), // explicitly quoted identifiers
                $this->platform->getCommentOnColumnSQL('select', 'from', 'comment'), // reserved keyword identifiers
            ]
        );
    }

    /**
     * @group DBAL-1176
     * @dataProvider getGeneratesInlineColumnCommentSQL
     */
<<<<<<< HEAD
    public function testGeneratesInlineColumnCommentSQL(string $comment, string $expectedSql) : void
=======
    public function testGeneratesInlineColumnCommentSQL(?string $comment, string $expectedSql): void
>>>>>>> 66b1f3d2
    {
        if (! $this->platform->supportsInlineColumnComments()) {
            self::markTestSkipped(sprintf('%s does not support inline column comments.', get_class($this->platform)));
        }

        self::assertSame($expectedSql, $this->platform->getInlineColumnCommentSQL($comment));
    }

    /**
     * @return mixed[][]
     */
    public static function getGeneratesInlineColumnCommentSQL(): iterable
    {
        return [
            'regular comment' => ['Regular comment', static::getInlineColumnRegularCommentSQL()],
            'comment requiring escaping' => [
                sprintf(
                    'Using inline comment delimiter %s works',
                    static::getInlineColumnCommentDelimiter()
                ),
                static::getInlineColumnCommentRequiringEscapingSQL(),
            ],
            'empty comment' => ['', static::getInlineColumnEmptyCommentSQL()],
        ];
    }

    protected static function getInlineColumnCommentDelimiter(): string
    {
        return "'";
    }

    protected static function getInlineColumnRegularCommentSQL(): string
    {
        return "COMMENT 'Regular comment'";
    }

    protected static function getInlineColumnCommentRequiringEscapingSQL(): string
    {
        return "COMMENT 'Using inline comment delimiter '' works'";
    }

    protected static function getInlineColumnEmptyCommentSQL(): string
    {
        return "COMMENT ''";
    }

    protected function getQuotedStringLiteralWithoutQuoteCharacter(): string
    {
        return "'No quote'";
    }

    protected function getQuotedStringLiteralWithQuoteCharacter(): string
    {
        return "'It''s a quote'";
    }

    protected function getQuotedStringLiteralQuoteCharacter(): string
    {
        return "''''";
    }

    /**
     * @group DBAL-1176
     */
    public function testThrowsExceptionOnGeneratingInlineColumnCommentSQLIfUnsupported(): void
    {
        if ($this->platform->supportsInlineColumnComments()) {
            self::markTestSkipped(sprintf('%s supports inline column comments.', get_class($this->platform)));
        }

        $this->expectException(DBALException::class);
        $this->expectExceptionMessage('Operation "Doctrine\\DBAL\\Platforms\\AbstractPlatform::getInlineColumnCommentSQL" is not supported by platform.');
        $this->expectExceptionCode(0);

        $this->platform->getInlineColumnCommentSQL('unsupported');
    }

    public function testQuoteStringLiteral(): void
    {
        $c = $this->getStringLiteralQuoteCharacter();

        self::assertEquals(
            $this->getQuotedStringLiteralWithoutQuoteCharacter(),
            $this->platform->quoteStringLiteral('No quote')
        );
        self::assertEquals(
            $this->getQuotedStringLiteralWithQuoteCharacter(),
            $this->platform->quoteStringLiteral('It' . $c . 's a quote')
        );
        self::assertEquals(
            $this->getQuotedStringLiteralQuoteCharacter(),
            $this->platform->quoteStringLiteral($c)
        );
    }

    /**
     * @group DBAL-423
     */
    public function testReturnsGuidTypeDeclarationSQL(): void
    {
        $this->expectException(DBALException::class);

        $this->platform->getGuidTypeDeclarationSQL([]);
    }

    /**
     * @group DBAL-1010
     */
    public function testGeneratesAlterTableRenameColumnSQL(): void
    {
        $table = new Table('foo');
        $table->addColumn(
            'bar',
            'integer',
            ['notnull' => true, 'default' => 666, 'comment' => 'rename test']
        );

        $tableDiff                        = new TableDiff('foo');
        $tableDiff->fromTable             = $table;
        $tableDiff->renamedColumns['bar'] = new Column(
            'baz',
            Type::getType('integer'),
            ['notnull' => true, 'default' => 666, 'comment' => 'rename test']
        );

        self::assertSame($this->getAlterTableRenameColumnSQL(), $this->platform->getAlterTableSQL($tableDiff));
    }

    /**
     * @return string[]
     */
    abstract public function getAlterTableRenameColumnSQL(): array;

    /**
     * @group DBAL-1016
     */
    public function testQuotesTableIdentifiersInAlterTableSQL(): void
    {
        $table = new Table('"foo"');
        $table->addColumn('id', 'integer');
        $table->addColumn('fk', 'integer');
        $table->addColumn('fk2', 'integer');
        $table->addColumn('fk3', 'integer');
        $table->addColumn('bar', 'integer');
        $table->addColumn('baz', 'integer');
        $table->addForeignKeyConstraint('fk_table', ['fk'], ['id'], [], 'fk1');
        $table->addForeignKeyConstraint('fk_table', ['fk2'], ['id'], [], 'fk2');

        $tableDiff                        = new TableDiff('"foo"');
        $tableDiff->fromTable             = $table;
        $tableDiff->newName               = 'table';
        $tableDiff->addedColumns['bloo']  = new Column('bloo', Type::getType('integer'));
        $tableDiff->changedColumns['bar'] = new ColumnDiff(
            'bar',
            new Column('bar', Type::getType('integer'), ['notnull' => false]),
            ['notnull'],
            $table->getColumn('bar')
        );
        $tableDiff->renamedColumns['id']  = new Column('war', Type::getType('integer'));
        $tableDiff->removedColumns['baz'] = new Column('baz', Type::getType('integer'));
        $tableDiff->addedForeignKeys[]    = new ForeignKeyConstraint(['fk3'], 'fk_table', ['id'], 'fk_add');
        $tableDiff->changedForeignKeys[]  = new ForeignKeyConstraint(['fk2'], 'fk_table2', ['id'], 'fk2');
        $tableDiff->removedForeignKeys[]  = new ForeignKeyConstraint(['fk'], 'fk_table', ['id'], 'fk1');

        self::assertSame(
            $this->getQuotesTableIdentifiersInAlterTableSQL(),
            $this->platform->getAlterTableSQL($tableDiff)
        );
    }

    /**
     * @return string[]
     */
    abstract protected function getQuotesTableIdentifiersInAlterTableSQL(): array;

    /**
     * @group DBAL-1090
     */
    public function testAlterStringToFixedString(): void
    {
        $table = new Table('mytable');
        $table->addColumn('name', 'string', ['length' => 2]);

        $tableDiff            = new TableDiff('mytable');
        $tableDiff->fromTable = $table;

        $tableDiff->changedColumns['name'] = new ColumnDiff(
            'name',
            new Column(
                'name',
                Type::getType('string'),
                ['fixed' => true, 'length' => 2]
            ),
            ['fixed']
        );

        $sql = $this->platform->getAlterTableSQL($tableDiff);

        $expectedSql = $this->getAlterStringToFixedStringSQL();

        self::assertEquals($expectedSql, $sql);
    }

    /**
     * @return string[]
     */
    abstract protected function getAlterStringToFixedStringSQL(): array;

    /**
     * @group DBAL-1062
     */
    public function testGeneratesAlterTableRenameIndexUsedByForeignKeySQL(): void
    {
        $foreignTable = new Table('foreign_table');
        $foreignTable->addColumn('id', 'integer');
        $foreignTable->setPrimaryKey(['id']);

        $primaryTable = new Table('mytable');
        $primaryTable->addColumn('foo', 'integer');
        $primaryTable->addColumn('bar', 'integer');
        $primaryTable->addColumn('baz', 'integer');
        $primaryTable->addIndex(['foo'], 'idx_foo');
        $primaryTable->addIndex(['bar'], 'idx_bar');
        $primaryTable->addForeignKeyConstraint($foreignTable, ['foo'], ['id'], [], 'fk_foo');
        $primaryTable->addForeignKeyConstraint($foreignTable, ['bar'], ['id'], [], 'fk_bar');

        $tableDiff                            = new TableDiff('mytable');
        $tableDiff->fromTable                 = $primaryTable;
        $tableDiff->renamedIndexes['idx_foo'] = new Index('idx_foo_renamed', ['foo']);

        self::assertSame(
            $this->getGeneratesAlterTableRenameIndexUsedByForeignKeySQL(),
            $this->platform->getAlterTableSQL($tableDiff)
        );
    }

    /**
     * @return string[]
     */
    abstract protected function getGeneratesAlterTableRenameIndexUsedByForeignKeySQL(): array;

    /**
     * @param mixed[] $column
     *
     * @group DBAL-1082
     * @dataProvider getGeneratesDecimalTypeDeclarationSQL
     */
    public function testGeneratesDecimalTypeDeclarationSQL(array $column, string $expectedSql): void
    {
        self::assertSame($expectedSql, $this->platform->getDecimalTypeDeclarationSQL($column));
    }

    /**
     * @return mixed[][]
     */
    public static function getGeneratesDecimalTypeDeclarationSQL(): iterable
    {
        return [
            [[], 'NUMERIC(10, 0)'],
            [['unsigned' => true], 'NUMERIC(10, 0)'],
            [['unsigned' => false], 'NUMERIC(10, 0)'],
            [['precision' => 5], 'NUMERIC(5, 0)'],
            [['scale' => 5], 'NUMERIC(10, 5)'],
            [['precision' => 8, 'scale' => 2], 'NUMERIC(8, 2)'],
        ];
    }

    /**
     * @param mixed[] $column
     *
     * @group DBAL-1082
     * @dataProvider getGeneratesFloatDeclarationSQL
     */
    public function testGeneratesFloatDeclarationSQL(array $column, string $expectedSql): void
    {
        self::assertSame($expectedSql, $this->platform->getFloatDeclarationSQL($column));
    }

    /**
     * @return mixed[][]
     */
    public static function getGeneratesFloatDeclarationSQL(): iterable
    {
        return [
            [[], 'DOUBLE PRECISION'],
            [['unsigned' => true], 'DOUBLE PRECISION'],
            [['unsigned' => false], 'DOUBLE PRECISION'],
            [['precision' => 5], 'DOUBLE PRECISION'],
            [['scale' => 5], 'DOUBLE PRECISION'],
            [['precision' => 8, 'scale' => 2], 'DOUBLE PRECISION'],
        ];
    }

    public function testItEscapesStringsForLike(): void
    {
        self::assertSame(
            '\_25\% off\_ your next purchase \\\\o/',
            $this->platform->escapeStringForLike('_25% off_ your next purchase \o/', '\\')
        );
    }

    public function testZeroOffsetWithoutLimitIsIgnored(): void
    {
        $query = 'SELECT * FROM user';

        self::assertSame(
            $query,
            $this->platform->modifyLimitQuery($query, null, 0)
        );
    }
}

interface GetCreateTableSqlDispatchEventListener
{
    public function onSchemaCreateTable(): void;

    public function onSchemaCreateTableColumn(): void;
}

interface GetAlterTableSqlDispatchEventListener
{
    public function onSchemaAlterTable(): void;

    public function onSchemaAlterTableAddColumn(): void;

    public function onSchemaAlterTableRemoveColumn(): void;

    public function onSchemaAlterTableChangeColumn(): void;

    public function onSchemaAlterTableRenameColumn(): void;
}

interface GetDropTableSqlDispatchEventListener
{
    public function onSchemaDropTable(): void;
}<|MERGE_RESOLUTION|>--- conflicted
+++ resolved
@@ -268,8 +268,7 @@
         self::assertEquals($this->getGenerateConstraintForeignKeySql($fk), $sql);
     }
 
-<<<<<<< HEAD
-    public function testGeneratesForeignKeySqlOnlyWhenSupportingForeignKeys() : void
+    public function testGeneratesForeignKeySqlOnlyWhenSupportingForeignKeys(): void
     {
         if ($this->platform->supportsForeignKeyConstraints()) {
             self::markTestSkipped('The platform supports foreign key constraints');
@@ -282,10 +281,7 @@
         );
     }
 
-    protected function getBitAndComparisonExpressionSql(string $value1, string $value2) : string
-=======
     protected function getBitAndComparisonExpressionSql(string $value1, string $value2): string
->>>>>>> 66b1f3d2
     {
         return '(' . $value1 . ' & ' . $value2 . ')';
     }
@@ -822,8 +818,7 @@
         $this->platform->getIdentitySequenceName('mytable', 'mycolumn');
     }
 
-<<<<<<< HEAD
-    public function testGetFixedLengthStringTypeDeclarationSQLNoLength() : void
+    public function testGetFixedLengthStringTypeDeclarationSQLNoLength(): void
     {
         self::assertSame(
             $this->getExpectedFixedLengthStringTypeDeclarationSQLNoLength(),
@@ -831,19 +826,12 @@
         );
     }
 
-    protected function getExpectedFixedLengthStringTypeDeclarationSQLNoLength() : string
-=======
-    public function testReturnsBinaryDefaultLength(): void
->>>>>>> 66b1f3d2
+    protected function getExpectedFixedLengthStringTypeDeclarationSQLNoLength(): string
     {
         return 'CHAR';
     }
 
-<<<<<<< HEAD
-    public function testGetFixedLengthStringTypeDeclarationSQLWithLength() : void
-=======
-    protected function getBinaryDefaultLength(): int
->>>>>>> 66b1f3d2
+    public function testGetFixedLengthStringTypeDeclarationSQLWithLength(): void
     {
         self::assertSame(
             $this->getExpectedFixedLengthStringTypeDeclarationSQLWithLength(),
@@ -854,20 +842,12 @@
         );
     }
 
-<<<<<<< HEAD
-    protected function getExpectedFixedLengthStringTypeDeclarationSQLWithLength() : string
-=======
-    public function testReturnsBinaryMaxLength(): void
->>>>>>> 66b1f3d2
+    protected function getExpectedFixedLengthStringTypeDeclarationSQLWithLength(): string
     {
         return 'CHAR(16)';
     }
 
-<<<<<<< HEAD
-    public function testGetVariableLengthStringTypeDeclarationSQLNoLength() : void
-=======
-    protected function getBinaryMaxLength(): int
->>>>>>> 66b1f3d2
+    public function testGetVariableLengthStringTypeDeclarationSQLNoLength(): void
     {
         self::assertSame(
             $this->getExpectedVariableLengthStringTypeDeclarationSQLNoLength(),
@@ -875,16 +855,12 @@
         );
     }
 
-<<<<<<< HEAD
-    protected function getExpectedVariableLengthStringTypeDeclarationSQLNoLength() : string
-=======
-    public function testReturnsBinaryTypeDeclarationSQL(): void
->>>>>>> 66b1f3d2
+    protected function getExpectedVariableLengthStringTypeDeclarationSQLNoLength(): string
     {
         return 'VARCHAR';
     }
 
-    public function testGetVariableLengthStringTypeDeclarationSQLWithLength() : void
+    public function testGetVariableLengthStringTypeDeclarationSQLWithLength(): void
     {
         self::assertSame(
             $this->getExpectedVariableLengthStringTypeDeclarationSQLWithLength(),
@@ -892,12 +868,12 @@
         );
     }
 
-    protected function getExpectedVariableLengthStringTypeDeclarationSQLWithLength() : string
+    protected function getExpectedVariableLengthStringTypeDeclarationSQLWithLength(): string
     {
         return 'VARCHAR(16)';
     }
 
-    public function testGetFixedLengthBinaryTypeDeclarationSQLNoLength() : void
+    public function testGetFixedLengthBinaryTypeDeclarationSQLNoLength(): void
     {
         self::assertSame(
             $this->getExpectedFixedLengthBinaryTypeDeclarationSQLNoLength(),
@@ -905,16 +881,12 @@
         );
     }
 
-<<<<<<< HEAD
-    public function getExpectedFixedLengthBinaryTypeDeclarationSQLNoLength() : string
-=======
-    public function testReturnsBinaryTypeLongerThanMaxDeclarationSQL(): void
->>>>>>> 66b1f3d2
+    public function getExpectedFixedLengthBinaryTypeDeclarationSQLNoLength(): string
     {
         return 'BINARY';
     }
 
-    public function testGetFixedLengthBinaryTypeDeclarationSQLWithLength() : void
+    public function testGetFixedLengthBinaryTypeDeclarationSQLWithLength(): void
     {
         self::assertSame(
             $this->getExpectedFixedLengthBinaryTypeDeclarationSQLWithLength(),
@@ -925,12 +897,12 @@
         );
     }
 
-    public function getExpectedFixedLengthBinaryTypeDeclarationSQLWithLength() : string
+    public function getExpectedFixedLengthBinaryTypeDeclarationSQLWithLength(): string
     {
         return 'BINARY(16)';
     }
 
-    public function testGetVariableLengthBinaryTypeDeclarationSQLNoLength() : void
+    public function testGetVariableLengthBinaryTypeDeclarationSQLNoLength(): void
     {
         self::assertSame(
             $this->getExpectedVariableLengthBinaryTypeDeclarationSQLNoLength(),
@@ -938,12 +910,12 @@
         );
     }
 
-    public function getExpectedVariableLengthBinaryTypeDeclarationSQLNoLength() : string
+    public function getExpectedVariableLengthBinaryTypeDeclarationSQLNoLength(): string
     {
         return 'VARBINARY';
     }
 
-    public function testGetVariableLengthBinaryTypeDeclarationSQLWithLength() : void
+    public function testGetVariableLengthBinaryTypeDeclarationSQLWithLength(): void
     {
         self::assertSame(
             $this->getExpectedVariableLengthBinaryTypeDeclarationSQLWithLength(),
@@ -951,7 +923,7 @@
         );
     }
 
-    public function getExpectedVariableLengthBinaryTypeDeclarationSQLWithLength() : string
+    public function getExpectedVariableLengthBinaryTypeDeclarationSQLWithLength(): string
     {
         return 'VARBINARY(16)';
     }
@@ -1325,11 +1297,7 @@
      * @group DBAL-1176
      * @dataProvider getGeneratesInlineColumnCommentSQL
      */
-<<<<<<< HEAD
-    public function testGeneratesInlineColumnCommentSQL(string $comment, string $expectedSql) : void
-=======
-    public function testGeneratesInlineColumnCommentSQL(?string $comment, string $expectedSql): void
->>>>>>> 66b1f3d2
+    public function testGeneratesInlineColumnCommentSQL(string $comment, string $expectedSql): void
     {
         if (! $this->platform->supportsInlineColumnComments()) {
             self::markTestSkipped(sprintf('%s does not support inline column comments.', get_class($this->platform)));
