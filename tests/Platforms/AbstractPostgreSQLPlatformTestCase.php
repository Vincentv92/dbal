--- conflicted
+++ resolved
@@ -155,13 +155,6 @@
 
     public function testGeneratesSqlSnippets(): void
     {
-<<<<<<< HEAD
-        self::assertEquals('SIMILAR TO', $this->platform->getRegexpExpression(), 'Regular expression operator is not correct');
-        self::assertEquals('"', $this->platform->getIdentifierQuoteCharacter(), 'Identifier quote character is not correct');
-        self::assertEquals('column1 || column2 || column3', $this->platform->getConcatExpression('column1', 'column2', 'column3'), 'Concatenation expression is not correct');
-        self::assertEquals('SUBSTRING(column FROM 5)', $this->platform->getSubstringExpression('column', '5'), 'Substring expression without length is not correct');
-        self::assertEquals('SUBSTRING(column FROM 1 FOR 5)', $this->platform->getSubstringExpression('column', '1', '5'), 'Substring expression with length is not correct');
-=======
         self::assertEquals('SIMILAR TO', $this->platform->getRegexpExpression());
         self::assertEquals('"', $this->platform->getIdentifierQuoteCharacter());
 
@@ -170,9 +163,12 @@
             $this->platform->getConcatExpression('column1', 'column2', 'column3')
         );
 
-        self::assertEquals('SUBSTRING(column FROM 5)', $this->platform->getSubstringExpression('column', 5));
-        self::assertEquals('SUBSTRING(column FROM 1 FOR 5)', $this->platform->getSubstringExpression('column', 1, 5));
->>>>>>> 95b40a13
+        self::assertEquals('SUBSTRING(column FROM 5)', $this->platform->getSubstringExpression('column', '5'));
+
+        self::assertEquals(
+            'SUBSTRING(column FROM 1 FOR 5)',
+            $this->platform->getSubstringExpression('column', '1', '5')
+        );
     }
 
     public function testGeneratesTransactionCommands(): void
@@ -289,27 +285,6 @@
         );
     }
 
-<<<<<<< HEAD
-=======
-    public function testGeneratesTypeDeclarationForStrings(): void
-    {
-        self::assertEquals(
-            'CHAR(10)',
-            $this->platform->getVarcharTypeDeclarationSQL(
-                ['length' => 10, 'fixed' => true]
-            )
-        );
-        self::assertEquals(
-            'VARCHAR(50)',
-            $this->platform->getVarcharTypeDeclarationSQL(['length' => 50])
-        );
-        self::assertEquals(
-            'VARCHAR(255)',
-            $this->platform->getVarcharTypeDeclarationSQL([])
-        );
-    }
-
->>>>>>> 95b40a13
     public function getGenerateUniqueIndexSql(): string
     {
         return 'CREATE UNIQUE INDEX index_name ON test (test, test2)';
@@ -502,21 +477,13 @@
     /**
      * @dataProvider pgBooleanProvider
      */
-<<<<<<< HEAD
-    public function testConvertFromBoolean(string $databaseValue, string $prepareStatementValue, int $integerValue, bool $booleanValue): void
-    {
+    public function testConvertFromBoolean(
+        string $databaseValue,
+        string $prepareStatementValue,
+        int $integerValue,
+        bool $booleanValue
+    ): void {
         self::assertSame($booleanValue, $this->platform->convertFromBoolean($databaseValue));
-=======
-    public function testConvertFromBoolean(
-        $databaseValue,
-        string $prepareStatementValue,
-        ?int $integerValue,
-        ?bool $booleanValue
-    ): void {
-        $platform = $this->createPlatform();
-
-        self::assertSame($booleanValue, $platform->convertFromBoolean($databaseValue));
->>>>>>> 95b40a13
     }
 
     public function testThrowsExceptionWithInvalidBooleanLiteral(): void
