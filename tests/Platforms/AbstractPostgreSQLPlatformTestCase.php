--- conflicted
+++ resolved
@@ -409,12 +409,6 @@
     }
 
     /**
-<<<<<<< HEAD
-     * @group DBAL-457
-=======
-     * @param string|bool $databaseValue
-     *
->>>>>>> 4cc12da9
      * @dataProvider pgBooleanProvider
      */
     public function testConvertBooleanAsLiteralStrings(
@@ -438,12 +432,6 @@
     }
 
     /**
-<<<<<<< HEAD
-     * @group DBAL-630
-=======
-     * @param string|bool $databaseValue
-     *
->>>>>>> 4cc12da9
      * @dataProvider pgBooleanProvider
      */
     public function testConvertBooleanAsDatabaseValueStrings(
@@ -773,20 +761,6 @@
         return 'ALTER TABLE "table" DROP CONSTRAINT "select"';
     }
 
-<<<<<<< HEAD
-    /**
-     * @group DBAL-423
-     */
-=======
-    public function testGetNullCommentOnColumnSQL(): void
-    {
-        self::assertEquals(
-            'COMMENT ON COLUMN mytable.id IS NULL',
-            $this->platform->getCommentOnColumnSQL('mytable', 'id', null)
-        );
-    }
-
->>>>>>> 4cc12da9
     public function testReturnsGuidTypeDeclarationSQL(): void
     {
         self::assertSame('UUID', $this->platform->getGuidTypeDeclarationSQL([]));
