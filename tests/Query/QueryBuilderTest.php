<?php

declare(strict_types=1);

namespace Doctrine\DBAL\Tests\Query;

use Doctrine\DBAL\ArrayParameterType;
use Doctrine\DBAL\Cache\QueryCacheProfile;
use Doctrine\DBAL\Connection;
use Doctrine\DBAL\ParameterType;
use Doctrine\DBAL\Platforms\AbstractPlatform;
use Doctrine\DBAL\Query\Expression\ExpressionBuilder;
use Doctrine\DBAL\Query\QueryBuilder;
use Doctrine\DBAL\Query\QueryException;
use Doctrine\DBAL\Result;
<<<<<<< HEAD
=======
use Doctrine\DBAL\SQL\Builder\DefaultSelectSQLBuilder;
use Doctrine\DBAL\Types\Type;
>>>>>>> c78222e7
use Doctrine\DBAL\Types\Types;
use PHPUnit\Framework\MockObject\MockObject;
use PHPUnit\Framework\TestCase;

use function hex2bin;

/** @psalm-import-type WrapperParameterTypeArray from Connection */
class QueryBuilderTest extends TestCase
{
    /** @var Connection&MockObject */
    protected Connection $conn;

    protected function setUp(): void
    {
        $this->conn = $this->createMock(Connection::class);

        $expressionBuilder = new ExpressionBuilder($this->conn);

<<<<<<< HEAD
        $this->conn->expects(self::any())
                   ->method('createExpressionBuilder')
                   ->willReturn($expressionBuilder);
=======
        $this->conn->method('getExpressionBuilder')
           ->willReturn($expressionBuilder);

        $platform = $this->createMock(AbstractPlatform::class);
        $platform->method('createSelectSQLBuilder')
            ->willReturn(new DefaultSelectSQLBuilder($platform, null, null));

        $this->conn->method('getDatabasePlatform')
            ->willReturn($platform);
>>>>>>> c78222e7
    }

    public function testSimpleSelectWithoutFrom(): void
    {
        $qb = new QueryBuilder($this->conn);

        $qb->select('some_function()');

        self::assertEquals('SELECT some_function()', (string) $qb);
    }

    public function testSimpleSelect(): void
    {
        $qb = new QueryBuilder($this->conn);

        $qb->select('u.id')
           ->from('users', 'u');

        self::assertEquals('SELECT u.id FROM users u', (string) $qb);
    }

    public function testSimpleSelectWithDistinct(): void
    {
        $qb = new QueryBuilder($this->conn);

        $qb->select('u.id')
           ->distinct()
           ->from('users', 'u');

        self::assertEquals('SELECT DISTINCT u.id FROM users u', (string) $qb);
    }

    public function testSelectWithSimpleWhere(): void
    {
        $qb   = new QueryBuilder($this->conn);
        $expr = $qb->expr();

        $qb->select('u.id')
           ->from('users', 'u')
           ->where($expr->and($expr->eq('u.nickname', '?')));

        self::assertEquals('SELECT u.id FROM users u WHERE u.nickname = ?', (string) $qb);
    }

    public function testSelectWithLeftJoin(): void
    {
        $qb   = new QueryBuilder($this->conn);
        $expr = $qb->expr();

        $qb->select('u.*', 'p.*')
           ->from('users', 'u')
           ->leftJoin('u', 'phones', 'p', $expr->eq('p.user_id', 'u.id'));

        self::assertEquals('SELECT u.*, p.* FROM users u LEFT JOIN phones p ON p.user_id = u.id', (string) $qb);
    }

    public function testSelectWithJoin(): void
    {
        $qb   = new QueryBuilder($this->conn);
        $expr = $qb->expr();

        $qb->select('u.*', 'p.*')
           ->from('users', 'u')
           ->join('u', 'phones', 'p', $expr->eq('p.user_id', 'u.id'));

        self::assertEquals('SELECT u.*, p.* FROM users u INNER JOIN phones p ON p.user_id = u.id', (string) $qb);
    }

    public function testSelectWithJoinNoCondition(): void
    {
        $qb = new QueryBuilder($this->conn);

        $qb->select('u.*', 'p.*')
            ->from('users', 'u')
            ->join('u', 'phones', 'p');

        self::assertEquals('SELECT u.*, p.* FROM users u INNER JOIN phones p', (string) $qb);
    }

    public function testSelectWithInnerJoin(): void
    {
        $qb   = new QueryBuilder($this->conn);
        $expr = $qb->expr();

        $qb->select('u.*', 'p.*')
           ->from('users', 'u')
           ->innerJoin('u', 'phones', 'p', $expr->eq('p.user_id', 'u.id'));

        self::assertEquals('SELECT u.*, p.* FROM users u INNER JOIN phones p ON p.user_id = u.id', (string) $qb);
    }

    public function testSelectWithRightJoin(): void
    {
        $qb   = new QueryBuilder($this->conn);
        $expr = $qb->expr();

        $qb->select('u.*', 'p.*')
           ->from('users', 'u')
           ->rightJoin('u', 'phones', 'p', $expr->eq('p.user_id', 'u.id'));

        self::assertEquals('SELECT u.*, p.* FROM users u RIGHT JOIN phones p ON p.user_id = u.id', (string) $qb);
    }

    public function testSelectWithAndWhereConditions(): void
    {
        $qb = new QueryBuilder($this->conn);

        $qb->select('u.*', 'p.*')
           ->from('users', 'u')
           ->where('u.username = ?')
           ->andWhere('u.name = ?');

        self::assertEquals('SELECT u.*, p.* FROM users u WHERE (u.username = ?) AND (u.name = ?)', (string) $qb);
    }

    public function testSelectWithOrWhereConditions(): void
    {
        $qb = new QueryBuilder($this->conn);

        $qb->select('u.*', 'p.*')
           ->from('users', 'u')
           ->where('u.username = ?')
           ->orWhere('u.name = ?');

        self::assertEquals('SELECT u.*, p.* FROM users u WHERE (u.username = ?) OR (u.name = ?)', (string) $qb);
    }

    public function testSelectWithOrOrWhereConditions(): void
    {
        $qb = new QueryBuilder($this->conn);

        $qb->select('u.*', 'p.*')
           ->from('users', 'u')
           ->orWhere('u.username = ?')
           ->orWhere('u.name = ?');

        self::assertEquals('SELECT u.*, p.* FROM users u WHERE (u.username = ?) OR (u.name = ?)', (string) $qb);
    }

    public function testSelectWithAndOrWhereConditions(): void
    {
        $qb = new QueryBuilder($this->conn);

        $qb->select('u.*', 'p.*')
           ->from('users', 'u')
           ->where('u.username = ?')
           ->andWhere('u.username = ?')
           ->orWhere('u.name = ?')
           ->andWhere('u.name = ?');

        self::assertEquals(
            'SELECT u.*, p.* FROM users u'
                . ' WHERE (((u.username = ?) AND (u.username = ?)) OR (u.name = ?)) AND (u.name = ?)',
            (string) $qb,
        );
    }

    public function testSelectGroupBy(): void
    {
        $qb = new QueryBuilder($this->conn);

        $qb->select('u.*', 'p.*')
           ->from('users', 'u')
           ->groupBy('u.id');

        self::assertEquals('SELECT u.*, p.* FROM users u GROUP BY u.id', (string) $qb);
    }

    public function testSelectAddGroupBy(): void
    {
        $qb = new QueryBuilder($this->conn);

        $qb->select('u.*', 'p.*')
           ->from('users', 'u')
           ->groupBy('u.id')
           ->addGroupBy('u.foo');

        self::assertEquals('SELECT u.*, p.* FROM users u GROUP BY u.id, u.foo', (string) $qb);
    }

    public function testSelectAddGroupBys(): void
    {
        $qb = new QueryBuilder($this->conn);

        $qb->select('u.*', 'p.*')
           ->from('users', 'u')
           ->groupBy('u.id')
           ->addGroupBy('u.foo', 'u.bar');

        self::assertEquals('SELECT u.*, p.* FROM users u GROUP BY u.id, u.foo, u.bar', (string) $qb);
    }

    public function testSelectHaving(): void
    {
        $qb = new QueryBuilder($this->conn);

        $qb->select('u.*', 'p.*')
           ->from('users', 'u')
           ->groupBy('u.id')
           ->having('u.name = ?');

        self::assertEquals('SELECT u.*, p.* FROM users u GROUP BY u.id HAVING u.name = ?', (string) $qb);
    }

    public function testSelectAndHaving(): void
    {
        $qb = new QueryBuilder($this->conn);

        $qb->select('u.*', 'p.*')
           ->from('users', 'u')
           ->groupBy('u.id')
           ->andHaving('u.name = ?');

        self::assertEquals('SELECT u.*, p.* FROM users u GROUP BY u.id HAVING u.name = ?', (string) $qb);
    }

    public function testSelectHavingAndHaving(): void
    {
        $qb = new QueryBuilder($this->conn);

        $qb->select('u.*', 'p.*')
           ->from('users', 'u')
           ->groupBy('u.id')
           ->having('u.name = ?')
           ->andHaving('u.username = ?');

        self::assertEquals(
            'SELECT u.*, p.* FROM users u GROUP BY u.id HAVING (u.name = ?) AND (u.username = ?)',
            (string) $qb,
        );
    }

    public function testSelectHavingOrHaving(): void
    {
        $qb = new QueryBuilder($this->conn);

        $qb->select('u.*', 'p.*')
           ->from('users', 'u')
           ->groupBy('u.id')
           ->having('u.name = ?')
           ->orHaving('u.username = ?');

        self::assertEquals(
            'SELECT u.*, p.* FROM users u GROUP BY u.id HAVING (u.name = ?) OR (u.username = ?)',
            (string) $qb,
        );
    }

    public function testSelectOrHavingOrHaving(): void
    {
        $qb = new QueryBuilder($this->conn);

        $qb->select('u.*', 'p.*')
           ->from('users', 'u')
           ->groupBy('u.id')
           ->orHaving('u.name = ?')
           ->orHaving('u.username = ?');

        self::assertEquals(
            'SELECT u.*, p.* FROM users u GROUP BY u.id HAVING (u.name = ?) OR (u.username = ?)',
            (string) $qb,
        );
    }

    public function testSelectHavingAndOrHaving(): void
    {
        $qb = new QueryBuilder($this->conn);

        $qb->select('u.*', 'p.*')
           ->from('users', 'u')
           ->groupBy('u.id')
           ->having('u.name = ?')
           ->orHaving('u.username = ?')
           ->andHaving('u.username = ?');

        self::assertEquals(
            'SELECT u.*, p.* FROM users u GROUP BY u.id HAVING ((u.name = ?) OR (u.username = ?)) AND (u.username = ?)',
            (string) $qb,
        );
    }

    public function testSelectOrderBy(): void
    {
        $qb = new QueryBuilder($this->conn);

        $qb->select('u.*', 'p.*')
           ->from('users', 'u')
           ->orderBy('u.name');

        self::assertEquals('SELECT u.*, p.* FROM users u ORDER BY u.name', (string) $qb);
    }

    public function testSelectAddOrderBy(): void
    {
        $qb = new QueryBuilder($this->conn);

        $qb->select('u.*', 'p.*')
           ->from('users', 'u')
           ->orderBy('u.name')
           ->addOrderBy('u.username', 'DESC');

        self::assertEquals('SELECT u.*, p.* FROM users u ORDER BY u.name, u.username DESC', (string) $qb);
    }

    public function testSelectAddAddOrderBy(): void
    {
        $qb = new QueryBuilder($this->conn);

        $qb->select('u.*', 'p.*')
           ->from('users', 'u')
           ->addOrderBy('u.name')
           ->addOrderBy('u.username', 'DESC');

        self::assertEquals('SELECT u.*, p.* FROM users u ORDER BY u.name, u.username DESC', (string) $qb);
    }

    public function testEmptySelect(): void
    {
        $qb  = new QueryBuilder($this->conn);
        $qb2 = $qb->select();

        self::assertSame($qb, $qb2);

        $this->expectException(QueryException::class);
        $qb->getSQL();
    }

    public function testSelectAddSelect(): void
    {
        $qb = new QueryBuilder($this->conn);

        $qb->select('u.*')
           ->addSelect('p.*')
           ->from('users', 'u');

        self::assertEquals('SELECT u.*, p.* FROM users u', (string) $qb);
    }

    public function testSelectMultipleFrom(): void
    {
        $qb = new QueryBuilder($this->conn);

        $qb->select('u.*')
           ->addSelect('p.*')
           ->from('users', 'u')
           ->from('phonenumbers', 'p');

        self::assertEquals('SELECT u.*, p.* FROM users u, phonenumbers p', (string) $qb);
    }

    public function testUpdate(): void
    {
        $qb = new QueryBuilder($this->conn);
        $qb->update('users')
           ->set('foo', '?')
           ->set('bar', '?');

        self::assertEquals('UPDATE users SET foo = ?, bar = ?', (string) $qb);
    }

    public function testUpdateWhere(): void
    {
        $qb = new QueryBuilder($this->conn);
        $qb->update('users')
           ->set('foo', '?')
           ->where('foo = ?');

        self::assertEquals('UPDATE users SET foo = ? WHERE foo = ?', (string) $qb);
    }

    public function testDelete(): void
    {
        $qb = new QueryBuilder($this->conn);
        $qb->delete('users');

        self::assertEquals('DELETE FROM users', (string) $qb);
    }

    public function testDeleteWhere(): void
    {
        $qb = new QueryBuilder($this->conn);
        $qb->delete('users')
           ->where('u.foo = ?');

        self::assertEquals('DELETE FROM users WHERE u.foo = ?', (string) $qb);
    }

    public function testInsertValues(): void
    {
        $qb = new QueryBuilder($this->conn);
        $qb->insert('users')
            ->values(
                [
                    'foo' => '?',
                    'bar' => '?',
                ],
            );

        self::assertEquals('INSERT INTO users (foo, bar) VALUES(?, ?)', (string) $qb);
    }

    public function testInsertReplaceValues(): void
    {
        $qb = new QueryBuilder($this->conn);
        $qb->insert('users')
            ->values(
                [
                    'foo' => '?',
                    'bar' => '?',
                ],
            )
            ->values(
                [
                    'bar' => '?',
                    'foo' => '?',
                ],
            );

        self::assertEquals('INSERT INTO users (bar, foo) VALUES(?, ?)', (string) $qb);
    }

    public function testInsertSetValue(): void
    {
        $qb = new QueryBuilder($this->conn);
        $qb->insert('users')
            ->setValue('foo', 'bar')
            ->setValue('bar', '?')
            ->setValue('foo', '?');

        self::assertEquals('INSERT INTO users (foo, bar) VALUES(?, ?)', (string) $qb);
    }

    public function testInsertValuesSetValue(): void
    {
        $qb = new QueryBuilder($this->conn);
        $qb->insert('users')
            ->values(
                ['foo' => '?'],
            )
            ->setValue('bar', '?');

        self::assertEquals('INSERT INTO users (foo, bar) VALUES(?, ?)', (string) $qb);
    }

    /** @dataProvider maxResultsProvider */
    public function testSetMaxResults(?int $maxResults): void
    {
        $qb = new QueryBuilder($this->conn);
        $qb->setMaxResults($maxResults);

        self::assertEquals($maxResults, $qb->getMaxResults());
    }

    /** @return mixed[][] */
    public static function maxResultsProvider(): iterable
    {
        return [
            'non-null' => [10],
            'null' => [null],
        ];
    }

    public function testSetFirstResult(): void
    {
        $qb = new QueryBuilder($this->conn);
        $qb->setFirstResult(10);

        self::assertEquals(10, $qb->getFirstResult());
    }

    private function prepareQueryBuilderToReset(): QueryBuilder
    {
        $qb = (new QueryBuilder($this->conn))
            ->select('u.*')
            ->distinct()
            ->from('users', 'u')
            ->where('u.name = ?')
            ->orderBy('u.name', 'ASC');

        self::assertEquals('SELECT DISTINCT u.* FROM users u WHERE u.name = ? ORDER BY u.name ASC', (string) $qb);

        return $qb;
    }

    public function testResetDistinct(): void
    {
        $qb = $this->prepareQueryBuilderToReset()->distinct(false);

        self::assertEquals('SELECT u.* FROM users u WHERE u.name = ? ORDER BY u.name ASC', (string) $qb);
    }

    public function testResetWhere(): void
    {
        $qb = $this->prepareQueryBuilderToReset()->resetWhere();

        self::assertEquals('SELECT DISTINCT u.* FROM users u ORDER BY u.name ASC', (string) $qb);
    }

    public function testResetOrderBy(): void
    {
        $qb = $this->prepareQueryBuilderToReset()->resetOrderBy();

        self::assertEquals('SELECT DISTINCT u.* FROM users u WHERE u.name = ?', (string) $qb);
    }

    private function prepareGroupedQueryBuilderToReset(): QueryBuilder
    {
        $qb = (new QueryBuilder($this->conn))
            ->select('u.country', 'COUNT(*)')
            ->from('users', 'u')
            ->groupBy('u.country')
            ->having('COUNT(*) > ?')
            ->orderBy('COUNT(*)', 'DESC');

        self::assertEquals(
            'SELECT u.country, COUNT(*) FROM users u GROUP BY u.country HAVING COUNT(*) > ? ORDER BY COUNT(*) DESC',
            (string) $qb,
        );

        return $qb;
    }

    public function testResetHaving(): void
    {
        $qb = $this->prepareGroupedQueryBuilderToReset()->resetHaving();

        self::assertEquals(
            'SELECT u.country, COUNT(*) FROM users u GROUP BY u.country ORDER BY COUNT(*) DESC',
            (string) $qb,
        );
    }

    public function testResetGroupBy(): void
    {
        $qb = $this->prepareGroupedQueryBuilderToReset()->resetGroupBy();

        self::assertEquals(
            'SELECT u.country, COUNT(*) FROM users u HAVING COUNT(*) > ? ORDER BY COUNT(*) DESC',
            (string) $qb,
        );
    }

    public function testCreateNamedParameter(): void
    {
        $qb = new QueryBuilder($this->conn);

        $qb->select('u.*')->from('users', 'u')->where(
            $qb->expr()->eq('u.name', $qb->createNamedParameter(10, ParameterType::INTEGER)),
        );

        self::assertEquals('SELECT u.* FROM users u WHERE u.name = :dcValue1', (string) $qb);
        self::assertEquals(10, $qb->getParameter('dcValue1'));
        self::assertEquals(ParameterType::INTEGER, $qb->getParameterType('dcValue1'));
    }

    public function testCreateNamedParameterCustomPlaceholder(): void
    {
        $qb = new QueryBuilder($this->conn);

        $qb->select('u.*')->from('users', 'u')->where(
            $qb->expr()->eq('u.name', $qb->createNamedParameter(10, ParameterType::INTEGER, ':test')),
        );

        self::assertEquals('SELECT u.* FROM users u WHERE u.name = :test', (string) $qb);
        self::assertEquals(10, $qb->getParameter('test'));
        self::assertEquals(ParameterType::INTEGER, $qb->getParameterType('test'));
    }

    public function testCreatePositionalParameter(): void
    {
        $qb = new QueryBuilder($this->conn);

        $qb->select('u.*')->from('users', 'u')->where(
            $qb->expr()->eq('u.name', $qb->createPositionalParameter(10, ParameterType::INTEGER)),
        );

        self::assertEquals('SELECT u.* FROM users u WHERE u.name = ?', (string) $qb);
        self::assertEquals(10, $qb->getParameter(0));
        self::assertEquals(ParameterType::INTEGER, $qb->getParameterType(0));
    }

    public function testReferenceJoinFromJoin(): void
    {
        $qb = new QueryBuilder($this->conn);

        $qb->select('COUNT(DISTINCT news.id)')
            ->from('cb_newspages', 'news')
            ->innerJoin('news', 'nodeversion', 'nv', 'nv.refId = news.id AND nv.refEntityname=\'News\'')
            ->innerJoin('invalid', 'nodetranslation', 'nt', 'nv.nodetranslation = nt.id')
            ->innerJoin('nt', 'node', 'n', 'nt.node = n.id')
            ->where('nt.lang = :lang AND n.deleted != 1');

        $this->expectException(QueryException::class);
        $this->expectExceptionMessage(
            'The given alias "invalid" is not part of any FROM or JOIN clause table. '
                . 'The currently registered aliases are: news, nv.',
        );
        self::assertEquals('', $qb->getSQL());
    }

    public function testSelectFromMasterWithWhereOnJoinedTables(): void
    {
        $qb = new QueryBuilder($this->conn);

        $qb->select('COUNT(DISTINCT news.id)')
            ->from('newspages', 'news')
            ->innerJoin('news', 'nodeversion', 'nv', "nv.refId = news.id AND nv.refEntityname='Entity\\News'")
            ->innerJoin('nv', 'nodetranslation', 'nt', 'nv.nodetranslation = nt.id')
            ->innerJoin('nt', 'node', 'n', 'nt.node = n.id')
            ->where('nt.lang = ?')
            ->andWhere('n.deleted = 0');

        self::assertEquals(
            'SELECT COUNT(DISTINCT news.id) FROM newspages news'
                . " INNER JOIN nodeversion nv ON nv.refId = news.id AND nv.refEntityname='Entity\\News'"
                . ' INNER JOIN nodetranslation nt ON nv.nodetranslation = nt.id'
                . ' INNER JOIN node n ON nt.node = n.id WHERE (nt.lang = ?) AND (n.deleted = 0)',
            $qb->getSQL(),
        );
    }

    public function testSelectWithMultipleFromAndJoins(): void
    {
        $qb = new QueryBuilder($this->conn);

        $qb->select('DISTINCT u.id')
            ->from('users', 'u')
            ->from('articles', 'a')
            ->innerJoin('u', 'permissions', 'p', 'p.user_id = u.id')
            ->innerJoin('a', 'comments', 'c', 'c.article_id = a.id')
            ->where('u.id = a.user_id')
            ->andWhere('p.read = 1');

        self::assertEquals(
            'SELECT DISTINCT u.id FROM users u'
            . ' INNER JOIN permissions p ON p.user_id = u.id, articles a'
            . ' INNER JOIN comments c ON c.article_id = a.id'
            . ' WHERE (u.id = a.user_id) AND (p.read = 1)',
            $qb->getSQL(),
        );
    }

    public function testSelectWithJoinsWithMultipleOnConditionsParseOrder(): void
    {
        $qb = new QueryBuilder($this->conn);

        $qb->select('a.id')
            ->from('table_a', 'a')
            ->join('a', 'table_b', 'b', 'a.fk_b = b.id')
            ->join('b', 'table_c', 'c', 'c.fk_b = b.id AND b.language = ?')
            ->join('a', 'table_d', 'd', 'a.fk_d = d.id')
            ->join('c', 'table_e', 'e', 'e.fk_c = c.id AND e.fk_d = d.id');

        self::assertEquals(
            'SELECT a.id ' .
            'FROM table_a a ' .
            'INNER JOIN table_b b ON a.fk_b = b.id ' .
            'INNER JOIN table_d d ON a.fk_d = d.id ' .
            'INNER JOIN table_c c ON c.fk_b = b.id AND b.language = ? ' .
            'INNER JOIN table_e e ON e.fk_c = c.id AND e.fk_d = d.id',
            (string) $qb,
        );
    }

    public function testSelectWithMultipleFromsAndJoinsWithMultipleOnConditionsParseOrder(): void
    {
        $qb = new QueryBuilder($this->conn);

        $qb->select('a.id')
            ->from('table_a', 'a')
            ->from('table_f', 'f')
            ->join('a', 'table_b', 'b', 'a.fk_b = b.id')
            ->join('b', 'table_c', 'c', 'c.fk_b = b.id AND b.language = ?')
            ->join('a', 'table_d', 'd', 'a.fk_d = d.id')
            ->join('c', 'table_e', 'e', 'e.fk_c = c.id AND e.fk_d = d.id')
            ->join('f', 'table_g', 'g', 'f.fk_g = g.id');

        self::assertEquals(
            'SELECT a.id ' .
            'FROM table_a a ' .
            'INNER JOIN table_b b ON a.fk_b = b.id ' .
            'INNER JOIN table_d d ON a.fk_d = d.id ' .
            'INNER JOIN table_c c ON c.fk_b = b.id AND b.language = ? ' .
            'INNER JOIN table_e e ON e.fk_c = c.id AND e.fk_d = d.id, ' .
            'table_f f ' .
            'INNER JOIN table_g g ON f.fk_g = g.id',
            (string) $qb,
        );
    }

    public function testClone(): void
    {
        $qb = new QueryBuilder($this->conn);

        $qb->select('u.id')
            ->from('users', 'u')
            ->where('u.id = :test');

        $qb->setParameter(':test', (object) 1);

        $clone = clone $qb;

        self::assertEquals((string) $qb, (string) $clone);

        $qb->andWhere('u.id = 1');

        self::assertNotSame($qb->getParameters(), $clone->getParameters());
    }

    public function testSimpleSelectWithoutTableAlias(): void
    {
        $qb = new QueryBuilder($this->conn);

        $qb->select('id')
            ->from('users');

        self::assertEquals('SELECT id FROM users', (string) $qb);
    }

    public function testSimpleSelectWithMatchingTableAlias(): void
    {
        $qb = new QueryBuilder($this->conn);

        $qb->select('id')
            ->from('users', 'users');

        self::assertEquals('SELECT id FROM users', (string) $qb);
    }

    public function testSelectWithSimpleWhereWithoutTableAlias(): void
    {
        $qb = new QueryBuilder($this->conn);

        $qb->select('id', 'name')
            ->from('users')
            ->where('awesome=9001');

        self::assertEquals('SELECT id, name FROM users WHERE awesome=9001', (string) $qb);
    }

    public function testComplexSelectWithoutTableAliases(): void
    {
        $qb = new QueryBuilder($this->conn);

        $qb->select('DISTINCT users.id')
            ->from('users')
            ->from('articles')
            ->innerJoin('users', 'permissions', 'p', 'p.user_id = users.id')
            ->innerJoin('articles', 'comments', 'c', 'c.article_id = articles.id')
            ->where('users.id = articles.user_id')
            ->andWhere('p.read = 1');

        self::assertEquals(
            'SELECT DISTINCT users.id FROM users'
                . ' INNER JOIN permissions p ON p.user_id = users.id, articles'
                . ' INNER JOIN comments c ON c.article_id = articles.id'
                . ' WHERE (users.id = articles.user_id) AND (p.read = 1)',
            $qb->getSQL(),
        );
    }

    public function testComplexSelectWithSomeTableAliases(): void
    {
        $qb = new QueryBuilder($this->conn);

        $qb->select('u.id')
            ->from('users', 'u')
            ->from('articles')
            ->innerJoin('u', 'permissions', 'p', 'p.user_id = u.id')
            ->innerJoin('articles', 'comments', 'c', 'c.article_id = articles.id');

        self::assertEquals(
            'SELECT u.id FROM users u'
                . ' INNER JOIN permissions p ON p.user_id = u.id, articles'
                . ' INNER JOIN comments c ON c.article_id = articles.id',
            $qb->getSQL(),
        );
    }

    public function testSelectAllFromTableWithoutTableAlias(): void
    {
        $qb = new QueryBuilder($this->conn);

        $qb->select('users.*')
            ->from('users');

        self::assertEquals('SELECT users.* FROM users', (string) $qb);
    }

    public function testSelectAllWithoutTableAlias(): void
    {
        $qb = new QueryBuilder($this->conn);

        $qb->select('*')
            ->from('users');

        self::assertEquals('SELECT * FROM users', (string) $qb);
    }

    public function testGetParameterType(): void
    {
        $qb = new QueryBuilder($this->conn);

        $qb->select('*')->from('users');

        self::assertSame(ParameterType::STRING, $qb->getParameterType('name'));

        $qb->where('name = :name');
        $qb->setParameter('name', 'foo');

        self::assertSame(ParameterType::STRING, $qb->getParameterType('name'));

        $qb->setParameter('name', 'foo', ParameterType::INTEGER);

        self::assertSame(ParameterType::INTEGER, $qb->getParameterType('name'));
    }

    public function testGetParameterTypes(): void
    {
        $qb = new QueryBuilder($this->conn);

        $qb->select('*')->from('users');

        self::assertSame([], $qb->getParameterTypes());

        $qb->where('name = :name');
        $qb->setParameter('name', 'foo');

        self::assertSame([
            'name' => ParameterType::STRING,
        ], $qb->getParameterTypes());

        $qb->where('is_active = :isActive');
        $qb->setParameter('isActive', true, ParameterType::BOOLEAN);

        self::assertSame([
            'name'     => ParameterType::STRING,
            'isActive' => ParameterType::BOOLEAN,
        ], $qb->getParameterTypes());
    }

    public function testArrayParameters(): void
    {
        $qb = new QueryBuilder($this->conn);

        $qb->select('*')->from('users');

        self::assertSame([], $qb->getParameterTypes());

        $qb->where('id IN (:ids)');
        $qb->setParameter('ids', [1, 2, 3], ArrayParameterType::INTEGER);

        $qb->andWhere('name IN (:names)');
        $qb->setParameter('names', ['john', 'jane'], ArrayParameterType::STRING);

        $qb->andWhere('hash IN (:hashes)');
        $qb->setParameter('hashes', [hex2bin('DEADBEEF'), hex2bin('C0DEF00D')], ArrayParameterType::BINARY);

        self::assertSame(ArrayParameterType::INTEGER, $qb->getParameterType('ids'));
        self::assertSame(ArrayParameterType::STRING, $qb->getParameterType('names'));
        self::assertSame(ArrayParameterType::BINARY, $qb->getParameterType('hashes'));

        self::assertSame([
            'ids'   => ArrayParameterType::INTEGER,
            'names' => ArrayParameterType::STRING,
            'hashes' => ArrayParameterType::BINARY,
        ], $qb->getParameterTypes());
    }

    public function testJoinWithNonUniqueAliasThrowsException(): void
    {
        $qb = new QueryBuilder($this->conn);

        $qb->select('a.id')
            ->from('table_a', 'a')
            ->join('a', 'table_b', 'a', 'a.fk_b = a.id');

        $this->expectException(QueryException::class);
        $this->expectExceptionMessage(
            'The given alias "a" is not unique in FROM and JOIN clause table. The currently registered aliases are: a.',
        );

        $qb->getSQL();
    }

    /**
     * @param list<mixed>|array<string, mixed> $parameters
     * @psalm-param WrapperParameterTypeArray $parameterTypes
     *
     * @dataProvider fetchProvider
     */
    public function testFetchAssociative(
        string $select,
        string $from,
        string $where,
        array $parameters,
        array $parameterTypes,
        string $expectedSql,
    ): void {
        $qb           = new QueryBuilder($this->conn);
        $mockedResult = $this->createMock(Result::class);

        $this->conn->expects(self::once())
            ->method('executeQuery')
            ->with($expectedSql, $parameters, $parameterTypes, null)
            ->willReturn($mockedResult);

        $mockedResult->expects(self::once())
            ->method('fetchAssociative')
            ->willReturn(['username' => 'jwage', 'password' => 'changeme']);

        $row = $qb->select($select)
            ->from($from)
            ->where($where)
            ->setParameters($parameters, $parameterTypes)
            ->fetchAssociative();

        self::assertEquals(['username' => 'jwage', 'password' => 'changeme'], $row);
    }

    /**
     * @param list<mixed>|array<string, mixed> $parameters
     * @psalm-param WrapperParameterTypeArray $parameterTypes
     *
     * @dataProvider fetchProvider
     */
    public function testFetchNumeric(
        string $select,
        string $from,
        string $where,
        array $parameters,
        array $parameterTypes,
        string $expectedSql,
    ): void {
        $qb           = new QueryBuilder($this->conn);
        $mockedResult = $this->createMock(Result::class);

        $this->conn->expects(self::once())
            ->method('executeQuery')
            ->with($expectedSql, $parameters, $parameterTypes, null)
            ->willReturn($mockedResult);

        $mockedResult->expects(self::once())
            ->method('fetchNumeric')
            ->willReturn(['jwage', 'changeme']);

        $row = $qb->select($select)
            ->from($from)
            ->where($where)
            ->setParameters($parameters, $parameterTypes)
            ->fetchNumeric();

        self::assertEquals(['jwage', 'changeme'], $row);
    }

    /**
     * @param list<mixed>|array<string, mixed> $parameters
     * @param WrapperParameterTypeArray        $parameterTypes
     *
     * @dataProvider fetchProvider
     */
    public function testFetchOne(
        string $select,
        string $from,
        string $where,
        array $parameters,
        array $parameterTypes,
        string $expectedSql,
    ): void {
        $qb           = new QueryBuilder($this->conn);
        $mockedResult = $this->createMock(Result::class);

        $this->conn->expects(self::once())
            ->method('executeQuery')
            ->with($expectedSql, $parameters, $parameterTypes, null)
            ->willReturn($mockedResult);

        $mockedResult->expects(self::once())
            ->method('fetchOne')
            ->willReturn('jwage');

        $username = $qb->select($select)
            ->from($from)
            ->where($where)
            ->setParameters($parameters, $parameterTypes)
            ->fetchOne();

        self::assertEquals('jwage', $username);
    }

    /**
     * @param list<mixed>|array<string, mixed> $parameters
     * @psalm-param WrapperParameterTypeArray $parameterTypes
     *
     * @dataProvider fetchProvider
     */
    public function testFetchAllAssociative(
        string $select,
        string $from,
        string $where,
        array $parameters,
        array $parameterTypes,
        string $expectedSql,
    ): void {
        $qb           = new QueryBuilder($this->conn);
        $mockedResult = $this->createMock(Result::class);

        $this->conn->expects(self::once())
            ->method('executeQuery')
            ->with($expectedSql, $parameters, $parameterTypes, null)
            ->willReturn($mockedResult);

        $mockedResult->expects(self::once())
            ->method('fetchAllAssociative')
            ->willReturn(
                [
                    ['username' => 'jwage', 'password' => 'changeme'],
                    ['username' => 'support', 'password' => 'p@ssword'],
                ],
            );

        $results = $qb->select($select)
            ->from($from)
            ->where($where)
            ->setParameters($parameters, $parameterTypes)
            ->fetchAllAssociative();

        self::assertEquals(
            [
                ['username' => 'jwage', 'password' => 'changeme'],
                ['username' => 'support', 'password' => 'p@ssword'],
            ],
            $results,
        );
    }

    /**
     * @param list<mixed>|array<string, mixed> $parameters
     * @psalm-param WrapperParameterTypeArray $parameterTypes
     *
     * @dataProvider fetchProvider
     */
    public function testFetchAllNumeric(
        string $select,
        string $from,
        string $where,
        array $parameters,
        array $parameterTypes,
        string $expectedSql,
    ): void {
        $qb           = new QueryBuilder($this->conn);
        $mockedResult = $this->createMock(Result::class);

        $this->conn->expects(self::once())
            ->method('executeQuery')
            ->with($expectedSql, $parameters, $parameterTypes, null)
            ->willReturn($mockedResult);

        $mockedResult->expects(self::once())
            ->method('fetchAllNumeric')
            ->willReturn(
                [
                    ['jwage', 'changeme'],
                    ['support', 'p@ssword'],
                ],
            );

        $results = $qb->select($select)
            ->from($from)
            ->where($where)
            ->setParameters($parameters, $parameterTypes)
            ->fetchAllNumeric();

        self::assertEquals(
            [
                ['jwage', 'changeme'],
                ['support', 'p@ssword'],
            ],
            $results,
        );
    }

    /**
     * @param list<mixed>|array<string, mixed> $parameters
     * @psalm-param WrapperParameterTypeArray $parameterTypes
     *
     * @dataProvider fetchProvider
     */
    public function testFetchAllKeyValue(
        string $select,
        string $from,
        string $where,
        array $parameters,
        array $parameterTypes,
        string $expectedSql,
    ): void {
        $qb           = new QueryBuilder($this->conn);
        $mockedResult = $this->createMock(Result::class);

        $this->conn->expects(self::once())
            ->method('executeQuery')
            ->with($expectedSql, $parameters, $parameterTypes, null)
            ->willReturn($mockedResult);

        $mockedResult->expects(self::once())
            ->method('fetchAllKeyValue')
            ->willReturn(
                [
                    'jwage' => 'changeme',
                    'support' => 'p@ssw0rd',
                ],
            );

        $results = $qb->select($select)
            ->from($from)
            ->where($where)
            ->setParameters($parameters, $parameterTypes)
            ->fetchAllKeyValue();

        self::assertEquals(
            [
                'jwage' => 'changeme',
                'support' => 'p@ssw0rd',
            ],
            $results,
        );
    }

    /**
     * @param list<mixed>|array<string, mixed> $parameters
     * @psalm-param WrapperParameterTypeArray $parameterTypes
     *
     * @dataProvider fetchProvider
     */
    public function testFetchAllAssociativeIndexed(
        string $select,
        string $from,
        string $where,
        array $parameters,
        array $parameterTypes,
        string $expectedSql,
    ): void {
        $qb           = new QueryBuilder($this->conn);
        $mockedResult = $this->createMock(Result::class);

        $this->conn->expects(self::once())
            ->method('executeQuery')
            ->with($expectedSql, $parameters, $parameterTypes, null)
            ->willReturn($mockedResult);

        $mockedResult->expects(self::once())
            ->method('fetchAllAssociativeIndexed')
            ->willReturn(
                [
                    1 => [
                        'username' => 'jwage',
                        'password' => 'changeme',
                    ],
                ],
            );

        $results = $qb->select($select)
            ->from($from)
            ->where($where)
            ->setParameters($parameters, $parameterTypes)
            ->fetchAllAssociativeIndexed();

        self::assertEquals(
            [
                1 => [
                    'username' => 'jwage',
                    'password' => 'changeme',
                ],
            ],
            $results,
        );
    }

    /**
     * @param list<mixed>|array<string, mixed> $parameters
     * @psalm-param WrapperParameterTypeArray $parameterTypes
     *
     * @dataProvider fetchProvider
     */
    public function testFetchFirstColumn(
        string $select,
        string $from,
        string $where,
        array $parameters,
        array $parameterTypes,
        string $expectedSql,
    ): void {
        $qb           = new QueryBuilder($this->conn);
        $mockedResult = $this->createMock(Result::class);

        $this->conn->expects(self::once())
            ->method('executeQuery')
            ->with($expectedSql, $parameters, $parameterTypes, null)
            ->willReturn($mockedResult);

        $mockedResult->expects(self::once())
            ->method('fetchFirstColumn')
            ->willReturn(
                [
                    'jwage',
                    'support',
                ],
            );

        $results = $qb->select($select)
            ->from($from)
            ->where($where)
            ->setParameters($parameters, $parameterTypes)
            ->fetchFirstColumn();

        self::assertEquals(
            [
                'jwage',
                'support',
            ],
            $results,
        );
    }

    /**
     * @psalm-return iterable<
     *     string,
     *     array{
     *          string,
     *          string,
     *          string,
     *          list<mixed>|array<string, mixed>,
     *          WrapperParameterTypeArray,
     *          string
     *  }>
     */
    public static function fetchProvider(): iterable
    {
        yield 'select *, no parameters' => [
            '*',
            'user',
            'username LIKE "jw*"',
            [],
            [],
            'SELECT * FROM user WHERE username LIKE "jw*"',
        ];

        yield 'select *, positional parameter' => [
            '*',
            'user',
            'username = ?',
            ['jwage'],
            ['username' => Types::STRING],
            'SELECT * FROM user WHERE username = ?',
        ];

        yield 'select multiple, named parameter' => [
            'id, username, password',
            'user',
            'username = :username',
            ['username' => 'jwage'],
            ['username' => Types::STRING],
            'SELECT id, username, password FROM user WHERE username = :username',
        ];

        yield 'select multiple, named parameters' => [
            'id, username',
            'user',
            'password = :password AND username != :username AND id != :id',
            ['password' => 'changeme', 'username' => 'support', 'id' => 42],
            ['password' => Types::STRING, 'username' => Types::STRING, 'id' => Types::INTEGER],
            'SELECT id, username FROM user WHERE password = :password AND username != :username AND id != :id',
        ];
    }

    /**
     * @param list<mixed>|array<string, mixed> $params
     * @psalm-param WrapperParameterTypeArray $types
     *
     * @dataProvider fetchProvider
     */
    public function testExecuteQuery(
        string $select,
        string $from,
        string $where,
        array $params,
        array $types,
        string $expectedSql,
    ): void {
        $qb           = new QueryBuilder($this->conn);
        $mockedResult = $this->createMock(Result::class);

        $this->conn->expects(self::once())
            ->method('executeQuery')
            ->with($expectedSql, $params, $types)
            ->willReturn($mockedResult);

        $results = $qb->select($select)
            ->from($from)
            ->where($where)
            ->setParameters($params, $types)
            ->executeQuery();

        self::assertSame(
            $mockedResult,
            $results,
        );
    }

    /**
     * @param list<mixed>|array<string, mixed> $parameters
     * @psalm-param WrapperParameterTypeArray $parameterTypes
     *
     * @dataProvider fetchProvider
     */
    public function testExecuteQueryWithResultCaching(
        string $select,
        string $from,
        string $where,
        array $parameters,
        array $parameterTypes,
        string $expectedSql,
    ): void {
        $qb           = new QueryBuilder($this->conn);
        $qcp          = new QueryCacheProfile(300);
        $mockedResult = $this->createMock(Result::class);

        $this->conn->expects(self::once())
            ->method('executeQuery')
            ->with($expectedSql, $parameters, $parameterTypes, $qcp)
            ->willReturn($mockedResult);

        $results = $qb->select($select)
            ->from($from)
            ->where($where)
            ->setParameters($parameters, $parameterTypes)
            ->enableResultCache($qcp)
            ->executeQuery();

        self::assertSame(
            $mockedResult,
            $results,
        );
    }

    public function testExecuteStatement(): void
    {
        $qb           = new QueryBuilder($this->conn);
        $mockedResult = 123;
        $expectedSql  = 'UPDATE users SET foo = ?, bar = ? WHERE bar = 1';

        $parameters = [
            'foo' => 'jwage',
            'bar' => false,
        ];

        $parameterTypes = [
            'foo' => Types::STRING,
            'bar' => Types::BOOLEAN,
        ];

        $this->conn->expects(self::once())
            ->method('executeStatement')
            ->with($expectedSql, $parameters, $parameterTypes)
            ->willReturn($mockedResult);

        $results = $qb->update('users')
            ->set('foo', '?')
            ->set('bar', '?')
            ->where('bar = 1')
            ->setParameters($parameters, $parameterTypes)
            ->executeStatement();

        self::assertSame(
            $mockedResult,
            $results,
        );
    }
}<|MERGE_RESOLUTION|>--- conflicted
+++ resolved
@@ -13,11 +13,7 @@
 use Doctrine\DBAL\Query\QueryBuilder;
 use Doctrine\DBAL\Query\QueryException;
 use Doctrine\DBAL\Result;
-<<<<<<< HEAD
-=======
 use Doctrine\DBAL\SQL\Builder\DefaultSelectSQLBuilder;
-use Doctrine\DBAL\Types\Type;
->>>>>>> c78222e7
 use Doctrine\DBAL\Types\Types;
 use PHPUnit\Framework\MockObject\MockObject;
 use PHPUnit\Framework\TestCase;
@@ -36,12 +32,7 @@
 
         $expressionBuilder = new ExpressionBuilder($this->conn);
 
-<<<<<<< HEAD
-        $this->conn->expects(self::any())
-                   ->method('createExpressionBuilder')
-                   ->willReturn($expressionBuilder);
-=======
-        $this->conn->method('getExpressionBuilder')
+        $this->conn->method('createExpressionBuilder')
            ->willReturn($expressionBuilder);
 
         $platform = $this->createMock(AbstractPlatform::class);
@@ -50,7 +41,6 @@
 
         $this->conn->method('getDatabasePlatform')
             ->willReturn($platform);
->>>>>>> c78222e7
     }
 
     public function testSimpleSelectWithoutFrom(): void
