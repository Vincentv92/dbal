<?php

declare(strict_types=1);

namespace Doctrine\DBAL\Tests\Query\Expression;

use Doctrine\DBAL\Connection;
use Doctrine\DBAL\Query\Expression\CompositeExpression;
use Doctrine\DBAL\Query\Expression\ExpressionBuilder;
use PHPUnit\Framework\TestCase;

/**
 * @group DBAL-12
 */
class ExpressionBuilderTest extends TestCase
{
    /** @var ExpressionBuilder */
    protected $expr;

    protected function setUp(): void
    {
        $conn = $this->createMock(Connection::class);

        $this->expr = new ExpressionBuilder($conn);

        $conn->expects(self::any())
             ->method('getExpressionBuilder')
             ->will(self::returnValue($this->expr));
    }

    /**
     * @param string[]|CompositeExpression[] $parts
     *
     * @dataProvider provideDataForAnd
     */
    public function testAnd(array $parts, string $expected): void
    {
        $composite = $this->expr->and(...$parts);

        self::assertEquals($expected, (string) $composite);
    }

    /**
<<<<<<< HEAD
=======
     * @param string[]|CompositeExpression[] $parts
     *
     * @dataProvider provideDataForAnd
     */
    public function testAndX(array $parts, string $expected): void
    {
        $composite = $this->expr->andX();

        foreach ($parts as $part) {
            $composite->add($part);
        }

        self::assertEquals($expected, (string) $composite);
    }

    /**
>>>>>>> 66b1f3d2
     * @return mixed[][]
     */
    public static function provideDataForAnd(): iterable
    {
        return [
            [
                ['u.user = 1'],
                'u.user = 1',
            ],
            [
                ['u.user = 1', 'u.group_id = 1'],
                '(u.user = 1) AND (u.group_id = 1)',
            ],
            [
                ['u.user = 1'],
                'u.user = 1',
            ],
            [
                ['u.group_id = 1', 'u.group_id = 2'],
                '(u.group_id = 1) AND (u.group_id = 2)',
            ],
            [
                [
                    'u.user = 1',
                    CompositeExpression::or(
                        'u.group_id = 1',
                        'u.group_id = 2'
                    ),
                ],
                '(u.user = 1) AND ((u.group_id = 1) OR (u.group_id = 2))',
            ],
            [
                [
                    'u.group_id = 1',
                    CompositeExpression::and(
                        'u.user = 1',
                        'u.group_id = 2'
                    ),
                ],
                '(u.group_id = 1) AND ((u.user = 1) AND (u.group_id = 2))',
            ],
        ];
    }

    /**
     * @param string[]|CompositeExpression[] $parts
     *
     * @dataProvider provideDataForOr
     */
    public function testOr(array $parts, string $expected): void
    {
        $composite = $this->expr->or(...$parts);

        self::assertEquals($expected, (string) $composite);
    }

    /**
<<<<<<< HEAD
=======
     * @param string[]|CompositeExpression[] $parts
     *
     * @dataProvider provideDataForOr
     */
    public function testOrX(array $parts, string $expected): void
    {
        $composite = $this->expr->orX();

        foreach ($parts as $part) {
            $composite->add($part);
        }

        self::assertEquals($expected, (string) $composite);
    }

    /**
>>>>>>> 66b1f3d2
     * @return mixed[][]
     */
    public static function provideDataForOr(): iterable
    {
        return [
            [
                ['u.user = 1'],
                'u.user = 1',
            ],
            [
                ['u.user = 1', 'u.group_id = 1'],
                '(u.user = 1) OR (u.group_id = 1)',
            ],
            [
                ['u.user = 1'],
                'u.user = 1',
            ],
            [
                ['u.group_id = 1', 'u.group_id = 2'],
                '(u.group_id = 1) OR (u.group_id = 2)',
            ],
            [
                [
                    'u.user = 1',
                    CompositeExpression::or(
                        'u.group_id = 1',
                        'u.group_id = 2'
                    ),
                ],
                '(u.user = 1) OR ((u.group_id = 1) OR (u.group_id = 2))',
            ],
            [
                [
                    'u.group_id = 1',
                    CompositeExpression::and(
                        'u.user = 1',
                        'u.group_id = 2'
                    ),
                ],
                '(u.group_id = 1) OR ((u.user = 1) AND (u.group_id = 2))',
            ],
        ];
    }

    /**
     * @dataProvider provideDataForComparison
     */
    public function testComparison(string $leftExpr, string $operator, string $rightExpr, string $expected): void
    {
        $part = $this->expr->comparison($leftExpr, $operator, $rightExpr);

        self::assertEquals($expected, $part);
    }

    /**
     * @return mixed[][]
     */
    public static function provideDataForComparison(): iterable
    {
        return [
            ['u.user_id', ExpressionBuilder::EQ, '1', 'u.user_id = 1'],
            ['u.user_id', ExpressionBuilder::NEQ, '1', 'u.user_id <> 1'],
            ['u.salary', ExpressionBuilder::LT, '10000', 'u.salary < 10000'],
            ['u.salary', ExpressionBuilder::LTE, '10000', 'u.salary <= 10000'],
            ['u.salary', ExpressionBuilder::GT, '10000', 'u.salary > 10000'],
            ['u.salary', ExpressionBuilder::GTE, '10000', 'u.salary >= 10000'],
        ];
    }

    public function testEq(): void
    {
        self::assertEquals('u.user_id = 1', $this->expr->eq('u.user_id', '1'));
    }

    public function testNeq(): void
    {
        self::assertEquals('u.user_id <> 1', $this->expr->neq('u.user_id', '1'));
    }

    public function testLt(): void
    {
        self::assertEquals('u.salary < 10000', $this->expr->lt('u.salary', '10000'));
    }

    public function testLte(): void
    {
        self::assertEquals('u.salary <= 10000', $this->expr->lte('u.salary', '10000'));
    }

    public function testGt(): void
    {
        self::assertEquals('u.salary > 10000', $this->expr->gt('u.salary', '10000'));
    }

    public function testGte(): void
    {
        self::assertEquals('u.salary >= 10000', $this->expr->gte('u.salary', '10000'));
    }

    public function testIsNull(): void
    {
        self::assertEquals('u.deleted IS NULL', $this->expr->isNull('u.deleted'));
    }

    public function testIsNotNull(): void
    {
        self::assertEquals('u.updated IS NOT NULL', $this->expr->isNotNull('u.updated'));
    }

    public function testIn(): void
    {
        self::assertEquals('u.groups IN (1, 3, 4, 7)', $this->expr->in('u.groups', ['1', '3', '4', '7']));
    }

    public function testInWithPlaceholder(): void
    {
        self::assertEquals('u.groups IN (?)', $this->expr->in('u.groups', '?'));
    }

    public function testNotIn(): void
    {
        self::assertEquals('u.groups NOT IN (1, 3, 4, 7)', $this->expr->notIn('u.groups', ['1', '3', '4', '7']));
    }

    public function testNotInWithPlaceholder(): void
    {
        self::assertEquals('u.groups NOT IN (:values)', $this->expr->notIn('u.groups', ':values'));
    }

    public function testLikeWithoutEscape(): void
    {
        self::assertEquals("a.song LIKE 'a virgin'", $this->expr->like('a.song', "'a virgin'"));
    }

    public function testLikeWithEscape(): void
    {
        self::assertEquals(
            "a.song LIKE 'a virgin' ESCAPE '💩'",
            $this->expr->like('a.song', "'a virgin'", "'💩'")
        );
    }

    public function testNotLikeWithoutEscape(): void
    {
        self::assertEquals(
            "s.last_words NOT LIKE 'this'",
            $this->expr->notLike('s.last_words', "'this'")
        );
    }

    public function testNotLikeWithEscape(): void
    {
        self::assertEquals(
            "p.description NOT LIKE '20💩%' ESCAPE '💩'",
            $this->expr->notLike('p.description', "'20💩%'", "'💩'")
        );
    }
}<|MERGE_RESOLUTION|>--- conflicted
+++ resolved
@@ -41,25 +41,6 @@
     }
 
     /**
-<<<<<<< HEAD
-=======
-     * @param string[]|CompositeExpression[] $parts
-     *
-     * @dataProvider provideDataForAnd
-     */
-    public function testAndX(array $parts, string $expected): void
-    {
-        $composite = $this->expr->andX();
-
-        foreach ($parts as $part) {
-            $composite->add($part);
-        }
-
-        self::assertEquals($expected, (string) $composite);
-    }
-
-    /**
->>>>>>> 66b1f3d2
      * @return mixed[][]
      */
     public static function provideDataForAnd(): iterable
@@ -117,25 +98,6 @@
     }
 
     /**
-<<<<<<< HEAD
-=======
-     * @param string[]|CompositeExpression[] $parts
-     *
-     * @dataProvider provideDataForOr
-     */
-    public function testOrX(array $parts, string $expected): void
-    {
-        $composite = $this->expr->orX();
-
-        foreach ($parts as $part) {
-            $composite->add($part);
-        }
-
-        self::assertEquals($expected, (string) $composite);
-    }
-
-    /**
->>>>>>> 66b1f3d2
      * @return mixed[][]
      */
     public static function provideDataForOr(): iterable
