<?php

declare(strict_types=1);

namespace Doctrine\DBAL\Tests;

use Doctrine\DBAL\Exception\DriverRequired;
use Doctrine\DBAL\Exception\InvalidPlatformType;
use PHPUnit\Framework\TestCase;
use stdClass;

use function sprintf;

class DBALExceptionTest extends TestCase
{
    public function testDriverRequiredWithUrl(): void
    {
        $url       = 'mysql://localhost';
        $exception = DriverRequired::new($url);

        self::assertSame(
            sprintf(
                'The options "driver" or "driverClass" are mandatory if a connection URL without scheme ' .
                'is given to DriverManager::getConnection(). Given URL "%s".',
                $url
            ),
            $exception->getMessage()
        );
    }

    public function testInvalidPlatformTypeObject(): void
    {
        $exception = InvalidPlatformType::new(new stdClass());

        self::assertSame(
<<<<<<< HEAD
            'Option "platform" must be a subtype of Doctrine\DBAL\Platforms\AbstractPlatform, instance of stdClass given.',
=======
            "Option 'platform' must be a subtype of 'Doctrine\DBAL\Platforms\AbstractPlatform', "
                . "instance of 'stdClass' given",
>>>>>>> 95b40a13
            $exception->getMessage()
        );
    }

    public function testInvalidPlatformTypeScalar(): void
    {
        $exception = InvalidPlatformType::new('some string');

        self::assertSame(
<<<<<<< HEAD
            'Option "platform" must be an object and subtype of Doctrine\DBAL\Platforms\AbstractPlatform. Got string.',
=======
            "Option 'platform' must be an object and subtype of 'Doctrine\DBAL\Platforms\AbstractPlatform'. "
                . "Got 'string'",
>>>>>>> 95b40a13
            $exception->getMessage()
        );
    }
}<|MERGE_RESOLUTION|>--- conflicted
+++ resolved
@@ -6,6 +6,7 @@
 
 use Doctrine\DBAL\Exception\DriverRequired;
 use Doctrine\DBAL\Exception\InvalidPlatformType;
+use Doctrine\DBAL\Platforms\AbstractPlatform;
 use PHPUnit\Framework\TestCase;
 use stdClass;
 
@@ -33,12 +34,8 @@
         $exception = InvalidPlatformType::new(new stdClass());
 
         self::assertSame(
-<<<<<<< HEAD
-            'Option "platform" must be a subtype of Doctrine\DBAL\Platforms\AbstractPlatform, instance of stdClass given.',
-=======
-            "Option 'platform' must be a subtype of 'Doctrine\DBAL\Platforms\AbstractPlatform', "
-                . "instance of 'stdClass' given",
->>>>>>> 95b40a13
+            'Option "platform" must be a subtype of Doctrine\DBAL\Platforms\AbstractPlatform, '
+                . 'instance of stdClass given.',
             $exception->getMessage()
         );
     }
@@ -48,12 +45,7 @@
         $exception = InvalidPlatformType::new('some string');
 
         self::assertSame(
-<<<<<<< HEAD
-            'Option "platform" must be an object and subtype of Doctrine\DBAL\Platforms\AbstractPlatform. Got string.',
-=======
-            "Option 'platform' must be an object and subtype of 'Doctrine\DBAL\Platforms\AbstractPlatform'. "
-                . "Got 'string'",
->>>>>>> 95b40a13
+            'Option "platform" must be an object and subtype of ' . AbstractPlatform::class . '. Got string.',
             $exception->getMessage()
         );
     }
