--- conflicted
+++ resolved
@@ -47,25 +47,11 @@
 
     private function getExecuteStatementMockConnection(): Connection&MockObject
     {
-        $driver = $this->createStub(Driver::class);
-
-<<<<<<< HEAD
+        $driver = self::createStub(Driver::class);
+
         return $this->getMockBuilder(Connection::class)
             ->onlyMethods(['executeStatement'])
-            ->setConstructorArgs([[], $driverMock])
-=======
-        $driver
-            ->method('connect')
-            ->willReturn(
-                $this->createStub(DriverConnection::class),
-            );
-
-        $platform = $this->getMockForAbstractClass(AbstractPlatform::class);
-
-        return $this->getMockBuilder(Connection::class)
-            ->onlyMethods(['executeStatement'])
-            ->setConstructorArgs([['platform' => $platform], $driver])
->>>>>>> b87a89f1
+            ->setConstructorArgs([[], $driver])
             ->getMock();
     }
 
@@ -108,171 +94,8 @@
         self::assertInstanceOf(Driver\PDO\MySQL\Driver::class, $this->connection->getDriver());
     }
 
-<<<<<<< HEAD
     #[RequiresPhpExtension('pdo_sqlite')]
     #[DataProvider('getQueryMethods')]
-=======
-    public function testGetEventManager(): void
-    {
-        self::assertInstanceOf(EventManager::class, $this->connection->getEventManager());
-    }
-
-    public function testConnectDispatchEvent(): void
-    {
-        $listenerMock = $this->createMock(ConnectDispatchEventListener::class);
-        $listenerMock->expects(self::once())->method('postConnect');
-
-        $eventManager = new EventManager();
-        $eventManager->addEventListener([Events::postConnect], $listenerMock);
-
-        $driverMock = $this->createMock(Driver::class);
-        $driverMock->expects(self::once())
-                   ->method('connect');
-
-        $conn = new Connection([], $driverMock, new Configuration(), $eventManager);
-        $conn->connect();
-    }
-
-    public function testTransactionBeginDispatchEvent(): void
-    {
-        $eventManager = new EventManager();
-        $driver       = $this->createStub(Driver::class);
-        $driver
-            ->method('connect')
-            ->willReturn(
-                $this->createStub(DriverConnection::class),
-            );
-        $conn         = new Connection([], $driver, new Configuration(), $eventManager);
-        $listenerMock = $this->createMock(TransactionBeginDispatchEventListener::class);
-        $listenerMock
-            ->expects(self::exactly(1))
-            ->method('onTransactionBegin')
-            ->with(
-                self::callback(
-                    static function (TransactionBeginEventArgs $eventArgs) use ($conn): bool {
-                        return $eventArgs->getConnection() === $conn;
-                    },
-                ),
-            );
-        $eventManager->addEventListener([Events::onTransactionBegin], $listenerMock);
-
-        $conn->beginTransaction();
-    }
-
-    public function testTransactionCommitDispatchEvent(): void
-    {
-        $eventManager = new EventManager();
-        $driver       = $this->createStub(Driver::class);
-        $driver
-            ->method('connect')
-            ->willReturn(
-                $this->createStub(DriverConnection::class),
-            );
-        $conn         = new Connection([], $driver, new Configuration(), $eventManager);
-        $listenerMock = $this->createMock(TransactionCommitDispatchEventListener::class);
-        $listenerMock
-            ->expects(self::exactly(1))
-            ->method('onTransactionCommit')
-            ->with(
-                self::callback(
-                    static function (TransactionCommitEventArgs $eventArgs) use ($conn): bool {
-                        return $eventArgs->getConnection() === $conn;
-                    },
-                ),
-            );
-        $eventManager->addEventListener([Events::onTransactionCommit], $listenerMock);
-
-        $conn->beginTransaction();
-        $conn->commit();
-    }
-
-    public function testTransactionCommitEventNotCalledAfterRollBack(): void
-    {
-        $eventManager = new EventManager();
-        $driver       = $this->createStub(Driver::class);
-        $driver
-            ->method('connect')
-            ->willReturn(
-                $this->createStub(DriverConnection::class),
-            );
-        $conn                 = new Connection([], $driver, new Configuration(), $eventManager);
-        $rollBackListenerMock = $this->createMock(TransactionRollBackDispatchEventListener::class);
-        $rollBackListenerMock
-            ->expects(self::exactly(1))
-            ->method('onTransactionRollBack')
-            ->with(
-                self::callback(
-                    static function (TransactionRollBackEventArgs $eventArgs) use ($conn): bool {
-                        return $eventArgs->getConnection() === $conn;
-                    },
-                ),
-            );
-        $eventManager->addEventListener([Events::onTransactionRollBack], $rollBackListenerMock);
-
-        $commitListenerMock = $this->createMock(TransactionCommitDispatchEventListener::class);
-        $commitListenerMock->expects(self::never())->method('onTransactionCommit');
-        $eventManager->addEventListener([Events::onTransactionCommit], $commitListenerMock);
-
-        $conn->beginTransaction();
-        $conn->beginTransaction();
-        $conn->rollBack();
-        try {
-            $conn->commit();
-        } catch (ConnectionException $exception) {
-        }
-    }
-
-    public function testTransactionRollBackDispatchEvent(): void
-    {
-        $eventManager = new EventManager();
-        $driver       = $this->createStub(Driver::class);
-        $driver
-            ->method('connect')
-            ->willReturn(
-                $this->createStub(DriverConnection::class),
-            );
-        $conn         = new Connection([], $driver, new Configuration(), $eventManager);
-        $listenerMock = $this->createMock(TransactionRollBackDispatchEventListener::class);
-        $listenerMock
-            ->expects(self::exactly(1))
-            ->method('onTransactionRollBack')
-            ->with(
-                self::callback(
-                    static function (TransactionRollBackEventArgs $eventArgs) use ($conn): bool {
-                        return $eventArgs->getConnection() === $conn;
-                    },
-                ),
-            );
-
-        $eventManager->addEventListener([Events::onTransactionRollBack], $listenerMock);
-
-        $conn->beginTransaction();
-        $conn->rollBack();
-    }
-
-    public function testEventManagerPassedToPlatform(): void
-    {
-        $eventManager = new EventManager();
-
-        $platform = $this->createMock(AbstractPlatform::class);
-        $platform->expects(self::once())
-            ->method('setEventManager')
-            ->with($eventManager);
-
-        $driver = $this->createStub(Driver::class);
-        $driver
-            ->method('getDatabasePlatform')
-            ->willReturn($platform);
-
-        $connection = new Connection(self::CONNECTION_PARAMS, $driver, null, $eventManager);
-        $connection->getDatabasePlatform();
-    }
-
-    /**
-     * @requires extension pdo_sqlite
-     * @dataProvider getQueryMethods
-     */
->>>>>>> b87a89f1
     public function testDriverExceptionIsWrapped(callable $callback): void
     {
         $this->expectException(Exception::class);
@@ -323,17 +146,9 @@
 
     public function testConnectStartsTransactionInNoAutoCommitMode(): void
     {
-        $driverMock = $this->createMock(Driver::class);
-<<<<<<< HEAD
-
-=======
-        $driverMock
-            ->method('connect')
-            ->willReturn(
-                $this->createStub(DriverConnection::class),
-            );
->>>>>>> b87a89f1
-        $conn = new Connection([], $driverMock);
+        $driver = self::createStub(Driver::class);
+
+        $conn = new Connection([], $driver);
 
         $conn->setAutoCommit(false);
 
@@ -346,19 +161,9 @@
 
     public function testCommitStartsTransactionInNoAutoCommitMode(): void
     {
-<<<<<<< HEAD
-        $driverMock = $this->createMock(Driver::class);
-
-        $conn = new Connection([], $driverMock);
-=======
-        $driver = $this->createStub(Driver::class);
-        $driver
-            ->method('connect')
-            ->willReturn(
-                $this->createStub(DriverConnection::class),
-            );
+        $driver = self::createStub(Driver::class);
+
         $conn = new Connection([], $driver);
->>>>>>> b87a89f1
 
         $conn->setAutoCommit(false);
         $conn->executeQuery('SELECT 1');
@@ -367,29 +172,6 @@
         self::assertTrue($conn->isTransactionActive());
     }
 
-<<<<<<< HEAD
-=======
-    /** @dataProvider resultProvider */
-    public function testCommitReturn(bool $expectedResult): void
-    {
-        $driverConnection = $this->createMock(DriverConnection::class);
-        $driverConnection->expects(self::once())
-            ->method('commit')->willReturn($expectedResult);
-
-        $driver = $this->createStub(Driver::class);
-        $driver
-            ->method('connect')
-            ->willReturn($driverConnection);
-
-        $conn = new Connection([], $driver);
-
-        $conn->connect();
-        $conn->beginTransaction();
-
-        self::assertSame($expectedResult, $conn->commit());
-    }
-
->>>>>>> b87a89f1
     /** @return bool[][] */
     public static function resultProvider(): array
     {
@@ -398,19 +180,9 @@
 
     public function testRollBackStartsTransactionInNoAutoCommitMode(): void
     {
-<<<<<<< HEAD
-        $driverMock = $this->createMock(Driver::class);
-
-        $conn = new Connection([], $driverMock);
-=======
-        $driver = $this->createStub(Driver::class);
-        $driver
-            ->method('connect')
-            ->willReturn(
-                $this->createStub(DriverConnection::class),
-            );
+        $driver = self::createStub(Driver::class);
+
         $conn = new Connection([], $driver);
->>>>>>> b87a89f1
 
         $conn->setAutoCommit(false);
         $conn->executeQuery('SELECT 1');
@@ -421,27 +193,17 @@
 
     public function testSwitchingAutoCommitModeCommitsAllCurrentTransactions(): void
     {
-<<<<<<< HEAD
         $platform = self::createStub(AbstractPlatform::class);
         $platform
             ->method('supportsSavepoints')
             ->willReturn(true);
 
-        $driverMock = $this->createMock(Driver::class);
-        $driverMock
+        $driver = self::createStub(Driver::class);
+        $driver
             ->method('getDatabasePlatform')
             ->willReturn($platform);
 
-        $conn = new Connection([], $driverMock);
-=======
-        $driver = $this->createStub(Driver::class);
-        $driver
-            ->method('connect')
-            ->willReturn(
-                $this->createStub(DriverConnection::class),
-            );
         $conn = new Connection([], $driver);
->>>>>>> b87a89f1
 
         $conn->beginTransaction();
         $conn->beginTransaction();
