--- conflicted
+++ resolved
@@ -10,11 +10,7 @@
 use Doctrine\DBAL\Platforms\PostgreSQL94Platform;
 use Doctrine\DBAL\Tests\FunctionalTestCase;
 use PDO;
-<<<<<<< HEAD
 use function assert;
-use function in_array;
-=======
->>>>>>> 4c258314
 
 /**
  * @group DBAL-630
