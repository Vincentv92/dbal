<?php

declare(strict_types=1);

namespace Doctrine\DBAL\Tests\Functional;

use Doctrine\DBAL\Driver\Exception as DriverException;
use Doctrine\DBAL\Driver\IBMDB2;
use Doctrine\DBAL\Driver\Mysqli;
use Doctrine\DBAL\Driver\PDO;
use Doctrine\DBAL\Driver\SQLSrv;
use Doctrine\DBAL\Exception;
use Doctrine\DBAL\ParameterType;
use Doctrine\DBAL\Result;
use Doctrine\DBAL\Schema\Table;
use Doctrine\DBAL\Tests\FunctionalTestCase;
use Doctrine\DBAL\Types\Type;
use Error;

use function base64_decode;
use function get_class;
use function sprintf;
use function stream_get_contents;

use const PHP_VERSION_ID;

class StatementTest extends FunctionalTestCase
{
    protected function setUp(): void
    {
        parent::setUp();

        $table = new Table('stmt_test');
        $table->addColumn('id', 'integer');
        $table->addColumn('name', 'text', ['notnull' => false]);
        $this->connection->createSchemaManager()->dropAndCreateTable($table);
    }

    public function testStatementIsReusableAfterFreeingResult(): void
    {
        if ($this->connection->getDriver() instanceof PDO\OCI\Driver) {
            self::markTestIncomplete('See https://bugs.php.net/bug.php?id=77181');
        }

        $this->connection->insert('stmt_test', ['id' => 1]);
        $this->connection->insert('stmt_test', ['id' => 2]);

        $stmt = $this->connection->prepare('SELECT id FROM stmt_test ORDER BY id');

        $result = $stmt->execute();

        $id = $result->fetchOne();
        self::assertEquals(1, $id);

        $result->free();

        $result = $stmt->execute();
        self::assertEquals(1, $result->fetchOne());
        self::assertEquals(2, $result->fetchOne());
    }

    public function testReuseStatementWithLongerResults(): void
    {
        if ($this->connection->getDriver() instanceof PDO\OCI\Driver) {
            self::markTestIncomplete('PDO_OCI doesn\'t support fetching blobs via PDOStatement::fetchAll()');
        }

        $sm    = $this->connection->createSchemaManager();
        $table = new Table('stmt_longer_results');
        $table->addColumn('param', 'string', ['length' => 24]);
        $table->addColumn('val', 'text');
        $sm->createTable($table);

        $row1 = [
            'param' => 'param1',
            'val' => 'X',
        ];
        $this->connection->insert('stmt_longer_results', $row1);

        $stmt   = $this->connection->prepare('SELECT param, val FROM stmt_longer_results ORDER BY param');
        $result = $stmt->execute();
        self::assertEquals([
            ['param1', 'X'],
        ], $result->fetchAllNumeric());

        $row2 = [
            'param' => 'param2',
            'val' => 'A bit longer value',
        ];
        $this->connection->insert('stmt_longer_results', $row2);

        $result = $stmt->execute();
        self::assertEquals([
            ['param1', 'X'],
            ['param2', 'A bit longer value'],
        ], $result->fetchAllNumeric());
    }

    public function testFetchLongBlob(): void
    {
        if ($this->connection->getDriver() instanceof PDO\OCI\Driver) {
            // inserting BLOBs as streams on Oracle requires Oracle-specific SQL syntax which is currently not supported
            // see http://php.net/manual/en/pdo.lobs.php#example-1035
            self::markTestSkipped('DBAL doesn\'t support storing LOBs represented as streams using PDO_OCI');
        }

        // make sure memory limit is large enough to not cause false positives,
        // but is still not enough to store a LONGBLOB of the max possible size
        $this->iniSet('memory_limit', '4G');

        $sm    = $this->connection->createSchemaManager();
        $table = new Table('stmt_long_blob');
        $table->addColumn('contents', 'blob', ['length' => 0xFFFFFFFF]);
        $sm->createTable($table);

        $contents = base64_decode(<<<EOF
H4sICJRACVgCA2RvY3RyaW5lLmljbwDtVNtLFHEU/ia1i9fVzVWxvJSrZmoXS6pd0zK7QhdNc03z
lrpppq1pWqJCFERZkUFEDybYBQqJhB6iUOqhh+whgl4qkF6MfGh+s87O7GVmO6OlBfUfdIZvznxn
fpzznW9gAI4unQ50XwirH2AAkEygEuIwU58ODnPBzXGv14sEq4BrwzKKL4sY++SGTz6PodcutN5x
IPvsFCa+K9CXMfS/cOL5OxesN0Wceygho0WAXVLwcUJBdDVDaqOAij4Rrz640XlXQmAxQ16PHU63
iqdvXbg4JOHLpILBUSdM7XZEVDDcfuZEbI2ASaYguUGAroSh97GMngcSeFFFerMdI+/dyGy1o+GW
Ax5FxfAbFwoviajuc+DCIwn+RTwGRmRIThXxdQJyu+z4/NUDYz2DKCsILuERWsoQfoQhqpLhyhMZ
XfcknBmU0NLvQArpTm0SsI5mqKqKuFoGc8cUcjrtqLohom1AgtujQnapmJJU+BbwCLIwhJXyiKlh
MB4TkFgvIK3JjrRmAefJm+77Eiqvi+SvCq/qJahQyWuVuEpcIa7QLh7Kbsourb9b66/pZdAd1voz
fCNfwsp46OnZQPojSX9UFcNy+mYJNDeJPHtJfqeR/nSaPTzmwlXar5dQ1adpd+B//I9/hi0xuCPQ
Nkvb5um37Wtc+auQXZsVxEVYD5hnCilxTaYYjsuxLlsxXUitzd2hs3GWHLM5UOM7Fy8t3xiat4fb
sneNxmNb/POO1pRXc7vnF2nc13Rq0cFWiyXkuHmzxuOtzUYfC7fEmK/3mx4QZd5u4E7XJWz6+dey
Za4tXHUiPyB8Vm781oaT+3fN6Y/eUFDfPkcNWetNxb+tlxEZsPqPdZMOzS4rxwJ8CDC+ABj1+Tu0
d+N0hqezcjblboJ3Bj8ARJilHX4FAAA=
EOF
        , true);

        $this->connection->insert('stmt_long_blob', ['contents' => $contents], [ParameterType::LARGE_OBJECT]);

        $result = $this->connection->prepare('SELECT contents FROM stmt_long_blob')
            ->execute();

        $stream = Type::getType('blob')
            ->convertToPHPValue(
                $result->fetchOne(),
                $this->connection->getDatabasePlatform()
            );

        self::assertSame($contents, stream_get_contents($stream));
    }

    public function testIncompletelyFetchedStatementDoesNotBlockConnection(): void
    {
        $this->connection->insert('stmt_test', ['id' => 1]);
        $this->connection->insert('stmt_test', ['id' => 2]);

        $stmt1  = $this->connection->prepare('SELECT id FROM stmt_test');
        $result = $stmt1->execute();
        $result->fetchAssociative();

        $result = $stmt1->execute();
        // fetching only one record out of two
        $result->fetchAssociative();

        $stmt2  = $this->connection->prepare('SELECT id FROM stmt_test WHERE id = ?');
        $result = $stmt2->execute([1]);
        self::assertEquals(1, $result->fetchOne());
    }

    public function testReuseStatementAfterFreeingResult(): void
    {
        if ($this->connection->getDriver() instanceof PDO\OCI\Driver) {
            self::markTestIncomplete('See https://bugs.php.net/bug.php?id=77181');
        }

        $this->connection->insert('stmt_test', ['id' => 1]);
        $this->connection->insert('stmt_test', ['id' => 2]);

        $stmt = $this->connection->prepare('SELECT id FROM stmt_test WHERE id = ?');

        $result = $stmt->execute([1]);

        $id = $result->fetchOne();
        self::assertEquals(1, $id);

        $result->free();

        $result = $stmt->execute([2]);

        $id = $result->fetchOne();
        self::assertEquals(2, $id);
    }

    public function testReuseStatementWithParameterBoundByReference(): void
    {
        $this->connection->insert('stmt_test', ['id' => 1]);
        $this->connection->insert('stmt_test', ['id' => 2]);

        $stmt = $this->connection->prepare('SELECT id FROM stmt_test WHERE id = ?');
        $stmt->bindParam(1, $id);

        $id = 1;

        $result = $stmt->execute();
        self::assertEquals(1, $result->fetchOne());

        $id = 2;

        $result = $stmt->execute();
        self::assertEquals(2, $result->fetchOne());
    }

    public function testReuseStatementWithReboundValue(): void
    {
        $this->connection->insert('stmt_test', ['id' => 1]);
        $this->connection->insert('stmt_test', ['id' => 2]);

        $stmt = $this->connection->prepare('SELECT id FROM stmt_test WHERE id = ?');

        $stmt->bindValue(1, 1);
        $result = $stmt->execute();
        self::assertEquals(1, $result->fetchOne());

        $stmt->bindValue(1, 2);
        $result = $stmt->execute();
        self::assertEquals(2, $result->fetchOne());
    }

    public function testReuseStatementWithReboundParam(): void
    {
        $this->connection->insert('stmt_test', ['id' => 1]);
        $this->connection->insert('stmt_test', ['id' => 2]);

        $stmt = $this->connection->prepare('SELECT id FROM stmt_test WHERE id = ?');

        $x = 1;
        $stmt->bindParam(1, $x);
        $result = $stmt->execute();
        self::assertEquals(1, $result->fetchOne());

        $y = 2;
        $stmt->bindParam(1, $y);
        $result = $stmt->execute();
        self::assertEquals(2, $result->fetchOne());
    }

    /**
     * @param mixed $expected
     *
     * @dataProvider emptyFetchProvider
     */
    public function testFetchFromExecutedStatementWithFreedResult(callable $fetch, $expected): void
    {
        $this->connection->insert('stmt_test', ['id' => 1]);

        $stmt   = $this->connection->prepare('SELECT id FROM stmt_test');
        $result = $stmt->execute();
        $result->free();

        try {
            // some drivers will trigger a PHP error here which, if not suppressed,
            // would be converted to a PHPUnit exception prior to DBAL throwing its own one
            $value = @$fetch($result);
        } catch (DriverException $e) {
            // The drivers that enforce the command sequencing internally will throw an exception
            $this->expectNotToPerformAssertions();

            return;
        }

        // Other drivers will silently return an empty result
        self::assertSame($expected, $value);
    }

    /**
     * @return mixed[][]
     */
    public static function emptyFetchProvider(): iterable
    {
        return [
            'fetch' => [
                /**
                 * @return mixed
                 */
                static function (Result $result) {
                    return $result->fetchAssociative();
                },
                false,
            ],
            /**
             * @return mixed|false
             */
            'fetch-column' => [
                static function (Result $result) {
                    return $result->fetchOne();
                },
                false,
            ],
            /**
             * @return mixed[]
             */
            'fetch-all' => [
                static function (Result $result): array {
                    return $result->fetchAllAssociative();
                },
                [],
            ],
        ];
    }

    public function testFetchInColumnMode(): void
    {
        $platform = $this->connection->getDatabasePlatform();
        $query    = $platform->getDummySelectSQL();
        $result   = $this->connection->executeQuery($query)->fetchOne();

        self::assertEquals(1, $result);
    }

<<<<<<< HEAD
    /**
     * The purpose of this test is to ensure that the DBAL doesn't implicitly omit the prepared statement parameters,
     * if they are passed by the caller.
     *
     * If the number of passed parameters does not match the number expected by the statement,
     * the DBAL deliberately does not handle this case in a unified way for the following reasons:
     *
     * 1. Not all underlying drivers report this as an error.
     * 2. It is a logical error which requires a code change and should not be handled at runtime.
     */
    public function testExecWithRedundantParameters(): void
    {
        $driver = $this->connection->getDriver();

        if (
            $driver instanceof PDO\MySQL\Driver
            || $driver instanceof PDO\OCI\Driver
            || $driver instanceof PDO\SQLSrv\Driver
        ) {
            self::markTestSkipped(sprintf(
                'The underlying implementation of the "%s" driver does not report redundant parameters',
                get_class($driver)
            ));
        }

        if ($driver instanceof IBMDB2\Driver) {
            self::markTestSkipped('db2_execute() does not report redundant parameters');
        }

        if ($driver instanceof SQLSrv\Driver) {
            self::markTestSkipped('sqlsrv_prepare() does not report redundant parameters');
        }

        $platform = $this->connection->getDatabasePlatform();
        $query    = $platform->getDummySelectSQL();
        $stmt     = $this->connection->prepare($query);

        if (PHP_VERSION_ID >= 80000 && $driver instanceof Mysqli\Driver) {
            $this->expectException(Error::class);
        } else {
            // we want to make sure the exception is thrown by the DBAL code, not by PHPUnit due to a PHP-level error,
            // but the wrapper connection wraps everything in a DBAL exception
            $this->iniSet('error_reporting', '0');

            $this->expectException(Exception::class);
        }

        $stmt->execute([null]);
=======
    public function testExecuteQuery(): void
    {
        $platform = $this->connection->getDatabasePlatform();
        $query    = $platform->getDummySelectSQL();
        $result   = $this->connection->prepare($query)->executeQuery()->fetchOne();

        self::assertEquals(1, $result);
    }

    public function testExecuteQueryWithParams(): void
    {
        $this->connection->insert('stmt_test', ['id' => 1]);

        $query  = 'SELECT id FROM stmt_test WHERE id = ?';
        $result = $this->connection->prepare($query)->executeQuery([1])->fetchOne();

        self::assertEquals(1, $result);
    }

    public function testExecuteStatement(): void
    {
        $this->connection->insert('stmt_test', ['id' => 1]);

        $query = 'UPDATE stmt_test SET name = ? WHERE id = 1';
        $stmt  = $this->connection->prepare($query);

        $stmt->bindValue(1, 'bar');

        $result = $stmt->executeStatement();

        $this->assertEquals(1, $result);

        $query  = 'UPDATE stmt_test SET name = ? WHERE id = ?';
        $result = $this->connection->prepare($query)->executeStatement(['foo', 1]);

        $this->assertEquals(1, $result);
>>>>>>> 7dc3905b
    }
}<|MERGE_RESOLUTION|>--- conflicted
+++ resolved
@@ -312,7 +312,6 @@
         self::assertEquals(1, $result);
     }
 
-<<<<<<< HEAD
     /**
      * The purpose of this test is to ensure that the DBAL doesn't implicitly omit the prepared statement parameters,
      * if they are passed by the caller.
@@ -361,7 +360,8 @@
         }
 
         $stmt->execute([null]);
-=======
+    }
+
     public function testExecuteQuery(): void
     {
         $platform = $this->connection->getDatabasePlatform();
@@ -392,12 +392,11 @@
 
         $result = $stmt->executeStatement();
 
-        $this->assertEquals(1, $result);
+        self::assertEquals(1, $result);
 
         $query  = 'UPDATE stmt_test SET name = ? WHERE id = ?';
         $result = $this->connection->prepare($query)->executeStatement(['foo', 1]);
 
-        $this->assertEquals(1, $result);
->>>>>>> 7dc3905b
+        self::assertEquals(1, $result);
     }
 }