<?php

declare(strict_types=1);

namespace Doctrine\DBAL\Tests\Functional\Schema;

use Doctrine\DBAL\Schema\Table;
use Doctrine\DBAL\Tests\FunctionalTestCase;
use Doctrine\DBAL\Types\Types;

use function sprintf;

class DefaultValueTest extends FunctionalTestCase
{
    protected function setUp(): void
    {
        $table = new Table('default_value');
        $table->addColumn('id', Types::INTEGER);

        foreach (self::columnProvider() as [$name, $default]) {
<<<<<<< HEAD
            $table->addColumn($name, 'string', [
                'length' => 32,
=======
            $table->addColumn($name, Types::STRING, [
>>>>>>> fd47abd3
                'default' => $default,
                'notnull' => false,
            ]);
        }

        $this->dropAndCreateTable($table);

        $this->connection->insert('default_value', ['id' => 1]);
    }

    /** @dataProvider columnProvider */
    public function testEscapedDefaultValueCanBeIntrospected(string $name, ?string $expectedDefault): void
    {
        self::assertSame(
            $expectedDefault,
            $this->connection
                ->createSchemaManager()
                ->introspectTable('default_value')
                ->getColumn($name)
                ->getDefault(),
        );
    }

    /** @dataProvider columnProvider */
    public function testEscapedDefaultValueCanBeInserted(string $name, ?string $expectedDefault): void
    {
        $value = $this->connection->fetchOne(
            sprintf('SELECT %s FROM default_value', $name),
        );

        self::assertSame($expectedDefault, $value);
    }

    /**
     * Returns potential escaped literals from all platforms combined.
     *
     * @see https://dev.mysql.com/doc/refman/5.7/en/string-literals.html
     * @see http://www.sqlite.org/lang_expr.html
     * @see https://www.postgresql.org/docs/9.6/static/sql-syntax-lexical.html#SQL-SYNTAX-STRINGS-ESCAPE
     *
     * @return mixed[][]
     */
    public static function columnProvider(): iterable
    {
        return [
            'Single quote' => [
                'single_quote',
                "foo'bar",
            ],
            'Single quote, doubled' => [
                'single_quote_doubled',
                "foo''bar",
            ],
            'Double quote' => [
                'double_quote',
                'foo"bar',
            ],
            'Double quote, doubled' => [
                'double_quote_doubled',
                'foo""bar',
            ],
            'Backspace' => [
                'backspace',
                "foo\x08bar",
            ],
            'New line' => [
                'new_line',
                "foo\nbar",
            ],
            'Carriage return' => [
                'carriage_return',
                "foo\rbar",
            ],
            'Tab' => [
                'tab',
                "foo\tbar",
            ],
            'Substitute' => [
                'substitute',
                "foo\x1abar",
            ],
            'Backslash' => [
                'backslash',
                'foo\\bar',
            ],
            'Backslash, doubled' => [
                'backslash_doubled',
                'foo\\\\bar',
            ],
            'Percent' => [
                'percent_sign',
                'foo%bar',
            ],
            'Underscore' => [
                'underscore',
                'foo_bar',
            ],
            'NULL string' => [
                'null_string',
                'NULL',
            ],
            'NULL value' => [
                'null_value',
                null,
            ],
            'SQL expression' => [
                'sql_expression',
                "'; DROP DATABASE doctrine --",
            ],
            'No double conversion' => [
                'no_double_conversion',
                "\\'",
            ],
        ];
    }
}<|MERGE_RESOLUTION|>--- conflicted
+++ resolved
@@ -18,12 +18,8 @@
         $table->addColumn('id', Types::INTEGER);
 
         foreach (self::columnProvider() as [$name, $default]) {
-<<<<<<< HEAD
-            $table->addColumn($name, 'string', [
+            $table->addColumn($name, Types::STRING, [
                 'length' => 32,
-=======
-            $table->addColumn($name, Types::STRING, [
->>>>>>> fd47abd3
                 'default' => $default,
                 'notnull' => false,
             ]);
