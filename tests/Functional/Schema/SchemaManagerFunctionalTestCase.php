--- conflicted
+++ resolved
@@ -5,10 +5,6 @@
 namespace Doctrine\DBAL\Tests\Functional\Schema;
 
 use Doctrine\Common\EventManager;
-<<<<<<< HEAD
-use Doctrine\DBAL\DBALException;
-=======
->>>>>>> 6b57e8b5
 use Doctrine\DBAL\Events;
 use Doctrine\DBAL\Exception;
 use Doctrine\DBAL\Schema\AbstractAsset;
@@ -93,38 +89,6 @@
         }
     }
 
-<<<<<<< HEAD
-    public function testDropsDatabaseWithActiveConnections(): void
-    {
-        if (! $this->schemaManager->getDatabasePlatform()->supportsCreateDropDatabase()) {
-            self::markTestSkipped('Cannot drop Database client side with this Driver.');
-        }
-
-        $this->schemaManager->dropAndCreateDatabase('test_drop_database');
-
-        $knownDatabases = $this->schemaManager->listDatabases();
-        if ($this->connection->getDatabasePlatform() instanceof OraclePlatform) {
-            self::assertContains('TEST_DROP_DATABASE', $knownDatabases);
-        } else {
-            self::assertContains('test_drop_database', $knownDatabases);
-        }
-
-        $params = $this->connection->getParams();
-        if ($this->connection->getDatabasePlatform() instanceof OraclePlatform) {
-            $params['user'] = 'test_drop_database';
-        } else {
-            $params['dbname'] = 'test_drop_database';
-        }
-
-        $this->connection->getDriver()->connect($params);
-
-        $this->schemaManager->dropDatabase('test_drop_database');
-
-        self::assertNotContains('test_drop_database', $this->schemaManager->listDatabases());
-    }
-
-=======
->>>>>>> 6b57e8b5
     public function testDropAndCreateSequence(): void
     {
         $platform = $this->connection->getDatabasePlatform();
@@ -1245,58 +1209,6 @@
         $table = $this->schemaManager->listTableDetails('table_with_comment');
         self::assertSame('Foo with control characters \'\\', $table->getComment());
     }
-<<<<<<< HEAD
-
-    public function testSchemaDiffForeignKeys(): void
-    {
-        $schemaManager = $this->connection->getSchemaManager();
-        $platform      = $this->connection->getDatabasePlatform();
-
-        $table1 = new Table('child');
-        $table1->addColumn('id', 'integer', ['autoincrement' => true]);
-        $table1->addColumn('parent_id', 'integer');
-        $table1->setPrimaryKey(['id']);
-        $table1->addForeignKeyConstraint('parent', ['parent_id'], ['id']);
-
-        $table2 = new Table('parent');
-        $table2->addColumn('id', 'integer', ['autoincrement' => true]);
-        $table2->setPrimaryKey(['id']);
-
-        $diff = new SchemaDiff(['table1' => $table1, 'table2' => $table2]);
-        $sqls = $diff->toSql($platform);
-
-        foreach ($sqls as $sql) {
-            $this->connection->executeStatement($sql);
-        }
-
-        $schema = new Schema([
-            $schemaManager->listTableDetails('child'),
-            $schemaManager->listTableDetails('parent'),
-        ]);
-
-        self::assertCount(1, $schema->getTable('child')->getForeignKeys());
-
-        $offlineSchema = new Schema([$table1, $table2]);
-
-        $diff = Comparator::compareSchemas($offlineSchema, $schema);
-
-        foreach ($diff->changedTables as $table) {
-            if (
-                count($table->changedForeignKeys) <= 0
-                && count($table->addedForeignKeys) <= 0
-                && count($table->removedForeignKeys) <= 0
-            ) {
-                continue;
-            }
-
-            self::fail(
-                'No changes on foreigh keys should be detected, but we have: ' .
-                implode(', ', $diff->toSql($platform))
-            );
-        }
-    }
-=======
->>>>>>> 6b57e8b5
 }
 
 interface ListTableColumnsDispatchEventListener
