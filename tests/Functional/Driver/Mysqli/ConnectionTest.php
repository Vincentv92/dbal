<?php

declare(strict_types=1);

namespace Doctrine\DBAL\Tests\Functional\Driver\Mysqli;

use Doctrine\DBAL\Driver\Mysqli\Driver;
use Doctrine\DBAL\Driver\Mysqli\MysqliConnection;
use Doctrine\DBAL\Driver\Mysqli\MysqliException;
use Doctrine\DBAL\Tests\FunctionalTestCase;
use Doctrine\DBAL\Tests\TestUtil;

use function array_merge;
use function extension_loaded;

use const MYSQLI_OPT_CONNECT_TIMEOUT;

class ConnectionTest extends FunctionalTestCase
{
    protected function setUp(): void
    {
        if (! extension_loaded('mysqli')) {
            self::markTestSkipped('mysqli is not installed.');
        }

        parent::setUp();

        if ($this->connection->getDriver() instanceof Driver) {
            return;
        }

        self::markTestSkipped('MySQLi only test.');
    }

    protected function tearDown(): void
    {
        parent::tearDown();
    }

    public function testSupportedDriverOptions(): void
    {
        $this->expectNotToPerformAssertions();
        $this->getConnection([MYSQLI_OPT_CONNECT_TIMEOUT => 1]);
    }

    public function testUnsupportedDriverOption(): void
    {
        $this->expectException(MysqliException::class);

        $this->getConnection([12345 => 'world']);
    }

    public function testInvalidCharset(): void
    {
        $params = TestUtil::getConnectionParams();

        $this->expectException(MysqliException::class);
        (new Driver())->connect(
            array_merge(
                $params,
                ['charset' => 'invalid']
            )
        );
    }

    /**
     * @param mixed[] $driverOptions
     */
    private function getConnection(array $driverOptions): MysqliConnection
    {
<<<<<<< HEAD
        return new MysqliConnection(
            [
                'host' => $GLOBALS['db_host'],
                'dbname' => $GLOBALS['db_name'],
                'port' => (int) $GLOBALS['db_port'],
            ],
            $GLOBALS['db_username'],
            $GLOBALS['db_password'],
            $driverOptions
=======
        $params = TestUtil::getConnectionParams();

        return (new Driver())->connect(
            array_merge(
                $params,
                ['driver_options' => $driverOptions]
            )
>>>>>>> 4509f271
        );
    }
}<|MERGE_RESOLUTION|>--- conflicted
+++ resolved
@@ -68,17 +68,6 @@
      */
     private function getConnection(array $driverOptions): MysqliConnection
     {
-<<<<<<< HEAD
-        return new MysqliConnection(
-            [
-                'host' => $GLOBALS['db_host'],
-                'dbname' => $GLOBALS['db_name'],
-                'port' => (int) $GLOBALS['db_port'],
-            ],
-            $GLOBALS['db_username'],
-            $GLOBALS['db_password'],
-            $driverOptions
-=======
         $params = TestUtil::getConnectionParams();
 
         return (new Driver())->connect(
@@ -86,7 +75,6 @@
                 $params,
                 ['driver_options' => $driverOptions]
             )
->>>>>>> 4509f271
         );
     }
 }