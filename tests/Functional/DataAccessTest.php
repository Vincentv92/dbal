<?php

namespace Doctrine\DBAL\Tests\Functional;

use DateTime;
use Doctrine\DBAL\Connection;
use Doctrine\DBAL\ParameterType;
use Doctrine\DBAL\Platforms\SqlitePlatform;
use Doctrine\DBAL\Platforms\TrimMode;
use Doctrine\DBAL\Schema\Table;
use Doctrine\DBAL\Tests\FunctionalTestCase;
use Doctrine\DBAL\Types\Types;

use function array_change_key_case;
use function date;
use function strtotime;

use const CASE_LOWER;

class DataAccessTest extends FunctionalTestCase
{
    protected function setUp(): void
    {
<<<<<<< HEAD
        parent::setUp();

=======
>>>>>>> ade125f9
        $table = new Table('fetch_table');
        $table->addColumn('test_int', 'integer');
        $table->addColumn('test_string', 'string');
        $table->addColumn('test_datetime', 'datetime', ['notnull' => false]);
        $table->setPrimaryKey(['test_int']);

        $sm = $this->connection->getSchemaManager();
        $sm->dropAndCreateTable($table);

        $this->connection->insert('fetch_table', [
            'test_int' => 1,
            'test_string' => 'foo',
            'test_datetime' => '2010-01-01 10:10:10',
        ]);
    }

    public function testPrepareWithBindValue(): void
    {
        $sql  = 'SELECT test_int, test_string FROM fetch_table WHERE test_int = ? AND test_string = ?';
        $stmt = $this->connection->prepare($sql);

        $stmt->bindValue(1, 1);
        $stmt->bindValue(2, 'foo');

        $row = $stmt->execute()->fetchAssociative();

        self::assertIsArray($row);
        $row = array_change_key_case($row, CASE_LOWER);
        self::assertEquals(['test_int' => 1, 'test_string' => 'foo'], $row);
    }

    public function testPrepareWithBindParam(): void
    {
        $paramInt = 1;
        $paramStr = 'foo';

        $sql  = 'SELECT test_int, test_string FROM fetch_table WHERE test_int = ? AND test_string = ?';
        $stmt = $this->connection->prepare($sql);

        $stmt->bindParam(1, $paramInt);
        $stmt->bindParam(2, $paramStr);

        $row = $stmt->execute()->fetchAssociative();

        self::assertIsArray($row);
        $row = array_change_key_case($row, CASE_LOWER);
        self::assertEquals(['test_int' => 1, 'test_string' => 'foo'], $row);
    }

    public function testPrepareWithFetchAllAssociative(): void
    {
        $paramInt = 1;
        $paramStr = 'foo';

        $sql  = 'SELECT test_int, test_string FROM fetch_table WHERE test_int = ? AND test_string = ?';
        $stmt = $this->connection->prepare($sql);

        $stmt->bindParam(1, $paramInt);
        $stmt->bindParam(2, $paramStr);

        $rows    = $stmt->execute()->fetchAllAssociative();
        $rows[0] = array_change_key_case($rows[0], CASE_LOWER);
        self::assertEquals(['test_int' => 1, 'test_string' => 'foo'], $rows[0]);
    }

    public function testPrepareWithFetchOne(): void
    {
        $paramInt = 1;
        $paramStr = 'foo';

        $sql  = 'SELECT test_int FROM fetch_table WHERE test_int = ? AND test_string = ?';
        $stmt = $this->connection->prepare($sql);

        $stmt->bindParam(1, $paramInt);
        $stmt->bindParam(2, $paramStr);

        $column = $stmt->execute()->fetchOne();
        self::assertEquals(1, $column);
    }

    public function testPrepareWithExecuteParams(): void
    {
        $paramInt = 1;
        $paramStr = 'foo';

        $sql    = 'SELECT test_int, test_string FROM fetch_table WHERE test_int = ? AND test_string = ?';
        $stmt   = $this->connection->prepare($sql);
        $result = $stmt->execute([$paramInt, $paramStr]);

        $row = $result->fetchAssociative();
        self::assertNotFalse($row);
        $row = array_change_key_case($row, CASE_LOWER);
        self::assertEquals(['test_int' => 1, 'test_string' => 'foo'], $row);
    }

    public function testFetchAllAssociative(): void
    {
        $sql  = 'SELECT test_int, test_string FROM fetch_table WHERE test_int = ? AND test_string = ?';
        $data = $this->connection->fetchAllAssociative($sql, [1, 'foo']);

        self::assertCount(1, $data);

        $row = $data[0];
        self::assertCount(2, $row);

        $row = array_change_key_case($row, CASE_LOWER);
        self::assertEquals(1, $row['test_int']);
        self::assertEquals('foo', $row['test_string']);
    }

    public function testFetchAllWithTypes(): void
    {
        $datetimeString = '2010-01-01 10:10:10';
        $datetime       = new DateTime($datetimeString);

        $sql  = 'SELECT test_int, test_datetime FROM fetch_table WHERE test_int = ? AND test_datetime = ?';
        $data = $this->connection->fetchAllAssociative(
            $sql,
            [1, $datetime],
            [ParameterType::STRING, Types::DATETIME_MUTABLE]
        );

        self::assertCount(1, $data);

        $row = $data[0];
        self::assertCount(2, $row);

        $row = array_change_key_case($row, CASE_LOWER);
        self::assertEquals(1, $row['test_int']);
        self::assertStringStartsWith($datetimeString, $row['test_datetime']);
    }

    public function testFetchAssociative(): void
    {
        $sql = 'SELECT test_int, test_string FROM fetch_table WHERE test_int = ? AND test_string = ?';
        $row = $this->connection->fetchAssociative($sql, [1, 'foo']);

        self::assertNotFalse($row);

        $row = array_change_key_case($row, CASE_LOWER);

        self::assertEquals(1, $row['test_int']);
        self::assertEquals('foo', $row['test_string']);
    }

    public function testFetchAssocWithTypes(): void
    {
        $datetimeString = '2010-01-01 10:10:10';
        $datetime       = new DateTime($datetimeString);

        $sql = 'SELECT test_int, test_datetime FROM fetch_table WHERE test_int = ? AND test_datetime = ?';
        $row = $this->connection->fetchAssociative(
            $sql,
            [1, $datetime],
            [ParameterType::STRING, Types::DATETIME_MUTABLE]
        );

        self::assertNotFalse($row);

        $row = array_change_key_case($row, CASE_LOWER);

        self::assertEquals(1, $row['test_int']);
        self::assertStringStartsWith($datetimeString, $row['test_datetime']);
    }

    public function testFetchArray(): void
    {
        $sql = 'SELECT test_int, test_string FROM fetch_table WHERE test_int = ? AND test_string = ?';
        $row = $this->connection->fetchNumeric($sql, [1, 'foo']);
        self::assertNotFalse($row);

        self::assertEquals(1, $row[0]);
        self::assertEquals('foo', $row[1]);
    }

    public function testFetchArrayWithTypes(): void
    {
        $datetimeString = '2010-01-01 10:10:10';
        $datetime       = new DateTime($datetimeString);

        $sql = 'SELECT test_int, test_datetime FROM fetch_table WHERE test_int = ? AND test_datetime = ?';
        $row = $this->connection->fetchNumeric(
            $sql,
            [1, $datetime],
            [ParameterType::STRING, Types::DATETIME_MUTABLE]
        );

        self::assertNotFalse($row);

        $row = array_change_key_case($row, CASE_LOWER);

        self::assertEquals(1, $row[0]);
        self::assertStringStartsWith($datetimeString, $row[1]);
    }

    public function testFetchColumn(): void
    {
        $sql     = 'SELECT test_int FROM fetch_table WHERE test_int = ? AND test_string = ?';
        $testInt = $this->connection->fetchOne($sql, [1, 'foo']);

        self::assertEquals(1, $testInt);

        $sql        = 'SELECT test_string FROM fetch_table WHERE test_int = ? AND test_string = ?';
        $testString = $this->connection->fetchOne($sql, [1, 'foo']);

        self::assertEquals('foo', $testString);
    }

    public function testFetchOneWithTypes(): void
    {
        $datetimeString = '2010-01-01 10:10:10';
        $datetime       = new DateTime($datetimeString);

        $sql    = 'SELECT test_datetime FROM fetch_table WHERE test_int = ? AND test_datetime = ?';
        $column = $this->connection->fetchOne(
            $sql,
            [1, $datetime],
            [ParameterType::STRING, Types::DATETIME_MUTABLE]
        );

        self::assertIsString($column);

        self::assertStringStartsWith($datetimeString, $column);
    }

    public function testExecuteQueryBindDateTimeType(): void
    {
        $value = $this->connection->fetchOne(
            'SELECT count(*) AS c FROM fetch_table WHERE test_datetime = ?',
            [new DateTime('2010-01-01 10:10:10')],
            [Types::DATETIME_MUTABLE]
        );

        self::assertEquals(1, $value);
    }

    public function testExecuteStatementBindDateTimeType(): void
    {
        $datetime = new DateTime('2010-02-02 20:20:20');

        $sql          = 'INSERT INTO fetch_table (test_int, test_string, test_datetime) VALUES (?, ?, ?)';
        $affectedRows = $this->connection->executeStatement($sql, [
            50,
            'foo',
            $datetime,
        ], [
            ParameterType::INTEGER,
            ParameterType::STRING,
            Types::DATETIME_MUTABLE,
        ]);

        self::assertEquals(1, $affectedRows);
        self::assertEquals(1, $this->connection->executeQuery(
            'SELECT count(*) AS c FROM fetch_table WHERE test_datetime = ?',
            [$datetime],
            [Types::DATETIME_MUTABLE]
        )->fetchOne());
    }

    public function testPrepareQueryBindValueDateTimeType(): void
    {
        $sql  = 'SELECT count(*) AS c FROM fetch_table WHERE test_datetime = ?';
        $stmt = $this->connection->prepare($sql);
        $stmt->bindValue(1, new DateTime('2010-01-01 10:10:10'), Types::DATETIME_MUTABLE);
        $result = $stmt->execute();

        self::assertEquals(1, $result->fetchOne());
    }

    public function testNativeArrayListSupport(): void
    {
        for ($i = 100; $i < 110; $i++) {
            $this->connection->insert('fetch_table', [
                'test_int' => $i,
                'test_string' => 'foo' . $i,
                'test_datetime' => '2010-01-01 10:10:10',
            ]);
        }

        $result = $this->connection->executeQuery(
            'SELECT test_int FROM fetch_table WHERE test_int IN (?)',
            [[100, 101, 102, 103, 104]],
            [Connection::PARAM_INT_ARRAY]
        );

        $data = $result->fetchAllNumeric();
        self::assertCount(5, $data);
        self::assertEquals([[100], [101], [102], [103], [104]], $data);

        $result = $this->connection->executeQuery(
            'SELECT test_int FROM fetch_table WHERE test_string IN (?)',
            [['foo100', 'foo101', 'foo102', 'foo103', 'foo104']],
            [Connection::PARAM_STR_ARRAY]
        );

        $data = $result->fetchAllNumeric();
        self::assertCount(5, $data);
        self::assertEquals([[100], [101], [102], [103], [104]], $data);
    }

    /**
     * @param string|false $char
     *
     * @dataProvider getTrimExpressionData
     */
    public function testTrimExpression(string $value, int $position, $char, string $expectedResult): void
    {
        $sql = 'SELECT ' .
            $this->connection->getDatabasePlatform()->getTrimExpression($value, $position, $char) . ' AS trimmed ' .
            'FROM fetch_table';

        $row = $this->connection->fetchAssociative($sql);
        self::assertNotFalse($row);
        $row = array_change_key_case($row, CASE_LOWER);

        self::assertEquals($expectedResult, $row['trimmed']);
    }

    /**
     * @return array<int, array<int, mixed>>
     */
    public static function getTrimExpressionData(): iterable
    {
        return [
            ['test_string', TrimMode::UNSPECIFIED, false, 'foo'],
            ['test_string', TrimMode::LEADING, false, 'foo'],
            ['test_string', TrimMode::TRAILING, false, 'foo'],
            ['test_string', TrimMode::BOTH, false, 'foo'],
            ['test_string', TrimMode::UNSPECIFIED, "'f'", 'oo'],
            ['test_string', TrimMode::UNSPECIFIED, "'o'", 'f'],
            ['test_string', TrimMode::UNSPECIFIED, "'.'", 'foo'],
            ['test_string', TrimMode::LEADING, "'f'", 'oo'],
            ['test_string', TrimMode::LEADING, "'o'", 'foo'],
            ['test_string', TrimMode::LEADING, "'.'", 'foo'],
            ['test_string', TrimMode::TRAILING, "'f'", 'foo'],
            ['test_string', TrimMode::TRAILING, "'o'", 'f'],
            ['test_string', TrimMode::TRAILING, "'.'", 'foo'],
            ['test_string', TrimMode::BOTH, "'f'", 'oo'],
            ['test_string', TrimMode::BOTH, "'o'", 'f'],
            ['test_string', TrimMode::BOTH, "'.'", 'foo'],
            ["' foo '", TrimMode::UNSPECIFIED, false, 'foo'],
            ["' foo '", TrimMode::LEADING, false, 'foo '],
            ["' foo '", TrimMode::TRAILING, false, ' foo'],
            ["' foo '", TrimMode::BOTH, false, 'foo'],
            ["' foo '", TrimMode::UNSPECIFIED, "'f'", ' foo '],
            ["' foo '", TrimMode::UNSPECIFIED, "'o'", ' foo '],
            ["' foo '", TrimMode::UNSPECIFIED, "'.'", ' foo '],
            ["' foo '", TrimMode::UNSPECIFIED, "' '", 'foo'],
            ["' foo '", TrimMode::LEADING, "'f'", ' foo '],
            ["' foo '", TrimMode::LEADING, "'o'", ' foo '],
            ["' foo '", TrimMode::LEADING, "'.'", ' foo '],
            ["' foo '", TrimMode::LEADING, "' '", 'foo '],
            ["' foo '", TrimMode::TRAILING, "'f'", ' foo '],
            ["' foo '", TrimMode::TRAILING, "'o'", ' foo '],
            ["' foo '", TrimMode::TRAILING, "'.'", ' foo '],
            ["' foo '", TrimMode::TRAILING, "' '", ' foo'],
            ["' foo '", TrimMode::BOTH, "'f'", ' foo '],
            ["' foo '", TrimMode::BOTH, "'o'", ' foo '],
            ["' foo '", TrimMode::BOTH, "'.'", ' foo '],
            ["' foo '", TrimMode::BOTH, "' '", 'foo'],
        ];
    }

    public function testDateArithmetics(): void
    {
        $p    = $this->connection->getDatabasePlatform();
        $sql  = 'SELECT ';
        $sql .= $p->getDateAddSecondsExpression('test_datetime', 1) . ' AS add_seconds, ';
        $sql .= $p->getDateSubSecondsExpression('test_datetime', 1) . ' AS sub_seconds, ';
        $sql .= $p->getDateAddMinutesExpression('test_datetime', 5) . ' AS add_minutes, ';
        $sql .= $p->getDateSubMinutesExpression('test_datetime', 5) . ' AS sub_minutes, ';
        $sql .= $p->getDateAddHourExpression('test_datetime', 3) . ' AS add_hour, ';
        $sql .= $p->getDateSubHourExpression('test_datetime', 3) . ' AS sub_hour, ';
        $sql .= $p->getDateAddDaysExpression('test_datetime', 10) . ' AS add_days, ';
        $sql .= $p->getDateSubDaysExpression('test_datetime', 10) . ' AS sub_days, ';
        $sql .= $p->getDateAddWeeksExpression('test_datetime', 1) . ' AS add_weeks, ';
        $sql .= $p->getDateSubWeeksExpression('test_datetime', 1) . ' AS sub_weeks, ';
        $sql .= $p->getDateAddMonthExpression('test_datetime', 2) . ' AS add_month, ';
        $sql .= $p->getDateSubMonthExpression('test_datetime', 2) . ' AS sub_month, ';
        $sql .= $p->getDateAddQuartersExpression('test_datetime', 3) . ' AS add_quarters, ';
        $sql .= $p->getDateSubQuartersExpression('test_datetime', 3) . ' AS sub_quarters, ';
        $sql .= $p->getDateAddYearsExpression('test_datetime', 6) . ' AS add_years, ';
        $sql .= $p->getDateSubYearsExpression('test_datetime', 6) . ' AS sub_years ';
        $sql .= 'FROM fetch_table';

        $row = $this->connection->fetchAssociative($sql);
        self::assertNotFalse($row);
        $row = array_change_key_case($row, CASE_LOWER);

        self::assertEquals('2010-01-01 10:10:11', date('Y-m-d H:i:s', strtotime($row['add_seconds'])));
        self::assertEquals('2010-01-01 10:10:09', date('Y-m-d H:i:s', strtotime($row['sub_seconds'])));
        self::assertEquals('2010-01-01 10:15:10', date('Y-m-d H:i:s', strtotime($row['add_minutes'])));
        self::assertEquals('2010-01-01 10:05:10', date('Y-m-d H:i:s', strtotime($row['sub_minutes'])));
        self::assertEquals('2010-01-01 13:10', date('Y-m-d H:i', strtotime($row['add_hour'])));
        self::assertEquals('2010-01-01 07:10', date('Y-m-d H:i', strtotime($row['sub_hour'])));
        self::assertEquals('2010-01-11', date('Y-m-d', strtotime($row['add_days'])));
        self::assertEquals('2009-12-22', date('Y-m-d', strtotime($row['sub_days'])));
        self::assertEquals('2010-01-08', date('Y-m-d', strtotime($row['add_weeks'])));
        self::assertEquals('2009-12-25', date('Y-m-d', strtotime($row['sub_weeks'])));
        self::assertEquals('2010-03-01', date('Y-m-d', strtotime($row['add_month'])));
        self::assertEquals('2009-11-01', date('Y-m-d', strtotime($row['sub_month'])));
        self::assertEquals('2010-10-01', date('Y-m-d', strtotime($row['add_quarters'])));
        self::assertEquals('2009-04-01', date('Y-m-d', strtotime($row['sub_quarters'])));
        self::assertEquals('2016-01-01', date('Y-m-d', strtotime($row['add_years'])));
        self::assertEquals('2004-01-01', date('Y-m-d', strtotime($row['sub_years'])));
    }

    public function testSqliteDateArithmeticWithDynamicInterval(): void
    {
        $platform = $this->connection->getDatabasePlatform();

        if (! $platform instanceof SqlitePlatform) {
            self::markTestSkipped('test is for sqlite only');
        }

        $table = new Table('fetch_table_date_math');
        $table->addColumn('test_date', 'date');
        $table->addColumn('test_days', 'integer');
        $table->setPrimaryKey(['test_date']);

        $sm = $this->connection->getSchemaManager();
        $sm->createTable($table);

        $this->connection->insert('fetch_table_date_math', ['test_date' => '2010-01-01', 'test_days' => 10]);
        $this->connection->insert('fetch_table_date_math', ['test_date' => '2010-06-01', 'test_days' => 20]);

        $sql  = 'SELECT COUNT(*) FROM fetch_table_date_math WHERE ';
        $sql .= $platform->getDateSubDaysExpression('test_date', 'test_days') . " < '2010-05-12'";

        $rowCount = $this->connection->fetchOne($sql);

        self::assertEquals(1, $rowCount);
    }

    public function testLocateExpression(): void
    {
        $platform = $this->connection->getDatabasePlatform();

        $sql  = 'SELECT ';
        $sql .= $platform->getLocateExpression('test_string', "'oo'") . ' AS locate1, ';
        $sql .= $platform->getLocateExpression('test_string', "'foo'") . ' AS locate2, ';
        $sql .= $platform->getLocateExpression('test_string', "'bar'") . ' AS locate3, ';
        $sql .= $platform->getLocateExpression('test_string', 'test_string') . ' AS locate4, ';
        $sql .= $platform->getLocateExpression("'foo'", 'test_string') . ' AS locate5, ';
        $sql .= $platform->getLocateExpression("'barfoobaz'", 'test_string') . ' AS locate6, ';
        $sql .= $platform->getLocateExpression("'bar'", 'test_string') . ' AS locate7, ';
        $sql .= $platform->getLocateExpression('test_string', "'oo'", 2) . ' AS locate8, ';
        $sql .= $platform->getLocateExpression('test_string', "'oo'", 3) . ' AS locate9 ';
        $sql .= 'FROM fetch_table';

        $row = $this->connection->fetchAssociative($sql);
        self::assertNotFalse($row);
        $row = array_change_key_case($row, CASE_LOWER);

        self::assertEquals(2, $row['locate1']);
        self::assertEquals(1, $row['locate2']);
        self::assertEquals(0, $row['locate3']);
        self::assertEquals(1, $row['locate4']);
        self::assertEquals(1, $row['locate5']);
        self::assertEquals(4, $row['locate6']);
        self::assertEquals(0, $row['locate7']);
        self::assertEquals(2, $row['locate8']);
        self::assertEquals(0, $row['locate9']);
    }

    public function testQuoteSQLInjection(): void
    {
        $sql  = 'SELECT * FROM fetch_table WHERE test_string = ' . $this->connection->quote("bar' OR '1'='1");
        $rows = $this->connection->fetchAllAssociative($sql);

        self::assertCount(0, $rows, 'no result should be returned, otherwise SQL injection is possible');
    }
}<|MERGE_RESOLUTION|>--- conflicted
+++ resolved
@@ -21,11 +21,6 @@
 {
     protected function setUp(): void
     {
-<<<<<<< HEAD
-        parent::setUp();
-
-=======
->>>>>>> ade125f9
         $table = new Table('fetch_table');
         $table->addColumn('test_int', 'integer');
         $table->addColumn('test_string', 'string');
