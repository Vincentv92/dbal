<?php

declare(strict_types=1);

namespace Doctrine\DBAL\Tests\Functional;

use Doctrine\DBAL\ColumnCase;
use Doctrine\DBAL\DriverManager;
use Doctrine\DBAL\Portability\Connection;
use Doctrine\DBAL\Portability\Middleware;
use Doctrine\DBAL\Schema\Table;
use Doctrine\DBAL\Tests\FunctionalTestCase;

use function array_keys;
use function array_merge;
use function strlen;

class PortabilityTest extends FunctionalTestCase
{
<<<<<<< HEAD
    protected function setUp(): void
    {
        $configuration = $this->connection->getConfiguration();
        $configuration->setMiddlewares(
            array_merge(
                $configuration->getMiddlewares(),
                [new Middleware(Connection::PORTABILITY_ALL, ColumnCase::LOWER)]
            )
        );

        $this->connection = DriverManager::getConnection($this->connection->getParams(), $configuration);

        $table = new Table('portability_table');
        $table->addColumn('Test_Int', 'integer');
        $table->addColumn('Test_String', 'string', [
            'length' => 8,
            'fixed' => true,
        ]);
        $table->addColumn('Test_Null', 'string', [
            'length' => 1,
            'notnull' => false,
        ]);
        $table->setPrimaryKey(['Test_Int']);

        try {
            $sm = $this->connection->createSchemaManager();
            $sm->createTable($table);

            $this->connection->insert('portability_table', [
                'Test_Int' => 1,
                'Test_String' => 'foo',
                'Test_Null' => '',
            ]);

            $this->connection->insert('portability_table', [
                'Test_Int' => 2,
                'Test_String' => 'foo  ',
                'Test_Null' => null,
            ]);
        } catch (Throwable $e) {
        }
    }

=======
>>>>>>> dd19bab0
    protected function tearDown(): void
    {
        // the connection that overrides the shared one has to be manually closed prior to 4.0.0 to prevent leak
        // see https://github.com/doctrine/dbal/issues/4515
        $this->connection->close();
    }

    public function testFullFetchMode(): void
    {
        $this->connectWithPortability(Connection::PORTABILITY_ALL, ColumnCase::LOWER);
        $this->createTable();

        $rows = $this->connection->fetchAllAssociative('SELECT * FROM portability_table');
        $this->assertFetchResultRows($rows);

        $result = $this->connection->executeQuery('SELECT * FROM portability_table');

        while (($row = $result->fetchAssociative())) {
            $this->assertFetchResultRow($row);
        }

        $result = $this->connection
            ->prepare('SELECT * FROM portability_table')
            ->executeQuery();

        while (($row = $result->fetchAssociative())) {
            $this->assertFetchResultRow($row);
        }
    }

    /**
     * @param list<string> $expected
     *
     * @dataProvider caseProvider
     */
    public function testCaseConversion(int $case, array $expected): void
    {
        $this->connectWithPortability(Connection::PORTABILITY_FIX_CASE, $case);
        $this->createTable();

        $row = $this->connection->fetchAssociative('SELECT * FROM portability_table');

<<<<<<< HEAD
        $result = $this->connection->prepare('SELECT * FROM portability_table')
            ->executeQuery();
=======
        self::assertNotFalse($row);
        self::assertSame($expected, array_keys($row));
    }
>>>>>>> dd19bab0

    /**
     * @return iterable<string, array{int, list<string>}>
     */
    public static function caseProvider(): iterable
    {
        yield 'lower' => [ColumnCase::LOWER, ['test_int', 'test_string', 'test_null']];
        yield 'upper' => [ColumnCase::UPPER, ['TEST_INT', 'TEST_STRING', 'TEST_NULL']];
    }

    /**
     * @param array<int, array<string, mixed>> $rows
     */
    private function assertFetchResultRows(array $rows): void
    {
        self::assertCount(2, $rows);
        foreach ($rows as $row) {
            $this->assertFetchResultRow($row);
        }
    }

    /**
     * @param array<string, mixed> $row
     */
    public function assertFetchResultRow(array $row): void
    {
        self::assertThat($row['test_int'], self::logicalOr(
            self::equalTo(1),
            self::equalTo(2)
        ));

        self::assertArrayHasKey('test_string', $row, 'Case should be lowered.');
        self::assertEquals(3, strlen($row['test_string']));
        self::assertNull($row['test_null']);
        self::assertArrayNotHasKey(0, $row, 'The row should not contain numerical keys.');
    }

    /**
     * @param mixed[] $expected
     *
     * @dataProvider fetchColumnProvider
     */
    public function testFetchColumn(string $column, array $expected): void
    {
        $this->connectWithPortability(Connection::PORTABILITY_RTRIM, 0);
        $this->createTable();

        $result = $this->connection->executeQuery('SELECT ' . $column . ' FROM portability_table');

        self::assertEquals($expected, $result->fetchFirstColumn());
    }

    /**
     * @return iterable<string, array<int, mixed>>
     */
    public static function fetchColumnProvider(): iterable
    {
        return [
            'int' => [
                'Test_Int',
                [1, 2],
            ],
            'string' => [
                'Test_String',
                ['foo', 'foo'],
            ],
        ];
    }

    public function testFetchAllNullColumn(): void
    {
        $this->connectWithPortability(Connection::PORTABILITY_EMPTY_TO_NULL, 0);
        $this->createTable();

        $column = $this->connection->fetchFirstColumn('SELECT Test_Null FROM portability_table');

        self::assertSame([null, null], $column);
    }

    private function connectWithPortability(int $mode, int $case): void
    {
        // closing the default connection prior to 4.0.0 to prevent connection leak
        $this->connection->close();

        $configuration = $this->connection->getConfiguration();
        $configuration->setMiddlewares(
            array_merge(
                $configuration->getMiddlewares(),
                [new Middleware($mode, $case)]
            )
        );

        $this->connection = DriverManager::getConnection($this->connection->getParams(), $configuration);
    }

    private function createTable(): void
    {
        $table = new Table('portability_table');
        $table->addColumn('Test_Int', 'integer');
        $table->addColumn('Test_String', 'string', ['fixed' => true, 'length' => 32]);
        $table->addColumn('Test_Null', 'string', ['notnull' => false]);
        $table->setPrimaryKey(['Test_Int']);

        $this->dropAndCreateTable($table);

        $this->connection->insert('portability_table', [
            'Test_Int' => 1,
            'Test_String' => 'foo',
            'Test_Null' => '',
        ]);

        $this->connection->insert('portability_table', [
            'Test_Int' => 2,
            'Test_String' => 'foo  ',
            'Test_Null' => null,
        ]);
    }
}<|MERGE_RESOLUTION|>--- conflicted
+++ resolved
@@ -17,52 +17,6 @@
 
 class PortabilityTest extends FunctionalTestCase
 {
-<<<<<<< HEAD
-    protected function setUp(): void
-    {
-        $configuration = $this->connection->getConfiguration();
-        $configuration->setMiddlewares(
-            array_merge(
-                $configuration->getMiddlewares(),
-                [new Middleware(Connection::PORTABILITY_ALL, ColumnCase::LOWER)]
-            )
-        );
-
-        $this->connection = DriverManager::getConnection($this->connection->getParams(), $configuration);
-
-        $table = new Table('portability_table');
-        $table->addColumn('Test_Int', 'integer');
-        $table->addColumn('Test_String', 'string', [
-            'length' => 8,
-            'fixed' => true,
-        ]);
-        $table->addColumn('Test_Null', 'string', [
-            'length' => 1,
-            'notnull' => false,
-        ]);
-        $table->setPrimaryKey(['Test_Int']);
-
-        try {
-            $sm = $this->connection->createSchemaManager();
-            $sm->createTable($table);
-
-            $this->connection->insert('portability_table', [
-                'Test_Int' => 1,
-                'Test_String' => 'foo',
-                'Test_Null' => '',
-            ]);
-
-            $this->connection->insert('portability_table', [
-                'Test_Int' => 2,
-                'Test_String' => 'foo  ',
-                'Test_Null' => null,
-            ]);
-        } catch (Throwable $e) {
-        }
-    }
-
-=======
->>>>>>> dd19bab0
     protected function tearDown(): void
     {
         // the connection that overrides the shared one has to be manually closed prior to 4.0.0 to prevent leak
@@ -105,14 +59,9 @@
 
         $row = $this->connection->fetchAssociative('SELECT * FROM portability_table');
 
-<<<<<<< HEAD
-        $result = $this->connection->prepare('SELECT * FROM portability_table')
-            ->executeQuery();
-=======
         self::assertNotFalse($row);
         self::assertSame($expected, array_keys($row));
     }
->>>>>>> dd19bab0
 
     /**
      * @return iterable<string, array{int, list<string>}>
@@ -212,8 +161,14 @@
     {
         $table = new Table('portability_table');
         $table->addColumn('Test_Int', 'integer');
-        $table->addColumn('Test_String', 'string', ['fixed' => true, 'length' => 32]);
-        $table->addColumn('Test_Null', 'string', ['notnull' => false]);
+        $table->addColumn('Test_String', 'string', [
+            'fixed' => true,
+            'length' => 8,
+        ]);
+        $table->addColumn('Test_Null', 'string', [
+            'length' => 1,
+            'notnull' => false,
+        ]);
         $table->setPrimaryKey(['Test_Int']);
 
         $this->dropAndCreateTable($table);
