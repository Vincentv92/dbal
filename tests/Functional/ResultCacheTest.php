--- conflicted
+++ resolved
@@ -53,18 +53,7 @@
         $config->setResultCacheImpl($cache);
     }
 
-<<<<<<< HEAD
-    public function testCacheFetchAssoc() : void
-=======
-    protected function tearDown() : void
-    {
-        $this->connection->getSchemaManager()->dropTable('caching');
-
-        parent::tearDown();
-    }
-
     public function testCacheFetchAssociative() : void
->>>>>>> 74eca6ba
     {
         $this->assertCacheNonCacheSelectSameFetchModeAreEqual(
             $this->expectedResult,
@@ -113,7 +102,7 @@
 
         $stmt = $this->connection->executeQuery('SELECT * FROM caching ORDER BY test_int ASC', [], [], new QueryCacheProfile(0, 'testcachekey'));
 
-        $data = $this->hydrateViaFetchAll($stmt, static function (ResultStatement $stmt) {
+        $data = $this->hydrateViaFetchAll($stmt, static function (ResultStatement $stmt) : array {
             return $stmt->fetchAllAssociative();
         });
 
@@ -121,7 +110,7 @@
 
         $stmt = $this->connection->executeQuery('SELECT * FROM caching ORDER BY test_int ASC', [], [], new QueryCacheProfile(0, 'testcachekey'));
 
-        $data = $this->hydrateViaFetchAll($stmt, static function (ResultStatement $stmt) {
+        $data = $this->hydrateViaFetchAll($stmt, static function (ResultStatement $stmt) : array {
             return $stmt->fetchAllNumeric();
         });
 
@@ -136,13 +125,8 @@
         $stmt = $this->connection->executeQuery('SELECT * FROM caching ORDER BY test_int ASC', [], [], new QueryCacheProfile(0, 'testcachekey'));
         $data = $this->hydrateViaFetchAll($stmt, $fetchAll);
 
-<<<<<<< HEAD
-        $stmt     = $this->connection->executeQuery('SELECT * FROM caching ORDER BY test_int ASC', [], [], new QueryCacheProfile(10, 'testcachekey'));
-        $iterator = $this->hydrateStmtIterator($stmt, $fetchMode);
-=======
-        $stmt         = $this->connection->executeQuery('SELECT * FROM caching ORDER BY test_int ASC', [], [], new QueryCacheProfile(0, 'testcachekey'));
-        $dataIterator = $this->hydrateViaIteration($stmt, $fetch);
->>>>>>> 74eca6ba
+        $stmt     = $this->connection->executeQuery('SELECT * FROM caching ORDER BY test_int ASC', [], [], new QueryCacheProfile(0, 'testcachekey'));
+        $iterator = $this->hydrateViaIteration($stmt, $fetch);
 
         self::assertEquals($data, $iterator);
     }
@@ -231,13 +215,6 @@
 
     public function testEmptyResultCache() : void
     {
-<<<<<<< HEAD
-        $stmt = $this->connection->executeQuery('SELECT * FROM caching WHERE test_int > 500', [], [], new QueryCacheProfile(10, 'emptycachekey'));
-        $this->hydrateStmt($stmt);
-
-        $stmt = $this->connection->executeQuery('SELECT * FROM caching WHERE test_int > 500', [], [], new QueryCacheProfile(10, 'emptycachekey'));
-        $this->hydrateStmt($stmt);
-=======
         $stmt = $this->connection->executeQuery('SELECT * FROM caching WHERE test_int > 500', [], [], new QueryCacheProfile(0, 'emptycachekey'));
         $this->hydrateViaIteration($stmt, static function (ResultStatement $stmt) {
             return $stmt->fetchAssociative();
@@ -247,33 +224,23 @@
         $this->hydrateViaIteration($stmt, static function (ResultStatement $stmt) {
             return $stmt->fetchAssociative();
         });
->>>>>>> 74eca6ba
 
         self::assertCount(1, $this->sqlLogger->queries, 'just one dbal hit');
     }
 
     public function testChangeCacheImpl() : void
     {
-<<<<<<< HEAD
-        $stmt = $this->connection->executeQuery('SELECT * FROM caching WHERE test_int > 500', [], [], new QueryCacheProfile(10, 'emptycachekey'));
-        $this->hydrateStmt($stmt);
+        $stmt = $this->connection->executeQuery('SELECT * FROM caching WHERE test_int > 500', [], [], new QueryCacheProfile(0, 'emptycachekey'));
+        $this->hydrateViaIteration($stmt, static function (ResultStatement $stmt) {
+            return $stmt->fetchAssociative();
+        });
 
         $secondCache = new ArrayCache();
-        $stmt        = $this->connection->executeQuery('SELECT * FROM caching WHERE test_int > 500', [], [], new QueryCacheProfile(10, 'emptycachekey', $secondCache));
-        $this->hydrateStmt($stmt);
-=======
-        $stmt = $this->connection->executeQuery('SELECT * FROM caching WHERE test_int > 500', [], [], new QueryCacheProfile(0, 'emptycachekey'));
+
+        $stmt = $this->connection->executeQuery('SELECT * FROM caching WHERE test_int > 500', [], [], new QueryCacheProfile(0, 'emptycachekey', $secondCache));
         $this->hydrateViaIteration($stmt, static function (ResultStatement $stmt) {
             return $stmt->fetchAssociative();
         });
-
-        $secondCache = new ArrayCache();
-
-        $stmt = $this->connection->executeQuery('SELECT * FROM caching WHERE test_int > 500', [], [], new QueryCacheProfile(0, 'emptycachekey', $secondCache));
-        $this->hydrateViaIteration($stmt, static function (ResultStatement $stmt) {
-            return $stmt->fetchAssociative();
-        });
->>>>>>> 74eca6ba
 
         self::assertCount(2, $this->sqlLogger->queries, 'two hits');
         self::assertCount(1, $secondCache->fetch('emptycachekey'));
@@ -288,7 +255,7 @@
             static function (ResultStatement $stmt) {
                 return $stmt->fetchAssociative();
             },
-            static function (ResultStatement $stmt) {
+            static function (ResultStatement $stmt) : array {
                 return $stmt->fetchAllAssociative();
             },
         ];
@@ -297,7 +264,7 @@
             static function (ResultStatement $stmt) {
                 return $stmt->fetchNumeric();
             },
-            static function (ResultStatement $stmt) {
+            static function (ResultStatement $stmt) : array {
                 return $stmt->fetchAllNumeric();
             },
         ];
@@ -306,7 +273,7 @@
             static function (ResultStatement $stmt) {
                 return $stmt->fetchOne();
             },
-            static function (ResultStatement $stmt) {
+            static function (ResultStatement $stmt) : array {
                 return $stmt->fetchColumn();
             },
         ];
