<?php

declare(strict_types=1);

namespace Doctrine\DBAL\Tests\Functional\Platform;

use Doctrine\DBAL\Platforms\AbstractPlatform;
use Doctrine\DBAL\Platforms\MySQLPlatform;
use Doctrine\DBAL\Schema\AbstractSchemaManager;
use Doctrine\DBAL\Schema\Comparator;
use Doctrine\DBAL\Tests\FunctionalTestCase;

use function count;

final class NewPrimaryKeyWithNewAutoIncrementColumnTest extends FunctionalTestCase
{
    protected function setUp(): void
    {
        parent::setUp();

        if ($this->getPlatform() instanceof MySQLPlatform) {
            return;
        }

        self::markTestSkipped('Restricted to MySQL.');
    }

    /**
     * Ensures that the primary key is created within the same "alter table" statement that an auto-increment column
     * is added to the table as part of the new primary key.
     *
     * Before the fix for this problem this resulted in a database error: (at least on mysql)
     * SQLSTATE[42000]: Syntax error or access violation: 1075 Incorrect table definition; there can be only one auto
     * column and it must be defined as a key
     *
     * @param callable(AbstractSchemaManager):Comparator $comparatorFactory
     *
     * @dataProvider \Doctrine\DBAL\Tests\Functional\Schema\ComparatorTestUtils::comparatorProvider
     */
    public function testAlterPrimaryKeyToAutoIncrementColumn(callable $comparatorFactory): void
    {
<<<<<<< HEAD
        $schemaManager = $this->connection->createSchemaManager();
        $schema        = $schemaManager->createSchema();
=======
        $schemaManager = $this->connection->getSchemaManager();
        $schemaManager->tryMethod('dropTable', 'dbal2807');

        $schema = $schemaManager->createSchema();
>>>>>>> d04d0d6a

        $table = $schema->createTable('dbal2807');
        $table->addColumn('initial_id', 'integer');
        $table->setPrimaryKey(['initial_id']);

        $schemaManager->dropAndCreateTable($table);

        $newSchema = clone $schema;
        $newTable  = $newSchema->getTable($table->getName());
        $newTable->addColumn('new_id', 'integer', ['autoincrement' => true]);
        $newTable->dropPrimaryKey();
        $newTable->setPrimaryKey(['new_id']);

<<<<<<< HEAD
        $diff = (new Comparator())->compareSchemas($schema, $newSchema);
=======
        $diff = $comparatorFactory($schemaManager)
            ->compare($schema, $newSchema);
>>>>>>> d04d0d6a

        $schemaManager->alterSchema($diff);

        $validationSchema = $schemaManager->createSchema();
        $validationTable  = $validationSchema->getTable($table->getName());

        self::assertTrue($validationTable->hasColumn('new_id'));
        self::assertTrue($validationTable->getColumn('new_id')->getAutoincrement());
        self::assertTrue($validationTable->hasPrimaryKey());
        self::assertEquals(1, count($validationTable->getPrimaryKeyColumns()));
        self::assertArrayHasKey('new_id', $validationTable->getPrimaryKeyColumns());
    }

    private function getPlatform(): AbstractPlatform
    {
        return $this->connection->getDatabasePlatform();
    }
}<|MERGE_RESOLUTION|>--- conflicted
+++ resolved
@@ -39,15 +39,10 @@
      */
     public function testAlterPrimaryKeyToAutoIncrementColumn(callable $comparatorFactory): void
     {
-<<<<<<< HEAD
         $schemaManager = $this->connection->createSchemaManager();
-        $schema        = $schemaManager->createSchema();
-=======
-        $schemaManager = $this->connection->getSchemaManager();
         $schemaManager->tryMethod('dropTable', 'dbal2807');
 
         $schema = $schemaManager->createSchema();
->>>>>>> d04d0d6a
 
         $table = $schema->createTable('dbal2807');
         $table->addColumn('initial_id', 'integer');
@@ -61,12 +56,8 @@
         $newTable->dropPrimaryKey();
         $newTable->setPrimaryKey(['new_id']);
 
-<<<<<<< HEAD
-        $diff = (new Comparator())->compareSchemas($schema, $newSchema);
-=======
         $diff = $comparatorFactory($schemaManager)
-            ->compare($schema, $newSchema);
->>>>>>> d04d0d6a
+            ->compareSchemas($schema, $newSchema);
 
         $schemaManager->alterSchema($diff);
 
