<?php

declare(strict_types=1);

namespace Doctrine\DBAL\Tests\Functional\Types;

use Doctrine\DBAL\ParameterType;
use Doctrine\DBAL\Schema\Table;
use Doctrine\DBAL\Tests\FunctionalTestCase;

class AsciiStringTest extends FunctionalTestCase
{
    protected function setUp(): void
    {
        $table = new Table('ascii_table');
        $table->addColumn('id', 'ascii_string', [
            'length' => 3,
            'fixed' => true,
        ]);

        $table->addColumn('val', 'ascii_string', ['length' => 4]);
        $table->setPrimaryKey(['id']);

<<<<<<< HEAD
        $sm = $this->connection->createSchemaManager();
        $sm->dropAndCreateTable($table);
=======
        $this->dropAndCreateTable($table);
>>>>>>> e375dfc4
    }

    public function testInsertAndSelect(): void
    {
        $id1 = 'id1';
        $id2 = 'id2';

        $value1 = 'val1';
        $value2 = 'val2';

        $this->insert($id1, $value1);
        $this->insert($id2, $value2);

        self::assertSame($value1, $this->select($id1));
        self::assertSame($value2, $this->select($id2));
    }

    private function insert(string $id, string $value): void
    {
        $result = $this->connection->insert('ascii_table', [
            'id'  => $id,
            'val' => $value,
        ], [
            ParameterType::ASCII,
            ParameterType::ASCII,
        ]);

        self::assertSame(1, $result);
    }

    private function select(string $id): string
    {
        $value = $this->connection->fetchOne(
            'SELECT val FROM ascii_table WHERE id = ?',
            [$id],
            [ParameterType::ASCII]
        );

        self::assertIsString($value);

        return $value;
    }
}<|MERGE_RESOLUTION|>--- conflicted
+++ resolved
@@ -21,12 +21,7 @@
         $table->addColumn('val', 'ascii_string', ['length' => 4]);
         $table->setPrimaryKey(['id']);
 
-<<<<<<< HEAD
-        $sm = $this->connection->createSchemaManager();
-        $sm->dropAndCreateTable($table);
-=======
         $this->dropAndCreateTable($table);
->>>>>>> e375dfc4
     }
 
     public function testInsertAndSelect(): void
