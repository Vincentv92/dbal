--- conflicted
+++ resolved
@@ -16,12 +16,7 @@
         $table = new Table('decimal_table');
         $table->addColumn('val', Types::DECIMAL, ['precision' => 4, 'scale' => 2]);
 
-<<<<<<< HEAD
-        $sm = $this->connection->createSchemaManager();
-        $sm->dropAndCreateTable($table);
-=======
         $this->dropAndCreateTable($table);
->>>>>>> e375dfc4
 
         $this->connection->insert(
             'decimal_table',
