--- conflicted
+++ resolved
@@ -5,7 +5,7 @@
 namespace Doctrine\DBAL\Tests\Functional;
 
 use DateTime;
-use Doctrine\DBAL\Driver\Exception;
+use Doctrine\DBAL\Exception\DriverException;
 use Doctrine\DBAL\ParameterType;
 use Doctrine\DBAL\Schema\Sequence;
 use Doctrine\DBAL\Schema\Table;
@@ -35,26 +35,10 @@
         $this->connection->executeStatement('DELETE FROM write_table');
     }
 
-<<<<<<< HEAD
     public function testExecuteUpdate(): void
     {
         $sql      = 'INSERT INTO write_table (test_int) VALUES (1)';
-        $affected = $this->connection->executeUpdate($sql);
-=======
-    public function testExecuteStatementFirstTypeIsNull(): void
-    {
-        $sql = 'INSERT INTO write_table (test_string, test_int) VALUES (?, ?)';
-        $this->connection->executeStatement($sql, ['text', 1111], [null, ParameterType::INTEGER]);
-
-        $sql = 'SELECT * FROM write_table WHERE test_string = ? AND test_int = ?';
-        self::assertTrue((bool) $this->connection->fetchFirstColumn($sql, ['text', 1111]));
-    }
-
-    public function testExecuteStatement(): void
-    {
-        $sql      = 'INSERT INTO write_table (test_int) VALUES ( ' . $this->connection->quote(1) . ')';
         $affected = $this->connection->executeStatement($sql);
->>>>>>> 4cc12da9
 
         self::assertEquals(1, $affected, 'executeStatement() should return the number of affected rows!');
     }
@@ -332,23 +316,13 @@
      * Returns the ID of the last inserted row or skips the test if the currently used driver
      * doesn't support this feature
      *
-<<<<<<< HEAD
      * @throws DriverException
-=======
-     * @return string|false
-     *
-     * @throws Exception
->>>>>>> 4cc12da9
      */
     private function lastInsertId(?string $name = null): string
     {
         try {
             return $this->connection->lastInsertId($name);
-<<<<<<< HEAD
         } catch (DriverException $e) {
-=======
-        } catch (Exception $e) {
->>>>>>> 4cc12da9
             if ($e->getSQLState() === 'IM001') {
                 self::markTestSkipped($e->getMessage());
             }
