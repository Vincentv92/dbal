--- conflicted
+++ resolved
@@ -13,12 +13,8 @@
 use Doctrine\DBAL\ParameterType;
 use Doctrine\DBAL\Schema\Table;
 use Doctrine\DBAL\Tests\FunctionalTestCase;
-<<<<<<< HEAD
 use Doctrine\DBAL\Tests\TestUtil;
-=======
-use Doctrine\DBAL\Types\Type;
 use Doctrine\DBAL\Types\Types;
->>>>>>> fd47abd3
 use Throwable;
 
 class WriteTest extends FunctionalTestCase
@@ -26,18 +22,12 @@
     protected function setUp(): void
     {
         $table = new Table('write_table');
-<<<<<<< HEAD
-        $table->addColumn('id', 'integer', ['autoincrement' => true]);
-        $table->addColumn('test_int', 'integer');
-        $table->addColumn('test_string', 'string', [
+        $table->addColumn('id', Types::INTEGER, ['autoincrement' => true]);
+        $table->addColumn('test_int', Types::INTEGER);
+        $table->addColumn('test_string', Types::STRING, [
             'length' => 32,
             'notnull' => false,
         ]);
-=======
-        $table->addColumn('id', Types::INTEGER, ['autoincrement' => true]);
-        $table->addColumn('test_int', Types::INTEGER);
-        $table->addColumn('test_string', Types::STRING, ['notnull' => false]);
->>>>>>> fd47abd3
         $table->setPrimaryKey(['id']);
 
         $this->dropAndCreateTable($table);
@@ -92,13 +82,8 @@
         $sql  = 'INSERT INTO write_table (test_int, test_string) VALUES (?, ?)';
         $stmt = $this->connection->prepare($sql);
 
-<<<<<<< HEAD
         $stmt->bindValue(1, 1, ParameterType::INTEGER);
         $stmt->bindValue(2, 'foo', ParameterType::STRING);
-=======
-        $stmt->bindValue(1, 1, Type::getType(Types::INTEGER));
-        $stmt->bindValue(2, 'foo', Type::getType(Types::STRING));
->>>>>>> fd47abd3
 
         self::assertEquals(1, $stmt->executeStatement());
     }
