<?php

declare(strict_types=1);

namespace Doctrine\DBAL\Tests;

use Doctrine\DBAL\Connection;
use Doctrine\DBAL\DriverManager;
use Doctrine\DBAL\Platforms\AbstractPlatform;
use Doctrine\DBAL\Platforms\OraclePlatform;
use InvalidArgumentException;
use PHPUnit\Framework\Assert;

use function array_keys;
use function array_map;
use function array_values;
use function explode;
use function extension_loaded;
use function implode;
use function is_string;
use function strlen;
use function strpos;
use function substr;
use function unlink;

/**
 * TestUtil is a class with static utility methods used during tests.
 */
class TestUtil
{
    /** @var bool Whether the database schema is initialized. */
    private static $initialized = false;

    /**
     * Creates a new <b>test</b> database connection using the following parameters
     * of the $GLOBALS array:
     *
     * 'db_driver':   The name of the Doctrine DBAL database driver to use.
     * 'db_user':     The username to use for connecting.
     * 'db_password': The password to use for connecting.
     * 'db_host':     The hostname of the database to connect to.
     * 'db_server':   The server name of the database to connect to
     *                (optional, some vendors allow multiple server instances with different names on the same host).
     * 'db_dbname':   The name of the database to connect to.
     * 'db_port':     The port of the database to connect to.
     *
     * Usually these variables of the $GLOBALS array are filled by PHPUnit based
     * on an XML configuration file. If no such parameters exist, an SQLite
     * in-memory database is used.
     *
     * @return Connection The database connection instance.
     */
    public static function getConnection(): Connection
    {
        if (self::hasRequiredConnectionParams() && ! self::$initialized) {
            self::initializeDatabase();
            self::$initialized = true;
        }

        $conn = DriverManager::getConnection(self::getConnectionParams());

        self::addDbEventSubscribers($conn);

        return $conn;
    }

    /**
     * @return mixed[]
     */
    public static function getConnectionParams(): array
    {
        if (self::hasRequiredConnectionParams()) {
            return self::getTestConnectionParameters();
        }

        return self::getFallbackConnectionParams();
    }

    private static function hasRequiredConnectionParams(): bool
    {
        return isset($GLOBALS['db_driver']);
    }

    private static function initializeDatabase(): void
    {
        $testConnParams = self::getTestConnectionParameters();
        $privConnParams = self::getPrivilegedConnectionParameters();

        $testConn = DriverManager::getConnection($testConnParams);

        // Connect as a privileged user to create and drop the test database.
        $privConn = DriverManager::getConnection($privConnParams);

        $platform = $privConn->getDatabasePlatform();

        if ($platform->supportsCreateDropDatabase()) {
            if (! $platform instanceof OraclePlatform) {
                $dbname = $testConnParams['dbname'];
            } else {
                $dbname = $testConnParams['user'];
            }

            $testConn->close();

            if ($dbname === null) {
                throw new InvalidArgumentException(
                    'You must have a database configured in your connection.'
                );
            }

            $privConn->getSchemaManager()->dropAndCreateDatabase($dbname);

            $privConn->close();
        } else {
            $sm = $testConn->getSchemaManager();

            $schema = $sm->createSchema();
            $stmts  = $schema->toDropSql($testConn->getDatabasePlatform());

            foreach ($stmts as $stmt) {
                $testConn->executeStatement($stmt);
            }
        }
    }

    /**
     * @return mixed[]
     */
    private static function getFallbackConnectionParams(): array
    {
        if (! extension_loaded('pdo_sqlite')) {
            Assert::markTestSkipped('PDO SQLite extension is not loaded');
        }

        $params = [
            'driver' => 'pdo_sqlite',
            'memory' => true,
        ];

        if (isset($GLOBALS['db_path'])) {
            $params['path'] = $GLOBALS['db_path'];
            unlink($GLOBALS['db_path']);
        }

        return $params;
    }

    private static function addDbEventSubscribers(Connection $conn): void
    {
        if (! isset($GLOBALS['db_event_subscribers'])) {
            return;
        }

        $evm = $conn->getEventManager();
        foreach (explode(',', $GLOBALS['db_event_subscribers']) as $subscriberClass) {
            $subscriberInstance = new $subscriberClass();
            $evm->addEventSubscriber($subscriberInstance);
        }
    }

    /**
     * @return mixed[]
     */
    private static function getPrivilegedConnectionParameters(): array
    {
        if (isset($GLOBALS['tmpdb_driver'])) {
            return self::mapConnectionParameters($GLOBALS, 'tmpdb_');
        }

        $parameters = self::mapConnectionParameters($GLOBALS, 'db_');
        unset($parameters['dbname']);

        return $parameters;
    }

    /**
     * @return mixed[]
     */
    private static function getTestConnectionParameters(): array
    {
        return self::mapConnectionParameters($GLOBALS, 'db_');
    }

    /**
     * @param array<string,mixed> $configuration
     *
     * @return array<string,mixed>
     */
    private static function mapConnectionParameters(array $configuration, string $prefix): array
    {
        $parameters = [];

        foreach (
            [
                'driver',
                'user',
                'password',
                'host',
                'dbname',
                'port',
                'server',
                'ssl_key',
                'ssl_cert',
                'ssl_ca',
                'ssl_capath',
                'ssl_cipher',
                'unix_socket',
            ] as $parameter
        ) {
            if (! isset($configuration[$prefix . $parameter])) {
                continue;
            }

            $parameters[$parameter] = $configuration[$prefix . $parameter];
        }

<<<<<<< HEAD
        if (isset($parameters['port'])) {
            $parameters['port'] = (int) $parameters['port'];
=======
        foreach ($configuration as $param => $value) {
            if (strpos($param, $prefix . 'driver_option_') !== 0) {
                continue;
            }

            $parameters['driverOptions'][substr($param, strlen($prefix . 'driver_option_'))] = $value;
>>>>>>> 66c17e24
        }

        return $parameters;
    }

    public static function getPrivilegedConnection(): Connection
    {
        return DriverManager::getConnection(self::getPrivilegedConnectionParameters());
    }

    /**
     * Generates a query that will return the given rows without the need to create a temporary table.
     *
     * @param array<int,array<string,mixed>> $rows
     */
    public static function generateResultSetQuery(array $rows, AbstractPlatform $platform): string
    {
        return implode(' UNION ALL ', array_map(static function (array $row) use ($platform): string {
            return $platform->getDummySelectSQL(
                implode(', ', array_map(static function (string $column, $value) use ($platform): string {
                    if (is_string($value)) {
                        $value = $platform->quoteStringLiteral($value);
                    }

                    return $value . ' ' . $platform->quoteIdentifier($column);
                }, array_keys($row), array_values($row)))
            );
        }, $rows));
    }
}<|MERGE_RESOLUTION|>--- conflicted
+++ resolved
@@ -5,6 +5,7 @@
 namespace Doctrine\DBAL\Tests;
 
 use Doctrine\DBAL\Connection;
+use Doctrine\DBAL\Driver\Mysqli;
 use Doctrine\DBAL\DriverManager;
 use Doctrine\DBAL\Platforms\AbstractPlatform;
 use Doctrine\DBAL\Platforms\OraclePlatform;
@@ -214,17 +215,22 @@
             $parameters[$parameter] = $configuration[$prefix . $parameter];
         }
 
-<<<<<<< HEAD
         if (isset($parameters['port'])) {
             $parameters['port'] = (int) $parameters['port'];
-=======
+        }
+
         foreach ($configuration as $param => $value) {
             if (strpos($param, $prefix . 'driver_option_') !== 0) {
                 continue;
             }
 
-            $parameters['driverOptions'][substr($param, strlen($prefix . 'driver_option_'))] = $value;
->>>>>>> 66c17e24
+            $option = substr($param, strlen($prefix . 'driver_option_'));
+
+            if ($option === Mysqli\Connection::OPTION_FLAGS) {
+                $value = (int) $value;
+            }
+
+            $parameters['driverOptions'][$option] = $value;
         }
 
         return $parameters;
