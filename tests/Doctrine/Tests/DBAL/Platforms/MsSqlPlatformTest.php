--- conflicted
+++ resolved
@@ -6,9 +6,10 @@
 use Doctrine\DBAL\Types\Type;
 
 require_once __DIR__ . '/../../TestInit.php';
- 
+
 class MsSqlPlatformTest extends AbstractPlatformTestCase
 {
+
     public function createPlatform()
     {
         return new MsSqlPlatform;
@@ -22,13 +23,8 @@
     public function getGenerateTableWithMultiColumnUniqueIndexSql()
     {
         return array(
-<<<<<<< HEAD
-            'CREATE TABLE test (foo VARCHAR(255) DEFAULT NULL, bar VARCHAR(255) DEFAULT NULL)',
+            'CREATE TABLE test (foo NVARCHAR(255) DEFAULT NULL, bar NVARCHAR(255) DEFAULT NULL)',
             'CREATE UNIQUE INDEX test_foo_bar_uniq ON test (foo, bar)'
-=======
-            'CREATE TABLE test (foo NVARCHAR(255) DEFAULT NULL, bar NVARCHAR(255) DEFAULT NULL)',
-			'CREATE UNIQUE INDEX test_foo_bar_uniq ON test (foo, bar)'
->>>>>>> 759af3cf
         );
     }
 
@@ -38,7 +34,7 @@
             'ALTER TABLE mytable RENAME TO userlist',
             'ALTER TABLE mytable ADD quota INT DEFAULT NULL',
             'ALTER TABLE mytable DROP COLUMN foo',
-            'ALTER TABLE mytable CHANGE bar baz NVARCHAR(255) DEFAULT \'def\' NOT NULL',            
+            'ALTER TABLE mytable CHANGE bar baz NVARCHAR(255) DEFAULT \'def\' NOT NULL',
         );
     }
 
@@ -52,20 +48,20 @@
     public function testGeneratesTransactionsCommands()
     {
         $this->assertEquals(
-            'SET TRANSACTION ISOLATION LEVEL READ UNCOMMITTED',
-            $this->_platform->getSetTransactionIsolationSQL(\Doctrine\DBAL\Connection::TRANSACTION_READ_UNCOMMITTED)
+                'SET TRANSACTION ISOLATION LEVEL READ UNCOMMITTED',
+                $this->_platform->getSetTransactionIsolationSQL(\Doctrine\DBAL\Connection::TRANSACTION_READ_UNCOMMITTED)
         );
         $this->assertEquals(
-            'SET TRANSACTION ISOLATION LEVEL READ COMMITTED',
-            $this->_platform->getSetTransactionIsolationSQL(\Doctrine\DBAL\Connection::TRANSACTION_READ_COMMITTED)
+                'SET TRANSACTION ISOLATION LEVEL READ COMMITTED',
+                $this->_platform->getSetTransactionIsolationSQL(\Doctrine\DBAL\Connection::TRANSACTION_READ_COMMITTED)
         );
         $this->assertEquals(
-            'SET TRANSACTION ISOLATION LEVEL REPEATABLE READ',
-            $this->_platform->getSetTransactionIsolationSQL(\Doctrine\DBAL\Connection::TRANSACTION_REPEATABLE_READ)
+                'SET TRANSACTION ISOLATION LEVEL REPEATABLE READ',
+                $this->_platform->getSetTransactionIsolationSQL(\Doctrine\DBAL\Connection::TRANSACTION_REPEATABLE_READ)
         );
         $this->assertEquals(
-            'SET TRANSACTION ISOLATION LEVEL SERIALIZABLE',
-            $this->_platform->getSetTransactionIsolationSQL(\Doctrine\DBAL\Connection::TRANSACTION_SERIALIZABLE)
+                'SET TRANSACTION ISOLATION LEVEL SERIALIZABLE',
+                $this->_platform->getSetTransactionIsolationSQL(\Doctrine\DBAL\Connection::TRANSACTION_SERIALIZABLE)
         );
     }
 
@@ -84,36 +80,36 @@
     public function testGeneratesTypeDeclarationForIntegers()
     {
         $this->assertEquals(
-            'INT',
-            $this->_platform->getIntegerTypeDeclarationSQL(array())
+                'INT',
+                $this->_platform->getIntegerTypeDeclarationSQL(array())
         );
         $this->assertEquals(
-            'INT IDENTITY',
-            $this->_platform->getIntegerTypeDeclarationSQL(array('autoincrement' => true)
+                'INT IDENTITY',
+                $this->_platform->getIntegerTypeDeclarationSQL(array('autoincrement' => true)
         ));
         $this->assertEquals(
-            'INT IDENTITY',
-            $this->_platform->getIntegerTypeDeclarationSQL(
-                array('autoincrement' => true, 'primary' => true)
+                'INT IDENTITY',
+                $this->_platform->getIntegerTypeDeclarationSQL(
+                        array('autoincrement' => true, 'primary' => true)
         ));
     }
 
     public function testGeneratesTypeDeclarationsForStrings()
     {
         $this->assertEquals(
-            'NCHAR(10)',
-            $this->_platform->getVarcharTypeDeclarationSQL(
-                array('length' => 10, 'fixed' => true)
+                'NCHAR(10)',
+                $this->_platform->getVarcharTypeDeclarationSQL(
+                        array('length' => 10, 'fixed' => true)
         ));
         $this->assertEquals(
-            'NVARCHAR(50)',
-            $this->_platform->getVarcharTypeDeclarationSQL(array('length' => 50)),
-            'Variable string declaration is not correct'
+                'NVARCHAR(50)',
+                $this->_platform->getVarcharTypeDeclarationSQL(array('length' => 50)),
+                'Variable string declaration is not correct'
         );
         $this->assertEquals(
-            'NTEXT',
-            $this->_platform->getVarcharTypeDeclarationSQL(array()),
-            'Long string declaration is not correct'
+                'NTEXT',
+                $this->_platform->getVarcharTypeDeclarationSQL(array()),
+                'Long string declaration is not correct'
         );
     }
 
@@ -129,7 +125,7 @@
 
     public function testDoesNotSupportSavePoints()
     {
-        $this->assertTrue($this->_platform->supportsSavepoints());   
+        $this->assertTrue($this->_platform->supportsSavepoints());
     }
 
     public function getGenerateIndexSql()
@@ -144,7 +140,7 @@
 
     public function getGenerateForeignKeySql()
     {
-        return  'ALTER TABLE test ADD FOREIGN KEY (fk_name_id) REFERENCES other_table(id)';
+        return 'ALTER TABLE test ADD FOREIGN KEY (fk_name_id) REFERENCES other_table(id)';
     }
 
     public function testModifyLimitQuery()
@@ -176,4 +172,5 @@
         $sql = $this->_platform->modifyLimitQuery('SELECT * FROM user ORDER BY username DESC', 10);
         $this->assertEquals('SELECT TOP 10 * FROM user ORDER BY username DESC', $sql);
     }
+
 }