--- conflicted
+++ resolved
@@ -393,40 +393,18 @@
             ->method('acceptSchema')
             ->with($schema);
 
-        $visitor->expects($this->exactly(3))
+        $visitor->expects(self::exactly(3))
             ->method('acceptNamespace')
             ->withConsecutive(['foo'], ['bar'], ['bla']);
 
-<<<<<<< HEAD
-        $visitor->expects(self::at(2))
-            ->method('acceptNamespace')
-            ->with('bar');
-
-        $visitor->expects(self::at(3))
-            ->method('acceptNamespace')
-            ->with('bla');
-
-        $visitor->expects(self::at(4))
-            ->method('acceptTable')
-            ->with($schema->getTable('baz'));
-
-        $visitor->expects(self::at(5))
-            ->method('acceptTable')
-            ->with($schema->getTable('bla.bloo'));
-
-        $visitor->expects(self::at(6))
-            ->method('acceptSequence')
-            ->with($schema->getSequence('moo'));
-=======
-        $visitor->expects($this->exactly(2))
+        $visitor->expects(self::exactly(2))
             ->method('acceptTable')
             ->withConsecutive(
                 [$schema->getTable('baz')],
                 [$schema->getTable('bla.bloo')]
             );
->>>>>>> aa848d82
-
-        $visitor->expects($this->exactly(2))
+
+        $visitor->expects(self::exactly(2))
             ->method('acceptSequence')
             ->withConsecutive(
                 [$schema->getSequence('moo')],
@@ -434,10 +412,5 @@
             );
 
         $schema->visit($visitor);
-<<<<<<< HEAD
-
-        self::doesNotPerformAssertions(); // FIXME
-=======
->>>>>>> aa848d82
     }
 }