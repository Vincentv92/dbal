--- conflicted
+++ resolved
@@ -65,22 +65,8 @@
 
         # We're testing with invalid input.
         -
-<<<<<<< HEAD
             message: '~^Unable to resolve the template type T in call to method static method Doctrine\\DBAL\\DriverManager::getConnection\(\)~'
             path: tests/DriverManagerTest.php
-=======
-            message: '~^Casting to bool something that''s already bool\.$~'
-            paths:
-                - src/Connections/PrimaryReadReplicaConnection.php
-                - src/Driver/SQLite3/Driver.php
-
-        # Type check for legacy implementations of the Connection interface
-        # TODO: remove in 4.0.0
-        - "~Call to function method_exists\\(\\) with Doctrine\\\\DBAL\\\\Driver\\\\Connection and 'getNativeConnection' will always evaluate to true\\.~"
-
-        # Fixing the issue would cause a BC break.
-        # TODO: fix in 4.0.0
->>>>>>> e4f65b5e
         -
             message: '~array{driver: ''invalid_driver''} given\.$~'
             path: tests/DriverManagerTest.php
@@ -93,6 +79,9 @@
         -
             message: '~^Call to static method PHPUnit\\Framework\\Assert\:\:assert(?:NotNull|Null|InstanceOf|IsFloat|IsInt)\(\) with .* will always evaluate to true\.$~'
             path: tests/Types/
+        -
+            message: '~^Parameter #1 \$driverOptions of method Doctrine\\DBAL\\Tests\\Functional\\Driver\\Mysqli\\ConnectionTest\:\:getConnection\(\) expects array<string, mixed>, .* given\.$~'
+            path: tests/Functional/Driver/Mysqli/ConnectionTest.php
 
         # DriverManagerTest::testDatabaseUrl() should be refactored as it's too dynamic.
         -
