parameters:
    level: 7
    paths:
        - %currentWorkingDirectory%/src
        - %currentWorkingDirectory%/tests
    autoload_files:
        - %currentWorkingDirectory%/tests/phpstan-polyfill.php
    reportUnmatchedIgnoredErrors: false
    checkMissingIterableValueType: false
    checkGenericClassInNonGenericObjectType: false
    ignoreErrors:
        # extension not available
        - '~^(Used )?(Function|Constant) sasql_\S+ not found\.\z~i'

<<<<<<< HEAD
        # https://bugs.php.net/bug.php?id=78126
        - '~^Call to an undefined method PDO::sqliteCreateFunction\(\)\.\z~'

=======
        # removing it would be BC break
        - '~^Constructor of class Doctrine\\DBAL\\Schema\\Table has an unused parameter \$idGeneratorType\.\z~'

        # declaring $tableName in AbstractSchemaManager::_getPortableTableIndexesList() non-optional will be a BC break
        - '~^Parameter #2 \$table of class Doctrine\\DBAL\\Event\\SchemaIndexDefinitionEventArgs constructor expects string, string\|null given\.\z~'

        # changing these would be a BC break, to be done in next major
        - "~^Casting to bool something that's already bool.~"
        - "~^Casting to int something that's already int.~"
        - '~^Method Doctrine\\DBAL\\Driver\\IBMDB2\\DB2Connection::exec\(\) should return int but returns bool\.\z~'
        - '~^Property Doctrine\\DBAL\\Schema\\Table::\$_primaryKeyName \(string\) does not accept (default value of type )?false\.\z~'
        - '~^Property Doctrine\\DBAL\\Schema\\Schema::\$_schemaConfig \(Doctrine\\DBAL\\Schema\\SchemaConfig\) does not accept default value of type false\.\z~'
        - '~^Method Doctrine\\DBAL\\Schema\\ForeignKeyConstraint::onEvent\(\) should return string\|null but returns false\.\z~'
        - '~^Method Doctrine\\DBAL\\Schema\\(Oracle|PostgreSql|SQLServer)SchemaManager::_getPortableTableDefinition\(\) should return array but returns string\.\z~'
        - '~^Method Doctrine\\DBAL\\Driver\\OCI8\\OCI8Connection::lastInsertId\(\) should return string but returns (int|false)\.\z~'
        - '~^Method Doctrine\\DBAL\\Driver\\SQLSrv\\SQLSrvConnection::errorCode\(\) should return string\|null but returns false\.\z~'

        # https://bugs.php.net/bug.php?id=78126
        - '~^Call to an undefined method PDO::sqliteCreateFunction\(\)\.\z~'

        # https://github.com/phpstan/phpstan/issues/1847
        - '~^Parameter #2 \$registeredAliases of static method Doctrine\\DBAL\\Query\\QueryException::unknownAlias\(\) expects array<string>, array<int, int\|string> given\.\z~'
        - '~^Parameter #2 \$registeredAliases of static method Doctrine\\DBAL\\Query\\QueryException::nonUniqueAlias\(\) expects array<string>, array<int, int\|string> given\.\z~'

        # PHPStan is too strict about preg_replace(): https://phpstan.org/r/993dc99f-0d43-4b51-868b-d01f982c1463
        - '~^Method Doctrine\\DBAL\\Platforms\\AbstractPlatform::escapeStringForLike\(\) should return string but returns string\|null\.\z~'

        # legacy variadic-like signature
        - '~^Method Doctrine\\DBAL(\\.*)?Connection::query\(\) invoked with \d+ parameters?, 0 required\.\z~'

        # some drivers actually do accept 2nd parameter...
        - '~^Method Doctrine\\DBAL\\Platforms\\AbstractPlatform::getListTableForeignKeysSQL\(\) invoked with \d+ parameters, 1 required\.\z~'

>>>>>>> 8be6d163
        # legacy remnants from doctrine/common
        - '~^Class Doctrine\\Common\\(Collections\\Collection|Persistence\\Proxy) not found\.\z~'
        - '~^.+ on an unknown class Doctrine\\Common\\(Collections\\Collection|Persistence\\Proxy)\.\z~'

        # may not exist when pdo_sqlsrv is not loaded but PDO is
        - '~^Access to undefined constant PDO::SQLSRV_ENCODING_BINARY\.\z~'

        # weird class name, represented in stubs as OCI_(Lob|Collection)
        - '~unknown class OCI-(Lob|Collection)~'

<<<<<<< HEAD
        # https://github.com/doctrine/dbal/pull/3582/files#r290847062
        -
            message: '~Parameter #3 \$type of method Doctrine\\DBAL\\Driver\\Statement::bindValue\(\) expects int, string given\.~'
            path: %currentWorkingDirectory%/tests/Functional/DataAccessTest.php
includes:
    - vendor/phpstan/phpstan-phpunit/extension.neon
    - vendor/phpstan/phpstan-phpunit/rules.neon
=======
        # https://github.com/JetBrains/phpstorm-stubs/pull/766
        - '~^Method Doctrine\\DBAL\\Driver\\Mysqli\\MysqliStatement::_fetch\(\) never returns null so it can be removed from the return typehint\.$~'

        # The ReflectionException in the case when the class does not exist is acceptable and does not need to be handled
        - '~^Parameter #1 \$argument of class ReflectionClass constructor expects class-string<T of object>\|T of object, string given\.$~'

        # https://github.com/phpstan/phpstan/issues/3132
        -
            message: '~^Call to function in_array\(\) with arguments Doctrine\\DBAL\\Schema\\Column, array<string> and true will always evaluate to false\.$~'
            path: %currentWorkingDirectory%/src/Schema/Table.php

        # https://github.com/phpstan/phpstan/issues/3133
        -
            message: '~^Cannot cast array<string>\|bool\|string\|null to int\.$~'
            path: %currentWorkingDirectory%/src/Tools/Console/Command/RunSqlCommand.php
>>>>>>> 8be6d163
<|MERGE_RESOLUTION|>--- conflicted
+++ resolved
@@ -12,45 +12,9 @@
         # extension not available
         - '~^(Used )?(Function|Constant) sasql_\S+ not found\.\z~i'
 
-<<<<<<< HEAD
         # https://bugs.php.net/bug.php?id=78126
         - '~^Call to an undefined method PDO::sqliteCreateFunction\(\)\.\z~'
 
-=======
-        # removing it would be BC break
-        - '~^Constructor of class Doctrine\\DBAL\\Schema\\Table has an unused parameter \$idGeneratorType\.\z~'
-
-        # declaring $tableName in AbstractSchemaManager::_getPortableTableIndexesList() non-optional will be a BC break
-        - '~^Parameter #2 \$table of class Doctrine\\DBAL\\Event\\SchemaIndexDefinitionEventArgs constructor expects string, string\|null given\.\z~'
-
-        # changing these would be a BC break, to be done in next major
-        - "~^Casting to bool something that's already bool.~"
-        - "~^Casting to int something that's already int.~"
-        - '~^Method Doctrine\\DBAL\\Driver\\IBMDB2\\DB2Connection::exec\(\) should return int but returns bool\.\z~'
-        - '~^Property Doctrine\\DBAL\\Schema\\Table::\$_primaryKeyName \(string\) does not accept (default value of type )?false\.\z~'
-        - '~^Property Doctrine\\DBAL\\Schema\\Schema::\$_schemaConfig \(Doctrine\\DBAL\\Schema\\SchemaConfig\) does not accept default value of type false\.\z~'
-        - '~^Method Doctrine\\DBAL\\Schema\\ForeignKeyConstraint::onEvent\(\) should return string\|null but returns false\.\z~'
-        - '~^Method Doctrine\\DBAL\\Schema\\(Oracle|PostgreSql|SQLServer)SchemaManager::_getPortableTableDefinition\(\) should return array but returns string\.\z~'
-        - '~^Method Doctrine\\DBAL\\Driver\\OCI8\\OCI8Connection::lastInsertId\(\) should return string but returns (int|false)\.\z~'
-        - '~^Method Doctrine\\DBAL\\Driver\\SQLSrv\\SQLSrvConnection::errorCode\(\) should return string\|null but returns false\.\z~'
-
-        # https://bugs.php.net/bug.php?id=78126
-        - '~^Call to an undefined method PDO::sqliteCreateFunction\(\)\.\z~'
-
-        # https://github.com/phpstan/phpstan/issues/1847
-        - '~^Parameter #2 \$registeredAliases of static method Doctrine\\DBAL\\Query\\QueryException::unknownAlias\(\) expects array<string>, array<int, int\|string> given\.\z~'
-        - '~^Parameter #2 \$registeredAliases of static method Doctrine\\DBAL\\Query\\QueryException::nonUniqueAlias\(\) expects array<string>, array<int, int\|string> given\.\z~'
-
-        # PHPStan is too strict about preg_replace(): https://phpstan.org/r/993dc99f-0d43-4b51-868b-d01f982c1463
-        - '~^Method Doctrine\\DBAL\\Platforms\\AbstractPlatform::escapeStringForLike\(\) should return string but returns string\|null\.\z~'
-
-        # legacy variadic-like signature
-        - '~^Method Doctrine\\DBAL(\\.*)?Connection::query\(\) invoked with \d+ parameters?, 0 required\.\z~'
-
-        # some drivers actually do accept 2nd parameter...
-        - '~^Method Doctrine\\DBAL\\Platforms\\AbstractPlatform::getListTableForeignKeysSQL\(\) invoked with \d+ parameters, 1 required\.\z~'
-
->>>>>>> 8be6d163
         # legacy remnants from doctrine/common
         - '~^Class Doctrine\\Common\\(Collections\\Collection|Persistence\\Proxy) not found\.\z~'
         - '~^.+ on an unknown class Doctrine\\Common\\(Collections\\Collection|Persistence\\Proxy)\.\z~'
@@ -61,15 +25,11 @@
         # weird class name, represented in stubs as OCI_(Lob|Collection)
         - '~unknown class OCI-(Lob|Collection)~'
 
-<<<<<<< HEAD
         # https://github.com/doctrine/dbal/pull/3582/files#r290847062
         -
             message: '~Parameter #3 \$type of method Doctrine\\DBAL\\Driver\\Statement::bindValue\(\) expects int, string given\.~'
             path: %currentWorkingDirectory%/tests/Functional/DataAccessTest.php
-includes:
-    - vendor/phpstan/phpstan-phpunit/extension.neon
-    - vendor/phpstan/phpstan-phpunit/rules.neon
-=======
+
         # https://github.com/JetBrains/phpstorm-stubs/pull/766
         - '~^Method Doctrine\\DBAL\\Driver\\Mysqli\\MysqliStatement::_fetch\(\) never returns null so it can be removed from the return typehint\.$~'
 
@@ -85,4 +45,20 @@
         -
             message: '~^Cannot cast array<string>\|bool\|string\|null to int\.$~'
             path: %currentWorkingDirectory%/src/Tools/Console/Command/RunSqlCommand.php
->>>>>>> 8be6d163
+
+        # Temporaily suppressed during up-merging an upgrade PHPStan 0.12
+        - '~^Unable to resolve the template type ExpectedType in call to method static method PHPUnit\\Framework\\Assert::assertInstanceOf\(\)$~'
+        - '~^Unable to resolve the template type RealInstanceType in call to method PHPUnit\\Framework\\TestCase::getMockClass\(\)$~'
+
+        # Temporaily suppressed during up-merging an upgrade PHPStan 0.12
+        -
+            message: '~^Parameter #1 \$expected of static method PHPUnit\\Framework\\Assert::assertInstanceOf\(\) expects class-string<object>, string given\.$~'
+            path: %currentWorkingDirectory%/tests/Driver/AbstractDriverTest.php
+
+        # Temporaily suppressed during up-merging an upgrade PHPStan 0.12
+        -
+            message: '~^Call to an undefined method Doctrine\\DBAL\\Driver::createDatabasePlatformForVersion\(\)\.$~'
+            path: %currentWorkingDirectory%/tests/Driver/AbstractDriverTest.php
+includes:
+    - vendor/phpstan/phpstan-phpunit/extension.neon
+    - vendor/phpstan/phpstan-phpunit/rules.neon