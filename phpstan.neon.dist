parameters:
    level: 7
    paths:
        - %currentWorkingDirectory%/src
        - %currentWorkingDirectory%/tests
    autoload_files:
        - %currentWorkingDirectory%/tests/phpstan-polyfill.php
    treatPhpDocTypesAsCertain: false
    reportUnmatchedIgnoredErrors: false
    checkMissingIterableValueType: false
    checkGenericClassInNonGenericObjectType: false
    ignoreErrors:
        # extension not available
        - '~^(Used )?(Function|Constant) sasql_\S+ not found\.\z~i'

        # https://bugs.php.net/bug.php?id=78126
        - '~^Call to an undefined method PDO::sqliteCreateFunction\(\)\.\z~'

        # legacy remnants from doctrine/common
        - '~^Class Doctrine\\Common\\(Collections\\Collection|Persistence\\Proxy) not found\.\z~'
        - '~^.+ on an unknown class Doctrine\\Common\\(Collections\\Collection|Persistence\\Proxy)\.\z~'

        # may not exist when pdo_sqlsrv is not loaded but PDO is
        - '~^Access to undefined constant PDO::SQLSRV_ENCODING_BINARY\.\z~'

        # weird class name, represented in stubs as OCI_(Lob|Collection)
        - '~unknown class OCI-(Lob|Collection)~'

        # https://github.com/doctrine/dbal/pull/3582/files#r290847062
        -
            message: '~Parameter #3 \$type of method Doctrine\\DBAL\\Driver\\Statement::bindValue\(\) expects int, string given\.~'
            path: %currentWorkingDirectory%/tests/Functional/DataAccessTest.php

        # https://github.com/JetBrains/phpstorm-stubs/pull/766
        - '~^Method Doctrine\\DBAL\\Driver\\Mysqli\\MysqliStatement::_fetch\(\) never returns null so it can be removed from the return typehint\.$~'

        # The ReflectionException in the case when the class does not exist is acceptable and does not need to be handled
        - '~^Parameter #1 \$argument of class ReflectionClass constructor expects class-string<T of object>\|T of object, string given\.$~'

        # https://github.com/phpstan/phpstan/issues/3132
        -
            message: '~^Call to function in_array\(\) with arguments Doctrine\\DBAL\\Schema\\Column, array<string> and true will always evaluate to false\.$~'
            path: %currentWorkingDirectory%/src/Schema/Table.php

        # https://github.com/phpstan/phpstan/issues/3133
        -
            message: '~^Cannot cast array<string>\|bool\|string\|null to int\.$~'
            path: %currentWorkingDirectory%/src/Tools/Console/Command/RunSqlCommand.php

        # Requires a release of https://github.com/JetBrains/phpstorm-stubs/pull/732
        -
            message: '~^Access to undefined constant PDO::PGSQL_ATTR_DISABLE_PREPARES\.$~'
            paths:
                - %currentWorkingDirectory%/src/Driver/PDOPgSql/Driver.php
                - %currentWorkingDirectory%/tests/Driver/PDOPgSql/DriverTest.php

        # False Positive
        - '~Strict comparison using === between 1 and 2 will always evaluate to false~'

        # Needs Generics
        - '~Method Doctrine\\DBAL\\Schema\\SchemaDiff::getNewTablesSortedByDependencies\(\) should return array<Doctrine\\DBAL\\Schema\\Table> but returns array<object>.~'

        # https://github.com/phpstan/phpstan/issues/3134
        -
            message: '~^Call to static method PHPUnit\\Framework\\Assert::assertSame\(\) with Doctrine\\DBAL\\Types\\Type and Doctrine\\DBAL\\Types\\Type will always evaluate to true\.$~'
            path: %currentWorkingDirectory%/tests/Types/TypeRegistryTest.php

        # https://github.com/phpstan/phpstan-strict-rules/issues/103
        -
            message: '~^Construct empty\(\) is not allowed. Use more strict comparison\.~'
            paths:
                - %currentWorkingDirectory%/src/Driver/*/*Connection.php
                - %currentWorkingDirectory%/src/Driver/*/Driver.php
                - %currentWorkingDirectory%/src/Driver/AbstractOracleDriver/EasyConnectString.php
                - %currentWorkingDirectory%/src/Platforms/*Platform.php
                - %currentWorkingDirectory%/src/Schema/*SchemaManager.php

        # In some namespaces, we use array<string,mixed>, some elements of which are actually boolean
        -
            message: '~^Only booleans are allowed in .*, mixed given~'
            paths:
                - %currentWorkingDirectory%/src/Driver/*/Driver.php
                - %currentWorkingDirectory%/src/Platforms/*Platform.php
                - %currentWorkingDirectory%/src/Schema/*SchemaManager.php

        # Some APIs use variable method calls internally
        -
            message: '~^Variable method call on .*~'
            paths:
                - %currentWorkingDirectory%/src/Schema/AbstractSchemaManager.php
                - %currentWorkingDirectory%/src/Schema/Column.php

        # https://github.com/phpstan/phpstan/issues/3146
        -
            message: '~^Only numeric types are allowed in -, int<1, max>\|false given on the left side\.~'
            paths:
                - %currentWorkingDirectory%/src/Platforms/SQLServer2012Platform.php

<<<<<<< HEAD
        # Temporaily suppressed during up-merging an upgrade PHPStan 0.12
        - '~^Unable to resolve the template type ExpectedType in call to method static method PHPUnit\\Framework\\Assert::assertInstanceOf\(\)$~'
        - '~^Unable to resolve the template type RealInstanceType in call to method PHPUnit\\Framework\\TestCase::getMockClass\(\)$~'

        # Temporaily suppressed during up-merging an upgrade PHPStan 0.12
        -
            message: '~^Parameter #1 \$expected of static method PHPUnit\\Framework\\Assert::assertInstanceOf\(\) expects class-string<object>, string given\.$~'
            path: %currentWorkingDirectory%/tests/Driver/AbstractDriverTest.php

        # Temporaily suppressed during up-merging an upgrade PHPStan 0.12
        -
            message: '~^Call to an undefined method Doctrine\\DBAL\\Driver::createDatabasePlatformForVersion\(\)\.$~'
            path: %currentWorkingDirectory%/tests/Driver/AbstractDriverTest.php
=======
        # Caused by phpdoc annotations intended for Psalm
        -
            message: '~Unable to resolve the template type T in call to method static method Doctrine\\DBAL\\DriverManager::getConnection\(\)~'
            paths:
                - %currentWorkingDirectory%/src/Id/TableGenerator.php
                - %currentWorkingDirectory%/src/Schema/SqliteSchemaManager.php

        -
            message: '~Method Doctrine\\DBAL\\Driver\\PDOSqlsrv\\Connection\:\:lastInsertId\(\) should return string but returns string\|false\|null\.~'
            paths:
                - %currentWorkingDirectory%/src/Driver/PDOSqlsrv/Connection.php

>>>>>>> 9d22f7bc
includes:
    - vendor/phpstan/phpstan-phpunit/extension.neon
    - vendor/phpstan/phpstan-phpunit/rules.neon
    - vendor/phpstan/phpstan-strict-rules/rules.neon<|MERGE_RESOLUTION|>--- conflicted
+++ resolved
@@ -96,7 +96,6 @@
             paths:
                 - %currentWorkingDirectory%/src/Platforms/SQLServer2012Platform.php
 
-<<<<<<< HEAD
         # Temporaily suppressed during up-merging an upgrade PHPStan 0.12
         - '~^Unable to resolve the template type ExpectedType in call to method static method PHPUnit\\Framework\\Assert::assertInstanceOf\(\)$~'
         - '~^Unable to resolve the template type RealInstanceType in call to method PHPUnit\\Framework\\TestCase::getMockClass\(\)$~'
@@ -110,7 +109,7 @@
         -
             message: '~^Call to an undefined method Doctrine\\DBAL\\Driver::createDatabasePlatformForVersion\(\)\.$~'
             path: %currentWorkingDirectory%/tests/Driver/AbstractDriverTest.php
-=======
+
         # Caused by phpdoc annotations intended for Psalm
         -
             message: '~Unable to resolve the template type T in call to method static method Doctrine\\DBAL\\DriverManager::getConnection\(\)~'
@@ -123,7 +122,6 @@
             paths:
                 - %currentWorkingDirectory%/src/Driver/PDOSqlsrv/Connection.php
 
->>>>>>> 9d22f7bc
 includes:
     - vendor/phpstan/phpstan-phpunit/extension.neon
     - vendor/phpstan/phpstan-phpunit/rules.neon
