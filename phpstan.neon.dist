--- conflicted
+++ resolved
@@ -15,15 +15,9 @@
         - '~^Property Doctrine\\DBAL\\Schema\\Schema::\$_schemaConfig \(Doctrine\\DBAL\\Schema\\SchemaConfig\) does not accept default value of type false\.\z~'
         - '~^Return type \(int\|false\) of method Doctrine\\DBAL\\Driver\\OCI8\\Connection\:\:lastInsertId\(\) should be compatible with return type \(string\) of method Doctrine\\DBAL\\Driver\\Connection::lastInsertId\(\)~'
 
-<<<<<<< HEAD
         # https://github.com/phpstan/phpstan/issues/2857
         # TODO: remove in 4.0.0
         - '~^Parameter #2 \$registeredAliases of static method Doctrine\\DBAL\\Query\\QueryException::nonUniqueAlias\(\) expects array<string>, array<int, int\|string> given\.\z~'
-=======
-        # legacy variadic-like signature
-        # TODO: remove in 3.0.0
-        - '~^Method Doctrine\\DBAL(\\.*)?Connection::query\(\) invoked with \d+ parameters?, 0 required\.\z~'
->>>>>>> 2f3d9bb6
 
         # some drivers actually do accept 2nd parameter...
         - '~^Method Doctrine\\DBAL\\Platforms\\AbstractPlatform::getListTableForeignKeysSQL\(\) invoked with \d+ parameters, 1 required\.\z~'
@@ -40,27 +34,11 @@
             message: '~^Call to function in_array\(\) with arguments Doctrine\\DBAL\\Schema\\Column, array<string> and true will always evaluate to false\.$~'
             path: %currentWorkingDirectory%/src/Schema/Table.php
 
-<<<<<<< HEAD
-        # https://github.com/phpstan/phpstan/issues/3133
-        -
-            message: '~^Cannot cast array<string>\|bool\|string\|null to int\.$~'
-            path: %currentWorkingDirectory%/src/Tools/Console/Command/RunSqlCommand.php
-
         # Requires a release of https://github.com/JetBrains/phpstorm-stubs/pull/553
         -
             message: '~^Call to function assert\(\) with true will always evaluate to true\.$~'
             path: %currentWorkingDirectory%/src/Driver/PDO/Connection.php
 
-        # Requires a release of https://github.com/JetBrains/phpstorm-stubs/pull/553
-        -
-            message: '~^Strict comparison using !== between int and false will always evaluate to true\.$~'
-            path: %currentWorkingDirectory%/src/Driver/PDO/Connection.php
-
-        # False Positive
-        - '~Strict comparison using === between 1 and 2 will always evaluate to false~'
-
-=======
->>>>>>> 2f3d9bb6
         # Needs Generics
         - '~Method Doctrine\\DBAL\\Schema\\SchemaDiff::getNewTablesSortedByDependencies\(\) should return array<Doctrine\\DBAL\\Schema\\Table> but returns array<object>.~'
 
@@ -103,22 +81,7 @@
         -
             message: '~Unable to resolve the template type T in call to method static method Doctrine\\DBAL\\DriverManager::getConnection\(\)~'
             paths:
-<<<<<<< HEAD
                 - %currentWorkingDirectory%/src/Id/TableGenerator.php
                 - %currentWorkingDirectory%/src/Schema/SqliteSchemaManager.php
 includes:
-    - vendor/phpstan/phpstan-strict-rules/rules.neon
-=======
-                - %currentWorkingDirectory%/lib/Doctrine/DBAL/Id/TableGenerator.php
-                - %currentWorkingDirectory%/lib/Doctrine/DBAL/Schema/SqliteSchemaManager.php
-
-        -
-            message: '~Method Doctrine\\DBAL\\Driver\\PDOSqlsrv\\Connection\:\:lastInsertId\(\) should return string but returns int\|string\|false\|null\.~'
-            paths:
-                - %currentWorkingDirectory%/lib/Doctrine/DBAL/Driver/PDOSqlsrv/Connection.php
-
-        -
-            message: '~Return type \(Doctrine\\DBAL\\Portability\\Statement\) of method Doctrine\\DBAL\\Portability\\Connection::prepare\(\) should be compatible with return type \(Doctrine\\DBAL\\Statement\) of method Doctrine\\DBAL\\Connection::prepare\(\)~'
-            paths:
-                - %currentWorkingDirectory%/lib/Doctrine/DBAL/Portability/Connection.php
->>>>>>> 2f3d9bb6
+    - vendor/phpstan/phpstan-strict-rules/rules.neon